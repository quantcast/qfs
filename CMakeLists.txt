# Licensed under the Apache License, Version 2.0
# (the "License"); you may not use this file except in compliance with
# the License. You may obtain a copy of the License at
#
# http://www.apache.org/licenses/LICENSE-2.0
#
# Unless required by applicable law or agreed to in writing, software
# distributed under the License is distributed on an "AS IS" BASIS,
# WITHOUT WARRANTIES OR CONDITIONS OF ANY KIND, either express or
# implied. See the License for the specific language governing
# permissions and limitations under the License.

cmake_minimum_required(VERSION 2.8.4 FATAL_ERROR)
cmake_policy(VERSION ${CMAKE_MAJOR_VERSION}.${CMAKE_MINOR_VERSION}.${CMAKE_PATCH_VERSION})

IF (NOT DEFINED KFS_DIR_PREFIX)
    set (KFS_DIR_PREFIX ${CMAKE_SOURCE_DIR})
ENDIF (NOT DEFINED KFS_DIR_PREFIX)

project (QFS)
set(CMAKE_MODULE_PATH ${KFS_DIR_PREFIX}/cmake/Modules)

IF (NOT DEFINED Boost_NO_BOOST_CMAKE)
    IF (${CMAKE_MAJOR_VERSION} EQUAL 2 AND ${CMAKE_MINOR_VERSION} EQUAL 8 AND
            5 LESS ${CMAKE_PATCH_VERSION})
        # Turn off by default with 2.8.5 < cmake < 2.9.0 to
        # work around cmake28 and boost libraries problem on centos 6.
        # Boost_NO_BOOST_CMAKE was introduced int cmake 2.8.6
        set(Boost_NO_BOOST_CMAKE ON)
    ENDIF (${CMAKE_MAJOR_VERSION} EQUAL 2 AND ${CMAKE_MINOR_VERSION} EQUAL 8 AND
        5 LESS ${CMAKE_PATCH_VERSION})
ENDIF (NOT DEFINED Boost_NO_BOOST_CMAKE)

if(NOT DEFINED QFS_USE_STATIC_LIB_LINKAGE)
    set(QFS_USE_STATIC_LIB_LINKAGE ON)
endif()

if(NOT DEFINED Boost_USE_STATIC_LIBS)
    set(Boost_USE_STATIC_LIBS OFF)
endif()

set(Boost_USE_MULTITHREADED ON)

# Require the packages we need to build
if(CMAKE_SYSTEM_NAME STREQUAL "Darwin" OR CYGWIN)
    find_package(Boost COMPONENTS regex system REQUIRED)
else()
    find_package(Boost COMPONENTS regex REQUIRED)
endif()

set(CMAKE_FIND_LIBRARY_PREFIXES ${CMAKE_FIND_LIBRARY_PREFIXES} "")
set(CMAKE_FIND_LIBRARY_SUFFIXES ${CMAKE_FIND_LIBRARY_SUFFIXES} ".dll.a" ".lib")
add_definitions(-D__int64=int64_t)

find_package(Jerasure REQUIRED)
find_package(JNI REQUIRED)
find_package(Krb5 REQUIRED krb5)
find_package(OpenSSL)
find_package(FUSE)
find_package(gtest)

# Define various options based on the library configuration we use
if(KRB5_FLAVOR)
    add_definitions(-DKFS_KRB_USE_${KRB5_FLAVOR})
endif()
if(KRB5_USE_KRB5H)
    add_definitions(-DKFS_KRB_USE_KRB5H)
endif()
if("${KRB5_FLAVOR}" STREQUAL "HEIMDAL" OR KRB5_HAS_krb5_get_init_creds_opt_set_out_ccache)
    add_definitions(-DKFS_KRB_USE_KRB5_GET_INIT_CREDS_OPT)
endif()
if(KRB5_HAS_krb5_unparse_name_flags_ext)
    add_definitions(-DKRB5_HAS_krb5_unparse_name_flags_ext)
endif()

# Warn about old versions
if(NOT OPENSSL_VERSION OR OPENSSL_VERSION MATCHES "^0[.]")
    message(STATUS "WARNING: openssl version ${OPENSSL_VERSION}")
    message(STATUS "WARNING: QFS requires openssl version 1.0 or greater")
    message(STATUS "WARNING: QFS authentication will not work properly")
endif()

# Change this to where the install directory is located
if(CMAKE_INSTALL_PREFIX_INITIALIZED_TO_DEFAULT)
    set(CMAKE_INSTALL_PREFIX "." CACHE PATH "install directory prefix" FORCE)
endif()

# Build with statically linked libraries; the value for this variable has to be
# defined here overwriting whatever is in the cache.
# When setto ON, we build with statically linked libraries; when off we
# link with dynamically linked libs

<<<<<<< HEAD
IF (NOT DEFINED QFS_USE_STATIC_LIB_LINKAGE)
    set (QFS_USE_STATIC_LIB_LINKAGE TRUE)
ENDIF (NOT DEFINED QFS_USE_STATIC_LIB_LINKAGE)

IF (QFS_USE_STATIC_LIB_LINKAGE)
    message (STATUS "Build binaries with statically linked QFS libraries")
ELSE (QFS_USE_STATIC_LIB_LINKAGE)
    message (STATUS "Build binaries with dynamically linked QFS libraries")
ENDIF (QFS_USE_STATIC_LIB_LINKAGE)
set (USE_STATIC_LIB_LINKAGE ${QFS_USE_STATIC_LIB_LINKAGE} CACHE BOOL
    "Build binaries with statically linked libraries" FORCE)

IF (ENABLE_PROFILING)
    message (STATUS "Enabling profiling with gprof")
=======
if(QFS_USE_STATIC_LIB_LINKAGE)
    message(STATUS "Build binaries with statically linked QFS libraries")
else()
    message(STATUS "Build binaries with dynamically linked QFS libraries")
endif()
set(USE_STATIC_LIB_LINKAGE ${QFS_USE_STATIC_LIB_LINKAGE} CACHE BOOL
    "Build binaries with statically linked libraries" FORCE)

if(CMAKE_SIZEOF_VOID_P EQUAL 4 AND NOT CYGWIN)
    message(STATUS "Enabling largefile source flags")
    add_definitions (
        -D_FILE_OFFSET_BITS=64
        -D_LARGEFILE_SOURCE
        -D_LARGEFILE64_SOURCE
        -D_LARGE_FILES
    )
endif()

if(ENABLE_COVERAGE)
    message(STATUS "Enabling code coverage with gcov")
    set(CMAKE_CXX_FLAGS  "-coverage")
    set(CMAKE_C_FLAGS "-coverage")
endif()

if(ENABLE_PROFILING)
    message(STATUS "Enabling profiling with gprof")
>>>>>>> a8b856ce
    set(CMAKE_CXX_FLAGS  "${CMAKE_CXX_FLAGS} -pg")
    set(CMAKE_C_FLAGS  "${CMAKE_C_FLAGS} -pg")
    set(CMAKE_SHAREDBoost_USE_MULTITHREADED_LINKER_FLAGS
        "${CMAKE_SHARED_LINKER_FLAGS} -pg")
    set(CMAKE_EXE_FLAGS  "${CMAKE_EXE_FLAGS} -pg")
endif()

# Change the line to Release to build release binaries
# For servers, build with debugging info; for tools, build Release
if(NOT CMAKE_BUILD_TYPE)
    set(CMAKE_BUILD_TYPE "Debug")
endif()

if(CMAKE_BUILD_TYPE STREQUAL "Release")
    set(CMAKE_CXX_FLAGS  "${CMAKE_CXX_FLAGS} -D NDEBUG -g3")
endif()

set(CMAKE_CXX_FLAGS  "${CMAKE_CXX_FLAGS} -Wall -DBOOST_SP_USE_QUICK_ALLOCATOR")
string(TOUPPER KFS_OS_NAME_${CMAKE_SYSTEM_NAME} KFS_OS_NAME)
add_definitions (-D${KFS_OS_NAME})
<<<<<<< HEAD

IF (ENABLE_IO_BUFFER_DEBUG)
    add_definitions(-DDEBUG_IOBuffer)
    message(STATUS "Enabled IO buffer debug")
ENDIF (ENABLE_IO_BUFFER_DEBUG)

IF (CYGWIN)
    # For now only for cygwin to get strptime, and gnu specific glob flags.
    add_definitions(-D_GNU_SOURCE)
ENDIF (CYGWIN)

#
# Find the path to libfuse.so
#

IF (${CMAKE_MAJOR_VERSION} LESS 2)
ELSEIF (${CMAKE_MAJOR_VERSION} EQUAL 2 AND ${CMAKE_MINOR_VERSION} LESS 8)
ELSEIF (${CMAKE_MAJOR_VERSION} EQUAL 2 AND
        ${CMAKE_MINOR_VERSION} EQUAL 8 AND ${CMAKE_PATCH_VERSION} LESS 3)
ELSE (${CMAKE_MAJOR_VERSION} EQUAL 2 AND
        ${CMAKE_MINOR_VERSION} EQUAL 8 AND ${CMAKE_PATCH_VERSION} LESS 3)
    SET(USE_FIND_FUSE_CMAKE_MODULE TRUE)
    IF (NOT QFS_OMIT_FUSE AND NOT FUSE_FOUND)
        find_package(FUSE)
    ENDIF (NOT QFS_OMIT_FUSE AND NOT FUSE_FOUND)
ENDIF (${CMAKE_MAJOR_VERSION} LESS 2)

IF (NOT USE_FIND_FUSE_CMAKE_MODULE AND NOT QFS_OMIT_FUSE AND NOT FUSE_FOUND)
    IF (${CMAKE_MAJOR_VERSION} EQUAL 2 AND ${CMAKE_MINOR_VERSION} LESS 6)
        INCLUDE(UsePkgConfig)
        PKGCONFIG("fuse"
            FUSE_INCLUDE_DIRS FUSE_LIBRARY_DIRS FUSE_LIBRARIES FUSE_DEFINITIONS)
        IF (DEFINED FUSE_LIBRARIES)
            set(FUSE_FOUND TRUE)
            STRING(REGEX REPLACE "-pthread" ""
                FUSE_LIBRARIES "${FUSE_LIBRARIES}")
            STRING(REGEX REPLACE " +-l" ";"
                FUSE_LIBRARIES "${FUSE_LIBRARIES}")
        ENDIF (DEFINED FUSE_LIBRARIES)
    ELSE (${CMAKE_MAJOR_VERSION} EQUAL 2 AND ${CMAKE_MINOR_VERSION} LESS 6)
        INCLUDE(FindPkgConfig)
        pkg_search_module(FUSE "fuse")
        set(FUSE_DEFINITIONS ${FUSE_CFLAGS} CACHE STRING INTERNAL FORCE)
    ENDIF (${CMAKE_MAJOR_VERSION} EQUAL 2 AND ${CMAKE_MINOR_VERSION} LESS 6)
    IF (FUSE_FOUND)
        set(FUSE_LIBS_LIST "")
        FOREACH(name ${FUSE_LIBRARIES})
            # Look for this library.
            find_library(FUSE_${name}_LIBRARY
                NAMES ${name}
                PATHS ${FUSE_LIBRARY_DIRS}
            )
            # If any library is not found then the whole package is not found.
            IF(NOT FUSE_${name}_LIBRARY)
                SET(FUSE_FOUND FALSE CACHE BOOL INTERNAL FORCE)
            ENDIF(NOT FUSE_${name}_LIBRARY)
            list(APPEND FUSE_LIBS_LIST "${FUSE_${name}_LIBRARY}")
        ENDFOREACH(name)
        IF (FUSE_FOUND)
            set(FUSE_LIBRARIES ${FUSE_LIBS_LIST} CACHE LIST INTERNAL FORCE)
        ELSE (FUSE_FOUND)
            set(FUSE_LIBRARIES "")
        ENDIF (FUSE_FOUND)
    ENDIF (FUSE_FOUND)
ENDIF (NOT USE_FIND_FUSE_CMAKE_MODULE AND NOT QFS_OMIT_FUSE AND NOT FUSE_FOUND)
=======
if (CYGWIN)
    # For now only for cygwin to get strptime, and gnu specific glob flags.
    add_definitions(-D_GNU_SOURCE)
endif (CYGWIN)
>>>>>>> a8b856ce

# include dirs
include_directories(
    ${Boost_INCLUDE_DIRS}
    ${OPENSSL_INCLUDE_DIR}
    ${KRB5_INCLUDE_DIRS}
    ${KFS_DIR_PREFIX}/src/cc
    ${JAVA_INCLUDE_PATH}
    ${JAVA_INCLUDE_PATH2}
)

if(FUSE_FOUND)
    message(STATUS "Building qfs_fuse")
    message(STATUS "fuse libs:         ${FUSE_LIBRARIES}")
    message(STATUS "fuse include dirs: ${FUSE_INCLUDE_DIRS}")
    message(STATUS "fuse definitions:  ${FUSE_DEFINITIONS}")
    add_definitions(${FUSE_DEFINITIONS})
    add_definitions(-D FUSE_USE_VERSION=26)
    include_directories(${FUSE_INCLUDE_DIRS})
else()
    message(STATUS "Not building qfs_fuse")
endif()

# get the subdirs we want
add_subdirectory(${KFS_DIR_PREFIX}/src/cc/access src/cc/access)
add_subdirectory(${KFS_DIR_PREFIX}/src/cc/chunk src/cc/chunk)
add_subdirectory(${KFS_DIR_PREFIX}/src/cc/common src/cc/common)
add_subdirectory(${KFS_DIR_PREFIX}/src/cc/devtools src/cc/devtools)
add_subdirectory(${KFS_DIR_PREFIX}/src/cc/emulator src/cc/emulator)
add_subdirectory(${KFS_DIR_PREFIX}/src/cc/kfsio src/cc/kfsio)
add_subdirectory(${KFS_DIR_PREFIX}/src/cc/krb src/cc/krb)
add_subdirectory(${KFS_DIR_PREFIX}/src/cc/libclient src/cc/libclient)
add_subdirectory(${KFS_DIR_PREFIX}/src/cc/meta src/cc/meta)
add_subdirectory(${KFS_DIR_PREFIX}/src/cc/qcdio src/cc/qcdio)
add_subdirectory(${KFS_DIR_PREFIX}/src/cc/qcrs src/cc/qcrs)
add_subdirectory(${KFS_DIR_PREFIX}/src/cc/qfsc src/cc/qfsc)
add_subdirectory(${KFS_DIR_PREFIX}/src/cc/s3io src/cc/s3io)
add_subdirectory(${KFS_DIR_PREFIX}/src/cc/tests src/cc/tests)
add_subdirectory(${KFS_DIR_PREFIX}/src/cc/tools src/cc/tools)
add_subdirectory(${KFS_DIR_PREFIX}/src/test-scripts src/test-scripts)

add_subdirectory(${KFS_DIR_PREFIX}/examples/cc examples/cc)
add_subdirectory(${KFS_DIR_PREFIX}/benchmarks/mstress benchmarks/mstress)
add_subdirectory(${KFS_DIR_PREFIX}/contrib/plugins contrib/plugins)

if(FUSE_FOUND)
    add_subdirectory(${KFS_DIR_PREFIX}/src/cc/fuse src/cc/fuse)
endif()

add_custom_target (
    rat ../../scripts/rat.sh ../..
    COMMENT "Running license release audit tool (rat)"
    VERBATIM
)<|MERGE_RESOLUTION|>--- conflicted
+++ resolved
@@ -1,3 +1,14 @@
+#
+# $Id$
+#
+# Created 2006/10/20
+# Author: Sriram Rao (Kosmix Corp)
+#
+# Copyright 2008-2017 Quantcast Corporation. All rights reserved.
+# Copyright 2006 Kosmix Corp.
+#
+# This file is part of Quantcast File System.
+#
 # Licensed under the Apache License, Version 2.0
 # (the "License"); you may not use this file except in compliance with
 # the License. You may obtain a copy of the License at
@@ -57,7 +68,6 @@
 find_package(Krb5 REQUIRED krb5)
 find_package(OpenSSL)
 find_package(FUSE)
-find_package(gtest)
 
 # Define various options based on the library configuration we use
 if(KRB5_FLAVOR)
@@ -90,7 +100,6 @@
 # When setto ON, we build with statically linked libraries; when off we
 # link with dynamically linked libs
 
-<<<<<<< HEAD
 IF (NOT DEFINED QFS_USE_STATIC_LIB_LINKAGE)
     set (QFS_USE_STATIC_LIB_LINKAGE TRUE)
 ENDIF (NOT DEFINED QFS_USE_STATIC_LIB_LINKAGE)
@@ -103,27 +112,6 @@
 set (USE_STATIC_LIB_LINKAGE ${QFS_USE_STATIC_LIB_LINKAGE} CACHE BOOL
     "Build binaries with statically linked libraries" FORCE)
 
-IF (ENABLE_PROFILING)
-    message (STATUS "Enabling profiling with gprof")
-=======
-if(QFS_USE_STATIC_LIB_LINKAGE)
-    message(STATUS "Build binaries with statically linked QFS libraries")
-else()
-    message(STATUS "Build binaries with dynamically linked QFS libraries")
-endif()
-set(USE_STATIC_LIB_LINKAGE ${QFS_USE_STATIC_LIB_LINKAGE} CACHE BOOL
-    "Build binaries with statically linked libraries" FORCE)
-
-if(CMAKE_SIZEOF_VOID_P EQUAL 4 AND NOT CYGWIN)
-    message(STATUS "Enabling largefile source flags")
-    add_definitions (
-        -D_FILE_OFFSET_BITS=64
-        -D_LARGEFILE_SOURCE
-        -D_LARGEFILE64_SOURCE
-        -D_LARGE_FILES
-    )
-endif()
-
 if(ENABLE_COVERAGE)
     message(STATUS "Enabling code coverage with gcov")
     set(CMAKE_CXX_FLAGS  "-coverage")
@@ -132,7 +120,6 @@
 
 if(ENABLE_PROFILING)
     message(STATUS "Enabling profiling with gprof")
->>>>>>> a8b856ce
     set(CMAKE_CXX_FLAGS  "${CMAKE_CXX_FLAGS} -pg")
     set(CMAKE_C_FLAGS  "${CMAKE_C_FLAGS} -pg")
     set(CMAKE_SHAREDBoost_USE_MULTITHREADED_LINKER_FLAGS
@@ -153,7 +140,6 @@
 set(CMAKE_CXX_FLAGS  "${CMAKE_CXX_FLAGS} -Wall -DBOOST_SP_USE_QUICK_ALLOCATOR")
 string(TOUPPER KFS_OS_NAME_${CMAKE_SYSTEM_NAME} KFS_OS_NAME)
 add_definitions (-D${KFS_OS_NAME})
-<<<<<<< HEAD
 
 IF (ENABLE_IO_BUFFER_DEBUG)
     add_definitions(-DDEBUG_IOBuffer)
@@ -164,67 +150,6 @@
     # For now only for cygwin to get strptime, and gnu specific glob flags.
     add_definitions(-D_GNU_SOURCE)
 ENDIF (CYGWIN)
-
-#
-# Find the path to libfuse.so
-#
-
-IF (${CMAKE_MAJOR_VERSION} LESS 2)
-ELSEIF (${CMAKE_MAJOR_VERSION} EQUAL 2 AND ${CMAKE_MINOR_VERSION} LESS 8)
-ELSEIF (${CMAKE_MAJOR_VERSION} EQUAL 2 AND
-        ${CMAKE_MINOR_VERSION} EQUAL 8 AND ${CMAKE_PATCH_VERSION} LESS 3)
-ELSE (${CMAKE_MAJOR_VERSION} EQUAL 2 AND
-        ${CMAKE_MINOR_VERSION} EQUAL 8 AND ${CMAKE_PATCH_VERSION} LESS 3)
-    SET(USE_FIND_FUSE_CMAKE_MODULE TRUE)
-    IF (NOT QFS_OMIT_FUSE AND NOT FUSE_FOUND)
-        find_package(FUSE)
-    ENDIF (NOT QFS_OMIT_FUSE AND NOT FUSE_FOUND)
-ENDIF (${CMAKE_MAJOR_VERSION} LESS 2)
-
-IF (NOT USE_FIND_FUSE_CMAKE_MODULE AND NOT QFS_OMIT_FUSE AND NOT FUSE_FOUND)
-    IF (${CMAKE_MAJOR_VERSION} EQUAL 2 AND ${CMAKE_MINOR_VERSION} LESS 6)
-        INCLUDE(UsePkgConfig)
-        PKGCONFIG("fuse"
-            FUSE_INCLUDE_DIRS FUSE_LIBRARY_DIRS FUSE_LIBRARIES FUSE_DEFINITIONS)
-        IF (DEFINED FUSE_LIBRARIES)
-            set(FUSE_FOUND TRUE)
-            STRING(REGEX REPLACE "-pthread" ""
-                FUSE_LIBRARIES "${FUSE_LIBRARIES}")
-            STRING(REGEX REPLACE " +-l" ";"
-                FUSE_LIBRARIES "${FUSE_LIBRARIES}")
-        ENDIF (DEFINED FUSE_LIBRARIES)
-    ELSE (${CMAKE_MAJOR_VERSION} EQUAL 2 AND ${CMAKE_MINOR_VERSION} LESS 6)
-        INCLUDE(FindPkgConfig)
-        pkg_search_module(FUSE "fuse")
-        set(FUSE_DEFINITIONS ${FUSE_CFLAGS} CACHE STRING INTERNAL FORCE)
-    ENDIF (${CMAKE_MAJOR_VERSION} EQUAL 2 AND ${CMAKE_MINOR_VERSION} LESS 6)
-    IF (FUSE_FOUND)
-        set(FUSE_LIBS_LIST "")
-        FOREACH(name ${FUSE_LIBRARIES})
-            # Look for this library.
-            find_library(FUSE_${name}_LIBRARY
-                NAMES ${name}
-                PATHS ${FUSE_LIBRARY_DIRS}
-            )
-            # If any library is not found then the whole package is not found.
-            IF(NOT FUSE_${name}_LIBRARY)
-                SET(FUSE_FOUND FALSE CACHE BOOL INTERNAL FORCE)
-            ENDIF(NOT FUSE_${name}_LIBRARY)
-            list(APPEND FUSE_LIBS_LIST "${FUSE_${name}_LIBRARY}")
-        ENDFOREACH(name)
-        IF (FUSE_FOUND)
-            set(FUSE_LIBRARIES ${FUSE_LIBS_LIST} CACHE LIST INTERNAL FORCE)
-        ELSE (FUSE_FOUND)
-            set(FUSE_LIBRARIES "")
-        ENDIF (FUSE_FOUND)
-    ENDIF (FUSE_FOUND)
-ENDIF (NOT USE_FIND_FUSE_CMAKE_MODULE AND NOT QFS_OMIT_FUSE AND NOT FUSE_FOUND)
-=======
-if (CYGWIN)
-    # For now only for cygwin to get strptime, and gnu specific glob flags.
-    add_definitions(-D_GNU_SOURCE)
-endif (CYGWIN)
->>>>>>> a8b856ce
 
 # include dirs
 include_directories(
@@ -262,7 +187,6 @@
 add_subdirectory(${KFS_DIR_PREFIX}/src/cc/qcrs src/cc/qcrs)
 add_subdirectory(${KFS_DIR_PREFIX}/src/cc/qfsc src/cc/qfsc)
 add_subdirectory(${KFS_DIR_PREFIX}/src/cc/s3io src/cc/s3io)
-add_subdirectory(${KFS_DIR_PREFIX}/src/cc/tests src/cc/tests)
 add_subdirectory(${KFS_DIR_PREFIX}/src/cc/tools src/cc/tools)
 add_subdirectory(${KFS_DIR_PREFIX}/src/test-scripts src/test-scripts)
 
