sudo: required
language: cpp
compiler: gcc
script: travis/script.sh

<<<<<<< HEAD
compiler:
    - gcc
    # - clang

script:
    - make
    # The qfs tests are currently run through qfstest.sh. This fails on travis
    # ci with an error:
    #
    #   ../../src/test-scripts/qfstest.sh: 533: kill: No such process
    #
    # We have a plan to move the qfs tests to use a proper testing framework.
    # Until that can be done or we can get the current unit tests to work on
    # travis ci, unit tests are disabled.
    #
    # - make test-release

addons:
    apt:
        packages:
            - git
            - cmake
            - libboost-regex-dev
            - libssl-dev
            - default-jdk
            - python-dev
            - libfuse-dev

notifications:
    email:
        recipients:
            - qfs-dev@quantcast.com
        on_success: change
        on_failure: always
=======
before_install:
    # Travis CI's mac os environment doesn't set java home properly. This is
    # done here and not in the before_install.sh script since exporting the
    # variable in a called script won't update the caller environment scope.
    - if [[ "$TRAVIS_OS_NAME" == "osx" ]]; then export JAVA_HOME=$(/usr/libexec/java_home) ; fi
    - travis/before_install.sh

after_success:
    # We run code coverage only on ubuntu.
    - if [[ "$TRAVIS_OS_NAME" == "linux" && "$DISTRO" == "ubuntu" ]]; then bash <(curl -s https://codecov.io/bash) ; fi

os:
    - osx
    - linux

env:
    matrix:
        - DISTRO=none # need a row in the build matrix for osx
        - DISTRO=ubuntu VER=14.04
        - DISTRO=centos VER=6
        - DISTRO=centos VER=7

matrix:
    exclude:
        - os: osx
          env: DISTRO=ubuntu VER=14.04
        - os: osx
          env: DISTRO=centos VER=6
        - os: osx
          env: DISTRO=centos VER=7
        - os: linux
          env: DISTRO=none

services:
    - docker

before_deploy:
    - mkdir artifacts
    - sudo mv build/*.tgz artifacts # docker uses root when writing tarball

deploy:
    provider: s3
    bucket: quantcast-qfs
    skip_cleanup: true
    region: us-east-1
    local_dir: artifacts
    access_key_id:
        - secure: IvmQ1sHBE+/USw+/adukFk1Wxq9Pn49PTvlbbRoI1D3W+ILc7u7+rFuNwQqAexXfBP71oMEE8YDR4U9dcoD4NinMd02lciFzrbtzErQ2Re2fU6k3I2OiyJ8ApAalKLxNmFC8jPTPufFT8gfCfOjoSDIpEffA75EzJVmDdDOspvw=
    secret_access_key:
        - secure: HkCLJKSX7jUPzsbZeiK3pSwECP79q6ypRnzudsTlRzmbW/eKloJHLwPEZycAakH9S24cqgjKTvv1O8XZ8sTGx0lhonRRBOXeYN9tVKrwL7CIbDHy4fOJkVQYG321EmKr3UIL9rAYZyR01WC1hEJ6pPJK7xgcFTDhZ0e47wegUlI=
>>>>>>> a8b856ce
<|MERGE_RESOLUTION|>--- conflicted
+++ resolved
@@ -1,44 +1,27 @@
+#
+# $Id$
+#
+# Copyright 2016-2017 Quantcast Corporation. All rights reserved.
+#
+# This file is part of Quantcast File System.
+#
+# Licensed under the Apache License, Version 2.0
+# (the "License"); you may not use this file except in compliance with
+# the License. You may obtain a copy of the License at
+#
+# http://www.apache.org/licenses/LICENSE-2.0
+#
+# Unless required by applicable law or agreed to in writing, software
+# distributed under the License is distributed on an "AS IS" BASIS,
+# WITHOUT WARRANTIES OR CONDITIONS OF ANY KIND, either express or
+# implied. See the License for the specific language governing
+# permissions and limitations under the License.
+
 sudo: required
 language: cpp
 compiler: gcc
 script: travis/script.sh
 
-<<<<<<< HEAD
-compiler:
-    - gcc
-    # - clang
-
-script:
-    - make
-    # The qfs tests are currently run through qfstest.sh. This fails on travis
-    # ci with an error:
-    #
-    #   ../../src/test-scripts/qfstest.sh: 533: kill: No such process
-    #
-    # We have a plan to move the qfs tests to use a proper testing framework.
-    # Until that can be done or we can get the current unit tests to work on
-    # travis ci, unit tests are disabled.
-    #
-    # - make test-release
-
-addons:
-    apt:
-        packages:
-            - git
-            - cmake
-            - libboost-regex-dev
-            - libssl-dev
-            - default-jdk
-            - python-dev
-            - libfuse-dev
-
-notifications:
-    email:
-        recipients:
-            - qfs-dev@quantcast.com
-        on_success: change
-        on_failure: always
-=======
 before_install:
     # Travis CI's mac os environment doesn't set java home properly. This is
     # done here and not in the before_install.sh script since exporting the
@@ -88,5 +71,4 @@
     access_key_id:
         - secure: IvmQ1sHBE+/USw+/adukFk1Wxq9Pn49PTvlbbRoI1D3W+ILc7u7+rFuNwQqAexXfBP71oMEE8YDR4U9dcoD4NinMd02lciFzrbtzErQ2Re2fU6k3I2OiyJ8ApAalKLxNmFC8jPTPufFT8gfCfOjoSDIpEffA75EzJVmDdDOspvw=
     secret_access_key:
-        - secure: HkCLJKSX7jUPzsbZeiK3pSwECP79q6ypRnzudsTlRzmbW/eKloJHLwPEZycAakH9S24cqgjKTvv1O8XZ8sTGx0lhonRRBOXeYN9tVKrwL7CIbDHy4fOJkVQYG321EmKr3UIL9rAYZyR01WC1hEJ6pPJK7xgcFTDhZ0e47wegUlI=
->>>>>>> a8b856ce
+        - secure: HkCLJKSX7jUPzsbZeiK3pSwECP79q6ypRnzudsTlRzmbW/eKloJHLwPEZycAakH9S24cqgjKTvv1O8XZ8sTGx0lhonRRBOXeYN9tVKrwL7CIbDHy4fOJkVQYG321EmKr3UIL9rAYZyR01WC1hEJ6pPJK7xgcFTDhZ0e47wegUlI=