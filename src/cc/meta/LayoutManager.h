--- conflicted
+++ resolved
@@ -51,11 +51,8 @@
 #include "common/LinearHash.h"
 #include "common/StBuffer.h"
 #include "common/TimerWheel.h"
-<<<<<<< HEAD
 #include "common/BufferInputStream.h"
-=======
 #include "common/PoolAllocator.h"
->>>>>>> 08b18f83
 #include "qcdio/QCDLList.h"
 #include "kfsio/Counter.h"
 #include "kfsio/KfsCallbackObj.h"
@@ -108,9 +105,6 @@
 class ChunkLeases
 {
 public:
-<<<<<<< HEAD
-    enum { kLeaseTimerResolutionSec = 1 }; // Power of two to optimize division.
-=======
     class EntryKey : public pair<chunkId_t, chunkOff_t>
     {
     public:
@@ -128,7 +122,6 @@
             { return (second < 0); }
     };
     enum { kLeaseTimerResolutionSec = 4 }; // Power of two to optimize division.
->>>>>>> 08b18f83
     typedef int64_t LeaseId;
     typedef DelegationToken::TokenSeq TokenSeq;
     struct ReadLease
@@ -259,43 +252,26 @@
         chunkId_t          chunkId,
         const ChunkServer* chunkServer);
     inline bool NewReadLease(
-<<<<<<< HEAD
-        fid_t     fid,
-        chunkId_t chunkId,
-        time_t    expires,
-        LeaseId&  leaseId);
-    inline bool NewWriteLease(
-        MetaAllocate& req);
-    inline bool DeleteWriteLease(
-        fid_t     fid,
-        chunkId_t chunkId,
-        LeaseId   leaseId);
-    inline int Renew(
-        fid_t            fid,
-        chunkId_t        chunkId,
-=======
+        fid_t           fid,
         const EntryKey& key,
         time_t          expires,
         LeaseId&        leaseId);
     inline bool NewWriteLease(
         MetaAllocate& req);
     inline bool DeleteWriteLease(
+        fid_t           fid,
         const EntryKey& key,
         LeaseId         leaseId);
     inline int Renew(
+        fid_t            fid,
         const EntryKey&  key,
->>>>>>> 08b18f83
         LeaseId          leaseId,
         bool             allocDoneFlag = false,
         const MetaFattr* fattr         = 0,
         MetaLeaseRenew*  req           = 0);
-<<<<<<< HEAD
     inline bool Delete(
-        fid_t     fid,
-        chunkId_t chunkId);
-=======
-    inline bool Delete(const EntryKey& key);
->>>>>>> 08b18f83
+        fid_t           fid,
+        const EntryKey& key);
     inline bool ExpiredCleanup(
         const EntryKey& key,
         time_t          now,
@@ -328,7 +304,6 @@
         bool      setScheduleReplicationCheckFlag);
     inline bool IsReadLease(
         LeaseId leaseId);
-<<<<<<< HEAD
     inline void ChangeFileId(
         chunkId_t chunkId,
         fid_t     fidFrom,
@@ -352,11 +327,8 @@
     }
     int GetDumpsterCleanupDelaySec() const
         { return mDumpsterCleanupDelaySec; }
-=======
     bool IsEmpty() const
         { return (mReadLeases.IsEmpty() && mWriteLeases.IsEmpty()); }
-
->>>>>>> 08b18f83
 private:
     class EntryKeyHash
     {
@@ -513,25 +485,15 @@
 
         EntryT& operator=(const EntryT&);
     };
-<<<<<<< HEAD
-    typedef EntryT<chunkId_t, ChunkReadLeasesHead> REntry;
-    typedef LinearHash<
-=======
     typedef EntryT<EntryKey, ChunkReadLeasesHead> REntry;
     typedef LinearHash <
->>>>>>> 08b18f83
         REntry,
         KeyCompare<REntry::Key, EntryKeyHash>,
         DynamicArray<SingleLinkedList<REntry>*, 13>,
         StdFastAllocator<REntry>
     > ReadLeases;
-<<<<<<< HEAD
-    typedef EntryT<chunkId_t, WriteLease> WEntry;
-    typedef LinearHash<
-=======
     typedef EntryT<EntryKey, WriteLease> WEntry;
     typedef LinearHash <
->>>>>>> 08b18f83
         WEntry,
         KeyCompare<WEntry::Key, EntryKeyHash>,
         DynamicArray<SingleLinkedList<WEntry>*, 13>,
@@ -1453,7 +1415,6 @@
         { return mDeleteChunkOnFsIdMismatchFlag; }
     void Handle(MetaForceChunkReplication& op);
     bool Validate(MetaCreate& createOp) const;
-<<<<<<< HEAD
     IdempotentRequestTracker& GetIdempotentRequestTracker()
         { return mIdempotentRequestTracker; }
     size_t GetFileChunksWithLeasesCount(fid_t fid) const
@@ -1464,7 +1425,6 @@
     void EnqueueServerDown(const ChunkServer& srv, const MetaChunkRequest& req);
     void SetDisableTimerFlag(bool flag);
     void SetChunkVersion(MetaChunkInfo& chunkInfo, seq_t version);
-=======
     bool IsObjectStoreEnabled() const
         { return mObjectStoreEnabledFlag; }
     void GetAccessProxyForHost(
@@ -1476,10 +1436,10 @@
     bool AddPendingObjStoreDelete(
         chunkId_t chunkId, chunkOff_t first, chunkOff_t last);
     void ClearObjStoreDelete();
+    bool IsObjectStoreDeleteEmpty() const;
+    void Handle(MetaLogClearObjStoreDelete& req);
     void UpdateObjectsCount(
         ChunkServer& srv, int64_t delta, int64_t writableDelta);
-
->>>>>>> 08b18f83
 protected:
     typedef vector<
         int,
@@ -2405,6 +2365,7 @@
     int                      mObjStoreDeleteMaxSchedulePerRun;
     int                      mObjStoreMaxDeletesPerServer;
     int                      mObjStoreDeleteDelay;
+    bool                     mResubmitClearObjectStoreDeleteFlag;
     size_t                   mObjStoreDeleteSrvIdx;
     ObjStoreFilesDeleteQueue mObjStoreFilesDeleteQueue;
     ObjBlocksDeleteRequeue   mObjBlocksDeleteRequeue;
