--- conflicted
+++ resolved
@@ -993,7 +993,6 @@
 }
 
 static bool
-<<<<<<< HEAD
 replay_inc_seq(DETokenizer& c)
 {
     return ReplayState::get(c).incSeq();
@@ -1242,8 +1241,7 @@
     return (restore_group_users(c) && replay_sub_entry(c));
 }
 
-static const DiskEntry&
-=======
+static bool
 replay_clear_obj_store_delete(DETokenizer& c)
 {
     c.pop_front();
@@ -1252,7 +1250,6 @@
 }
 
 static DiskEntry&
->>>>>>> 08b18f83
 get_entry_map()
 {
     static bool initied = false;
@@ -1285,16 +1282,13 @@
     e.add_parser("chown",                   &replay_chown);
     e.add_parser("delegatecancel",          &restore_delegate_cancel);
     e.add_parser("filesysteminfo",          &restore_filesystem_info);
-<<<<<<< HEAD
+    e.add_parser("clearobjstoredelete",     &replay_clear_obj_store_delete);
     // Write ahead log entries.
     e.add_parser("setfsinfo",               &replay_setfsinfo);
     e.add_parser("gur",                     &replay_group_users_reset);
     e.add_parser("gu",                      &replay_group_users);
     e.add_parser("guc",                     &replay_group_users);
     e.add_parser("commitreset",             &replay_commit_reset);
-=======
-    e.add_parser("clearobjstoredelete",     &replay_clear_obj_store_delete);
->>>>>>> 08b18f83
     initied = true;
     return e;
 }
