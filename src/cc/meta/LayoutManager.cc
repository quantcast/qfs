//---------------------------------------------------------- -*- Mode: C++ -*-
// $Id$
//
// Created 2006/06/06
// Author: Sriram Rao
//         Mike Ovsiannikov
//
// Copyright 2008-2012 Quantcast Corp.
// Copyright 2006-2008 Kosmix Corp.
//
// This file is part of Kosmos File System (KFS).
//
// Licensed under the Apache License, Version 2.0
// (the "License"); you may not use this file except in compliance with
// the License. You may obtain a copy of the License at
//
// http://www.apache.org/licenses/LICENSE-2.0
//
// Unless required by applicable law or agreed to in writing, software
// distributed under the License is distributed on an "AS IS" BASIS,
// WITHOUT WARRANTIES OR CONDITIONS OF ANY KIND, either express or
// implied. See the License for the specific language governing
// permissions and limitations under the License.
//
// \file LayoutManager.cc
// \brief Layout manager implementation.
//
//----------------------------------------------------------------------------

#include "LayoutManager.h"
#include "kfstree.h"
#include "ClientSM.h"
#include "NetDispatch.h"

#include "kfsio/Globals.h"
#include "kfsio/IOBuffer.h"
#include "kfsio/IOBufferWriter.h"
#include "qcdio/QCIoBufferPool.h"
#include "qcdio/QCUtils.h"
#include "common/MsgLogger.h"
#include "common/Properties.h"
#include "common/time.h"
#include "common/Version.h"
#include "common/StdAllocator.h"
#include "common/rusage.h"

#include <algorithm>
#include <functional>
#include <sstream>
#include <iterator>
#include <fstream>
#include <limits>
#include <iomanip>
#include <boost/mem_fn.hpp>
#include <boost/bind.hpp>

namespace KFS {

using std::for_each;
using std::find;
using std::sort;
using std::unique;
using std::random_shuffle;
using std::vector;
using std::min;
using std::max;
using std::istringstream;
using std::ostream;
using std::ostringstream;
using std::make_pair;
using std::pair;
using std::make_heap;
using std::pop_heap;
using std::ostream_iterator;
using std::copy;
using std::string;
using std::ofstream;
using std::ifstream;
using std::numeric_limits;
using std::iter_swap;
using std::setw;
using std::setfill;
using std::hex;
using std::setprecision;
using std::fixed;
using std::lower_bound;
using std::swap;
using std::ofstream;
using boost::mem_fn;
using boost::bind;
using boost::ref;

using libkfsio::globalNetManager;
using libkfsio::globals;

const int64_t kSecs2MicroSecs = 1000 * 1000;

static inline time_t
TimeNow()
{
    return globalNetManager().Now();
}

static inline time_t
GetInitialWriteLeaseExpireTime()
{
    return (TimeNow() + 10 * 365 * 24 * 60 * 60);
}

inline static int
AsciiCharToLower(int c)
{
    return ((c >= 'A' && c <= 'Z') ? 'a' + (c - 'A') : c);
}

inline chunkOff_t
ChunkVersionToObjFileBlockPos(seq_t chunkVersion)
{
    return chunkStartOffset(-(chunkOff_t)chunkVersion - 1);
}

static inline void
UpdatePendingRecovery(CSMap& csmap, CSMap::Entry& ent)
{
    // Chunk wasn't previously available, check to see if recovery can
    // proceed now.
    // Schedule re-check of all pending recovery chunks that belong to the
    // file, and let the CanReplicateChunkNow decide if recovery can start
    // or not.
    if (csmap.GetState(ent) != CSMap::Entry::kStatePendingRecovery) {
        return;
    }
    const MetaFattr* const fa = ent.GetFattr();
    for (CSMap::Entry* prev = csmap.Prev(ent);
            prev && prev->GetFattr() == fa; ) {
        CSMap::Entry& entry = *prev;
        prev = csmap.Prev(entry);
        csmap.SetState(entry, CSMap::Entry::kStateCheckReplication);
    }
    for (CSMap::Entry* next = &ent; ;) {
        CSMap::Entry& entry = *next;
        next = csmap.Next(entry);
        csmap.SetState(entry, CSMap::Entry::kStateCheckReplication);
        if (! next || next->GetFattr() != fa) {
            break;
        }
    }
}

static inline void
UpdateReplicationState(CSMap& csmap, CSMap::Entry& entry)
{
    // Re-schedule replication check if needed.
    CSMap::Entry::State const curState = csmap.GetState(entry);
    if (curState == CSMap::Entry::kStatePendingRecovery) {
        UpdatePendingRecovery(csmap, entry);
    } else if (curState == CSMap::Entry::kStatePendingReplication) {
        csmap.SetState(entry, CSMap::Entry::kStateCheckReplication);
    }
}

static inline bool
IsObjectStoreBlock(fid_t fid, chunkOff_t pos)
{
    const MetaFattr* const fa = metatree.getFattr(fid);
    return (fa && KFS_FILE == fa->type && fa->numReplicas == 0 &&
        pos <= fa->nextChunkOffset());
}

class ChunkIdMatcher
{
    const chunkId_t myid;
public:
    ChunkIdMatcher(chunkId_t c) : myid(c) { }
    bool operator() (MetaChunkInfo *c) const {
        return c->chunkId == myid;
    }
};

inline bool
LayoutManager::InRecoveryPeriod() const
{
    return (TimeNow() < mRecoveryStartTime + mRecoveryIntervalSec);
}

inline bool
LayoutManager::InRecovery() const
{
    return (
        mChunkServers.size() < mMinChunkserversToExitRecovery ||
        InRecoveryPeriod()
    );
}

inline bool
LayoutManager::IsChunkServerRestartAllowed() const
{
    return (
        ! InRecovery() &&
        mChunkServers.size() > mMinChunkserversToExitRecovery &&
        mHibernatingServers.empty()
    );
}

inline bool
ARAChunkCache::Invalidate(fid_t fid)
{
    return (mMap.Erase(fid) > 0);
}

inline bool
ARAChunkCache::Invalidate(fid_t fid, chunkId_t chunkId)
{
    Entry* const it = mMap.Find(fid);
    if (! it || it->chunkId != chunkId) {
        return false;
    }
    mMap.Erase(fid);
    return true;
}

void
ARAChunkCache::RequestNew(MetaAllocate& req)
{
    if (req.offset < 0 || (req.offset % CHUNKSIZE) != 0 ||
            ! req.appendChunk) {
        panic("ARAChunkCache::RequestNew: invalid parameters");
        return;
    }
    // Find the end of the list, normally list should have only one element.
    MetaAllocate* last = &req;
    while (last->next) {
        last = last->next;
    }
    const Entry entry(
        req.chunkId,
        req.chunkVersion,
        req.offset,
        TimeNow(),
        last,
        req.permissions
    );
    bool insertedFlag = false;
    Entry* res = mMap.Insert(req.fid, entry, insertedFlag);
    if (! insertedFlag) {
        *res = entry;
    }
}

bool
ARAChunkCache::Entry::AddPending(MetaAllocate& req)
{
    assert(req.appendChunk);

    if (! lastPendingRequest || ! req.appendChunk) {
        if (req.appendChunk) {
            if (shortRpcFormatFlag == req.shortRpcFormatFlag) {
                req.responseStr = responseStr;
                if (req.authUid == authUid) {
                    req.responseAccessStr = responseAccessStr;
                    req.issuedTime        = issuedTime;
                }
            } else {
                req.servers = servers;
            }
        }
        return false;
    }
    assert(lastPendingRequest->suspended);
    MetaAllocate* last = &req;
    last->suspended = true;
    while (last->next) {
        last = last->next;
        last->suspended = true;
    }
    // Put request to the end of the queue.
    // Make sure that the last pointer is correct.
    while (lastPendingRequest->next) {
        lastPendingRequest = lastPendingRequest->next;
    }
    lastPendingRequest->next = last;
    lastPendingRequest = last;
    return true;
}

void
ARAChunkCache::RequestDone(const MetaAllocate& req)
{
    assert(req.appendChunk);

    Entry* const it = mMap.Find(req.fid);
    if (! it) {
        return;
    }
    Entry& entry = *it;
    if (entry.chunkId != req.chunkId) {
        return;
    }
    if (req.status != 0) {
        // Failure, invalidate the cache.
        mMap.Erase(req.fid);
        return;
    }
    entry.lastAccessedTime = TimeNow();
    entry.offset           = req.offset;
    if (entry.lastPendingRequest) {
        // Transition from pending to complete.
        // Cache the response. Restart decay timer.
        entry.shortRpcFormatFlag = req.shortRpcFormatFlag;
        entry.responseStr        = req.responseStr;
        entry.lastDecayTime      = entry.lastAccessedTime;
        entry.SetResponseAccess(req);
        entry.lastPendingRequest = 0;
    }
}

void
ARAChunkCache::Timeout(time_t minTime)
{
    mTmpClear.clear();
    mMap.First();
    const KVEntry* it;
    while ((it = mMap.Next())) {
        const Entry& entry = it->GetVal();
        if (entry.lastAccessedTime < minTime && ! entry.lastPendingRequest) {
            mTmpClear.push_back(it->GetKey());
        }
    }
    for (TmpClear::const_iterator
            it = mTmpClear.begin(); it != mTmpClear.end(); ++it) {
        mMap.Erase(*it);
    }
    mTmpClear.clear();
}

ChunkLeases::ChunkLeases()
    : mReadLeases(),
      mWriteLeases(),
      mFileLeases(),
      mTimerRunningFlag(false),
      mReadLeaseTimer(TimeNow()),
      mWriteLeaseTimer(TimeNow()),
      mDumpsterCleanupTimer(TimeNow()),
      mWAllocationInFlightList(),
      mDumpsterCleanupDelaySec(LEASE_INTERVAL_SECS)
{}

inline void
ChunkLeases::DecrementFileLease(
    fid_t fid)
{
    if (fid < 0) {
        return;
    }
    FEntry* const entry = mFileLeases.Find(fid);
    if (! entry || entry->Get().mCount <= 0) {
        panic("internal error: invalid decrement file lease count");
        return;
    }
    if (--(entry->Get().mCount) <= 0) {
        if (entry->Get().mName.empty()) {
            mFileLeases.Erase(fid);
        } else {
            mDumpsterCleanupTimer.Schedule(
                *entry, TimeNow() + mDumpsterCleanupDelaySec);
        }
    }
}

inline void
ChunkLeases::IncrementFileLease(
    fid_t fid)
{
    if (fid < 0) {
        return;
    }
    bool insertedFlag = false;
    FEntry* const entry = mFileLeases.Insert(fid, FEntry(), insertedFlag);
    if (! entry || ++(entry->Get().mCount) <= 0) {
        panic("internal error: invalid increment file lease count");
        return;
    }
    FEntry::List::Remove(*entry);
}

inline void
ChunkLeases::Erase(
    ChunkLeases::WEntry& wl,
    fid_t                fid)
{
    if (0 <= fid) {
        const MetaAllocate* const alloc = wl.Get().allocInFlight;
        if (! alloc || 0 <= alloc->initialChunkVersion) {
            DecrementFileLease(fid);
        }
    }
    if (mWriteLeases.Erase(wl.GetKey()) != 1) {
        panic("internal error: write lease delete failure");
    }
}

inline void
ChunkLeases::Erase(
    ChunkLeases::REntry& rl,
    fid_t                fid)
{
    DecrementFileLease(fid);
    const EntryKey key        = rl.GetKey();
    const bool     updateFlag =
        key.IsChunkEntry() && rl.Get().mScheduleReplicationCheckFlag;
    if (mReadLeases.Erase(key) != 1) {
        panic("internal error: read lease delete failure");
    }
    if (updateFlag) {
        gLayoutManager.ChangeChunkReplication(key.first);
    }
}

inline void
ChunkLeases::Erase(
    ChunkLeases::REntry& rl,
    CSMap&               csmap)
{
    const ChunkLeases::EntryKey& key = rl.GetKey();
    if (key.IsChunkEntry()) {
        const CSMap::Entry* const ci = csmap.Find(key.first);
        if (! ci) {
            panic("invalid stale expired read lease entry");
        }
        Erase(rl, ci ? ci->GetFileId() : -1);
    } else {
        Erase(rl, key.first);
    }
}

inline void
ChunkLeases::Renew(
    WEntry& we,
    time_t  now)
{
    WriteLease& wl = we;
    const int64_t exp = (int64_t)now + LEASE_INTERVAL_SECS;
    if ((int64_t)wl.expires < exp) {
        wl.expires = exp;
        PutInExpirationList(we);
    }
}

inline void
ChunkLeases::Expire(
    WEntry& we,
    time_t  now)
{
    WriteLease& wl = we;
    const time_t exp = now - 1;
    if (exp < wl.expires) {
        wl.expires = exp;
        PutInExpirationList(we);
    }
}

inline bool
ChunkLeases::IsReadLease(
    ChunkLeases::LeaseId leaseId)
{
    return ((leaseId & 0x1) == 0);
}

inline bool
ChunkLeases::IsWriteLease(
    ChunkLeases::LeaseId leaseId)
{
    return (! IsReadLease(leaseId));
}

static inline ChunkLeases::LeaseId
GenLeaseId()
{
    const ChunkLeases::LeaseId kMask =
        ~(ChunkLeases::LeaseId(1) << (sizeof(ChunkLeases::LeaseId) * 8 - 1));
    return ((ChunkLeases::LeaseId)gLayoutManager.GetRandom().Rand() & kMask);
}

inline ChunkLeases::LeaseId
ChunkLeases::NewReadLeaseId()
{
    const LeaseId kMask = ~LeaseId(1);
    const LeaseId id = GenLeaseId() & kMask;
    assert(IsReadLease(id));
    return id;
}

inline ChunkLeases::LeaseId
ChunkLeases::NewWriteLeaseId()
{
    const LeaseId id = GenLeaseId() | 1;
    assert(IsWriteLease(id));
    return id;
}

inline const ChunkLeases::WriteLease*
ChunkLeases::GetWriteLease(
    const ChunkLeases::EntryKey& key) const
{
    const WEntry* const wl = mWriteLeases.Find(key);
    return (wl ? &wl->Get() : 0);
}

inline const ChunkLeases::WriteLease*
ChunkLeases::GetChunkWriteLease(
    chunkId_t chunkId) const
{
    return GetWriteLease(EntryKey(chunkId));
}

inline const ChunkLeases::WriteLease*
ChunkLeases::GetValidWriteLease(
    const ChunkLeases::EntryKey& key) const
{
    WEntry* const we = mWriteLeases.Find(key);
    if (! we) {
        return 0;
    }
    const WriteLease& wl = *we;
    return (TimeNow() <= wl.expires ? &wl : 0);
}

inline const ChunkLeases::WriteLease*
ChunkLeases::RenewValidWriteLease(
    const ChunkLeases::EntryKey& key,
    const MetaAllocate&          req)
{
    WEntry* const we = mWriteLeases.Find(key);
    if (! we) {
        return 0;
    }
    WriteLease& wl = *we;
    const time_t now = TimeNow();
    if (wl.expires < now) {
        return 0;
    }
    if (! wl.allocInFlight) {
        if (req.authUid != kKfsUserNone) {
            if (wl.appendFlag) {
                // For now do not allow to append to the same chunk if the
                // delegation tokens are different, in order to make delegation
                // cancellation work.
                if ((0 < wl.delegationValidForTime) !=
                        req.validDelegationFlag ||
                    (req.validDelegationFlag && (
                        wl.delegationValidForTime !=
                            req.delegationValidForTime ||
                        wl.delegationFlags        != req.delegationFlags ||
                        wl.delegationIssuedTime   != req.delegationIssuedTime ||
                        wl.delegationUser         != req.authUid))) {
                    return 0;
                }
                wl.endTime = max(wl.endTime, req.sessionEndTime);
            } else {
                wl.delegationValidForTime = req.validDelegationFlag ?
                    req.delegationValidForTime : uint32_t(0);
                wl.delegationFlags      = req.delegationFlags;
                wl.delegationIssuedTime = req.delegationIssuedTime;
                wl.delegationUser       = req.authUid;
                wl.delegationSeq        = req.delegationSeq;
                wl.endTime              = req.sessionEndTime;
            }
        }
        Renew(*we, now);
    }
    return &wl;
}

inline bool
ChunkLeases::HasValidWriteLease(
    const ChunkLeases::EntryKey& key) const
{
    const WEntry* const we = mWriteLeases.Find(key);
    return (we && TimeNow() <= we->Get().expires);
}

inline bool
ChunkLeases::HasWriteLease(
    const ChunkLeases::EntryKey& key) const
{
    return (mWriteLeases.Find(key) != 0);
}

inline bool
ChunkLeases::HasValidLease(
    const ChunkLeases::EntryKey& key) const
{
    if (HasValidWriteLease(key)) {
        return true;
    }
    const REntry* const re = mReadLeases.Find(key);
    if (! re) {
        return false;
    }
    const ChunkReadLeasesHead& rl = *re;
    return (TimeNow() <= RLEntry::List::GetPrev(rl.mExpirationList).expires);
}

inline bool
ChunkLeases::HasLease(
    const ChunkLeases::EntryKey& key) const
{
    REntry* const rl = mReadLeases.Find(key);
    if (rl && ! rl->Get().mLeases.IsEmpty()) {
        return true;
    }
    return (mWriteLeases.Find(key) != 0);
}

inline bool
ChunkLeases::UpdateReadLeaseReplicationCheck(
    chunkId_t chunkId,
    bool      setScheduleReplicationCheckFlag)
{
    REntry* const rl = mReadLeases.Find(EntryKey(chunkId));
    if (rl  && ! rl->Get().mLeases.IsEmpty()) {
        if (setScheduleReplicationCheckFlag) {
            rl->Get().mScheduleReplicationCheckFlag = true;
        }
        return true;
    }
    return false;
}

inline int
ChunkLeases::ReplicaLost(
    chunkId_t          chunkId,
    const ChunkServer* chunkServer)
{
    WEntry* const wl = mWriteLeases.Find(EntryKey(chunkId));
    if (! wl) {
        return -EINVAL;
    }
    return ReplicaLost(*wl, chunkServer);
}

inline int
ChunkLeases::ReplicaLost(
    ChunkLeases::WEntry& we,
    const ChunkServer*   chunkServer)
{
    WriteLease& wl = we;
    if (wl.chunkServer.get() == chunkServer && ! wl.relinquishedFlag &&
            ! wl.allocInFlight) {
        const time_t now = TimeNow();
        if (wl.stripedFileFlag && now <= wl.expires) {
            // Keep the valid lease for striped files, instead, to
            // allow lease renewal when/if the next chunk allocation
            // comes in.
            Renew(we, now);
        } else {
            Expire(we, now);
        }
        wl.ownerWasDownFlag = wl.ownerWasDownFlag ||
            (chunkServer && chunkServer->IsDown());
        wl.ResetServer();
    }
    return 0;
}

inline void
ChunkLeases::ServerDown(
    const ChunkServerPtr& chunkServer,
    ARAChunkCache&        arac,
    CSMap&                csmap)
{
    mWriteLeases.First();
    const WEntry* entry;
    while ((entry = mWriteLeases.Next())) {
        chunkId_t const   chunkId = entry->GetKey().first;
        const WriteLease& wl      = *entry;
        CSMap::Entry*     ci      = 0;
        if (wl.appendFlag &&
                (ci = csmap.Find(chunkId)) &&
                csmap.HasServer(chunkServer, *ci)) {
            arac.Invalidate(ci->GetFileId(), chunkId);
        }
        ReplicaLost(*const_cast<WEntry*>(entry), chunkServer.get());
    }
}

inline bool
ChunkLeases::ExpiredCleanup(
    ChunkLeases::REntry& re,
    time_t               now,
    CSMap&               csmap)
{
    bool                 updateFlag = mTimerRunningFlag;
    ChunkReadLeasesHead& rl         = re.Get();
    for (RLEntry* n = &RLEntry::List::GetNext(rl.mExpirationList); ;) {
        RLEntry& c = *n;
        if (&c == &rl.mExpirationList || now <= c.GetExpiration()) {
            break;
        }
        n = &RLEntry::List::GetNext(c);
        rl.mLeases.Erase(c.leaseId);
        updateFlag = true;
    }
    if (rl.mLeases.IsEmpty()) {
        Erase(re, csmap);
        return true;
    }
    if (updateFlag) {
        mReadLeaseTimer.Schedule(re, rl.GetExpiration());
    }
    return false;
}

inline bool
ChunkLeases::ExpiredCleanup(
    ChunkLeases::WEntry& we,
    time_t               now,
    int                  ownerDownExpireDelay,
    ARAChunkCache&       arac,
    CSMap&               csmap)
{
    const WriteLease& wl = we;
    if (wl.allocInFlight) {
        if (mTimerRunningFlag) {
            panic("lease with allocation in flight has expired");
        }
        return false;
    }
    const EntryKey      key = we.GetKey();
    CSMap::Entry* const ci  = key.IsChunkEntry() ?
        csmap.Find(key.first) : 0;
    if (key.IsChunkEntry() && ! ci) {
        panic("invalid stale write lease");
        Erase(we, -1);
        return true;
    }
    const time_t exp = wl.expires +
        ((wl.ownerWasDownFlag && ownerDownExpireDelay > 0) ?
        ownerDownExpireDelay : 0);
    if (now <= exp) {
        if (mTimerRunningFlag) {
            mWriteLeaseTimer.Schedule(we, exp);
        }
        return false;
    }
    const ChunkServerPtr chunkServer      =
        ci ? ChunkServerPtr() : wl.chunkServer;
    const bool           relinquishedFlag = ci && wl.relinquishedFlag;
    const seq_t          chunkVersion     = wl.chunkVersion;
    const string         pathname         = wl.pathname;
    const bool           appendFlag       = wl.appendFlag;
    const bool           stripedFileFlag  = wl.stripedFileFlag;
    Erase(we, ci ? ci->GetFileId() : key.first);
    if (relinquishedFlag) {
        UpdateReplicationState(csmap, *ci);
        return true;
    }
    if (! ci) {
        if (key.IsChunkEntry() || appendFlag) {
            panic("invalid object store block write lease");
        }
        if (chunkServer && ! chunkServer->IsDown()) {
            const bool       kHasChunkChecksum = false;
            const bool       kPendingAddFlag   = false;
            const chunkOff_t kChunkSize        = -1;
            chunkServer->MakeChunkStable(
                key.first, key.first, -chunkVersion - 1,
                kChunkSize, kHasChunkChecksum, 0, kPendingAddFlag);
        }
        return true;
    }
    if (appendFlag) {
        arac.Invalidate(ci->GetFileId(), ci->GetChunkId());
    }
    const bool leaseRelinquishFlag = true;
    gLayoutManager.MakeChunkStableInit(
        *ci,
        chunkVersion,
        pathname,
        appendFlag,
        -1,
        false,
        0,
        stripedFileFlag,
        appendFlag,
        leaseRelinquishFlag
    );
    return true;
}

inline bool
ChunkLeases::ExpiredCleanup(
    const ChunkLeases::EntryKey& key,
    time_t                       now,
    int                          ownerDownExpireDelay,
    ARAChunkCache&               arac,
    CSMap&                       csmap)
{
    REntry* const rl = mReadLeases.Find(key);
    if (rl) {
        assert(! mWriteLeases.Find(key));
        const bool ret = ExpiredCleanup(*rl, now, csmap);
        if (! ret && (key.IsChunkEntry() ?
                ! csmap.Find(key.first) :
                ! IsObjectStoreBlock(key.first, key.second))) {
            Erase(*rl, -1);
            return true;
        }
        return ret;
    }
    WEntry* const wl = mWriteLeases.Find(key);
    return (! wl || ExpiredCleanup(
        *wl, now, ownerDownExpireDelay, arac, csmap));
}

inline const char*
ChunkLeases::FlushWriteLease(
    const ChunkLeases::EntryKey& key,
    ARAChunkCache&               arac,
    CSMap&                       csmap)
{
    WEntry* const we = mWriteLeases.Find(key);
    if (! we) {
        return "no write lease";
    }
    const WriteLease& wl = *we;
    if (! wl.appendFlag) {
        return "not append lease";
    }
    if (wl.allocInFlight) {
        return "allocation in flight";
    }
    if (wl.relinquishedFlag || wl.ownerWasDownFlag) {
        return "write lease expiration in flight";
    }
    const time_t now = TimeNow();
    Expire(*we, now);
    if (ExpiredCleanup(*we, now, 0, arac, csmap)) {
        return 0;
    }
    return "write lease expiration delayed";
}

inline int
ChunkLeases::LeaseRelinquish(
    const MetaLeaseRelinquish& req,
    ARAChunkCache&             arac,
    CSMap&                     csmap)
{
    EntryKey const key(req.chunkId, req.chunkPos);
    REntry* const  re = mReadLeases.Find(key);
    if (re) {
        assert(! mWriteLeases.Find(key));
        ChunkReadLeasesHead& rl     = *re;
        ChunkReadLeases&     leases = rl.mLeases;
        ReadLease* const     le     = leases.Find(req.leaseId);
        if (! le) {
            return -EINVAL;
        }
        const int    ret = le->expires < TimeNow() ? -ELEASEEXPIRED : 0;
        const time_t exp = rl.GetExpiration();
        leases.Erase(req.leaseId);
        if (leases.IsEmpty()) {
            Erase(*re, csmap);
        } else {
            const time_t cexp = rl.GetExpiration();
            if (exp != cexp) {
                mReadLeaseTimer.Schedule(*re, exp);
            }
        }
        return ret;
    }
    if (req.fromClientSMFlag) {
        // only chunk servers are allowed to relinquish write leases;
        return -EPERM;
    }

    WEntry* const we = mWriteLeases.Find(key);
    if (! we || we->Get().leaseId != req.leaseId) {
        return -EINVAL;
    }
    const CSMap::Entry* const ci =
        key.IsChunkEntry() ? csmap.Find(key.first) : 0;
    if (key.IsChunkEntry()) {
        if (! ci) {
            return -ELEASEEXPIRED;
        }
    } else {
        if (! IsObjectStoreBlock(key.first, key.second)) {
            return -ELEASEEXPIRED;
        }
    }
    WriteLease& wl = *we;
    if (wl.allocInFlight) {
        // If relinquish comes in before alloc completes, then
        // run completion when / if allocation finishes successfully.
        if (! wl.allocInFlight->pendingLeaseRelinquish) {
            const_cast<MetaAllocate*>(wl.allocInFlight
                    )->pendingLeaseRelinquish =
                new MetaLeaseRelinquish();
        }
        MetaLeaseRelinquish& lr =
            *(wl.allocInFlight->pendingLeaseRelinquish);
        lr.leaseType        = req.leaseType;
        lr.chunkId          = req.chunkId;
        lr.chunkPos         = req.chunkPos;
        lr.leaseId          = req.leaseId;
        lr.chunkSize        = req.chunkSize;
        lr.hasChunkChecksum = req.hasChunkChecksum;
        lr.chunkChecksum    = req.chunkChecksum;
        return 0;
    }
    const time_t         now          = TimeNow();
    const int            ret          = wl.expires < now ? -ELEASEEXPIRED : 0;
    const bool           hadLeaseFlag = ! wl.relinquishedFlag;
    const ChunkServerPtr chunkServer  = ci ? ChunkServerPtr() : wl.chunkServer;
    wl.ResetServer();
    wl.relinquishedFlag = true;
    // the owner of the lease is giving up the lease; update the expires so
    // that the normal lease cleanup will work out.
    Expire(*we, now);
    if (hadLeaseFlag) {
        if (ci) {
            // For write append lease checksum and size always have to be
            // specified for make chunk stable, otherwise run begin make
            // chunk stable.
            const CSMap::Entry& v = *ci;
            const bool beginMakeChunkStableFlag = wl.appendFlag &&
                (! req.hasChunkChecksum || req.chunkSize < 0);
            if (wl.appendFlag) {
                arac.Invalidate(v.GetFileId(), req.chunkId);
            }
            const bool leaseRelinquishFlag = true;
            gLayoutManager.MakeChunkStableInit(
                v,
                wl.chunkVersion,
                wl.pathname,
                beginMakeChunkStableFlag,
                req.chunkSize,
                req.hasChunkChecksum,
                req.chunkChecksum,
                wl.stripedFileFlag,
                wl.appendFlag,
                leaseRelinquishFlag
            );
        } else if (chunkServer && ! chunkServer->IsDown()) {
            const bool kHasChunkChecksum = false;
            const bool kPendingAddFlag   = false;
            chunkServer->MakeChunkStable(
                key.first, key.first, -wl.chunkVersion - 1,
                req.chunkSize, kHasChunkChecksum, 0, kPendingAddFlag);
        }
    }
    return ret;
}

class ChunkLeases::LeaseCleanup
{
public:
    LeaseCleanup(
        time_t         now,
        int            ownerDownExpireDelay,
        ARAChunkCache& arac,
        CSMap&         csmap,
        ChunkLeases&   leases)
        : mNow(now),
          mOwnerDownExpireDelay(ownerDownExpireDelay),
          mArac(arac),
          mCsmap(csmap),
          mLeases(leases)
        {}
    void operator()(
        REntry& inEntry)
        { mLeases.ExpiredCleanup(inEntry, mNow, mCsmap); }
    void operator()(
        WEntry& inEntry)
    {
        mLeases.ExpiredCleanup(
            inEntry,
            mNow,
            mOwnerDownExpireDelay,
            mArac,
            mCsmap
        );
    }
    void operator()(
        FEntry& inEntry)
    {
        FileEntry theEntry = inEntry.Get();
        if (theEntry.mName.empty() || 0 != theEntry.mCount) {
            panic("invalid file leases entry");
        }
        // The entry must be removed from the timer list.
        // Log write completion will re-schedule if needed
        FEntry::List::Remove(inEntry);
        submit_request(new MetaRemoveFromDumpster(
            theEntry.mName, inEntry.GetKey()));
    }
private:
    time_t const   mNow;
    int const      mOwnerDownExpireDelay;
    ARAChunkCache& mArac;
    CSMap&         mCsmap;
    ChunkLeases&   mLeases;
private:
    LeaseCleanup(const LeaseCleanup&);
    LeaseCleanup& operator=(const LeaseCleanup&);
};

inline void
ChunkLeases::Timer(
    time_t         now,
    int            ownerDownExpireDelay,
    ARAChunkCache& arac,
    CSMap&         csmap)
{
    if (mTimerRunningFlag) {
        return; // Do not allow recursion.
    }
    mTimerRunningFlag = true;
    LeaseCleanup cleanup(now, ownerDownExpireDelay, arac, csmap, *this);
    mReadLeaseTimer.Run(now, cleanup);
    mWriteLeaseTimer.Run(now, cleanup);
    mDumpsterCleanupTimer.Run(now, cleanup);
    mTimerRunningFlag = false;
}

inline bool
ChunkLeases::NewReadLease(
    fid_t                        fid,
    const ChunkLeases::EntryKey& key,
    time_t                       expires,
    ChunkLeases::LeaseId&        leaseId)
{
    if (mWriteLeases.Find(key)) {
        assert(! mReadLeases.Find(key));
        return false;
    }
    // Keep list sorted by expiration time.
    bool          insertedFlag = false;
    REntry&              re    = *mReadLeases.Insert(
        key, REntry(key, ChunkReadLeasesHead()), insertedFlag);
    ChunkReadLeasesHead& h      = re;
    ChunkReadLeases&     leases = h.mLeases;
    const time_t         exp    =
        insertedFlag ? expires + 1 : h.GetExpiration();
    if (insertedFlag) {
        IncrementFileLease(fid);
    }
    leaseId = NewReadLeaseId();
    insertedFlag = false;
    RLEntry&             rl     = *leases.Insert(
        leaseId, RLEntry(ReadLease(leaseId, expires)), insertedFlag);
    if (! insertedFlag) {
        panic("duplicate read lease id");
    }
    h.PutInExpirationList(rl);
    if (expires < exp) {
        mReadLeaseTimer.Schedule(re, expires);
    }
    return true;
}

inline bool
ChunkLeases::NewWriteLease(
    MetaAllocate& req)
{
    EntryKey const key(
        0 < req.numReplicas ? req.chunkId    : req.fid,
        0 < req.numReplicas ? chunkOff_t(-1) : req.offset);
    if (mReadLeases.Find(key)) {
        assert(! mWriteLeases.Find(key));
        return false;
    }
    const LeaseId id = NewWriteLeaseId();
    WriteLease const wl(
        id,
        GetInitialWriteLeaseExpireTime(),
        req
    );
    bool insertedFlag = false;
    WEntry* const l = mWriteLeases.Insert(
        key, WEntry(key, wl), insertedFlag);
    req.leaseId       = l->Get().leaseId;
    req.leaseDuration = req.authUid != kKfsUserNone ?
        l->Get().endTime - TimeNow() : int64_t(-1);
    if (insertedFlag) {
        if (0 <= req.initialChunkVersion) {
            IncrementFileLease(req.fid);
        }
        PutInExpirationList(*l);
    }
    return insertedFlag;
}

inline int
ChunkLeases::Renew(
    fid_t                        fid,
    const ChunkLeases::EntryKey& key,
    ChunkLeases::LeaseId         leaseId,
    bool                         allocDoneFlag /* = false */,
    const MetaFattr*             fa            /* = 0 */,
    MetaLeaseRenew*              req           /* = 0 */)
{
    if (IsReadLease(leaseId)) {
        REntry* const rl = mReadLeases.Find(key);
        if (! rl) {
            return -EINVAL;
        }
        assert(! mWriteLeases.Find(key));
        ChunkReadLeasesHead& h      = *rl;
        ChunkReadLeases&     leases = h.mLeases;
        RLEntry* const       cl     = leases.Find(leaseId);
        if (! cl) {
            return -EINVAL;
        }
        const time_t now = TimeNow();
        if (cl->expires < now) {
            leases.Erase(leaseId);
            if (leases.IsEmpty()) {
                Erase(*rl, fid);
            }
            return -ELEASEEXPIRED;
        }
        const time_t exp = now + LEASE_INTERVAL_SECS;
        if (cl->expires != exp) {
            cl->expires = exp;
            if (1 < leases.GetSize()) {
                h.PutInExpirationList(*cl);
            }
            if (&RLEntry::List::GetNext(h.mExpirationList) == cl) {
                mReadLeaseTimer.Schedule(*rl, cl->expires);
            }
        }
        return 0;
    }
    WEntry* const we = mWriteLeases.Find(key);
    if (! we || we->Get().leaseId != leaseId) {
        return -EINVAL;
    }
    WriteLease& wl = *we;
    assert(! mReadLeases.Find(key));
    const time_t now = TimeNow();
    if (wl.expires < now && ! wl.allocInFlight) {
        // Don't renew expired leases, and let the timer to clean it up
        // to avoid posible recursion.
        return -ELEASEEXPIRED;
    }
    if (allocDoneFlag) {
        if (wl.allocInFlight &&
                wl.allocInFlight->initialChunkVersion < 0) {
            IncrementFileLease(fid);
        }
        wl.allocInFlight = 0;
        wl.expires       = now - 1; // Force move into expiration list.
    }
    if (fa && ! fa->CanWrite(wl.euser, wl.egroup)) {
        Expire(*we, now);
        return -EPERM;
    }
    if (req && req->authUid != kKfsUserNone) {
        if (wl.endTime < now) {
            req->statusMsg = "authentication has expired";
            Expire(*we, now);
            return -EPERM;
        }
        if (0 < wl.delegationValidForTime &&
                gNetDispatch.IsCanceled(
                    wl.delegationIssuedTime + wl.delegationValidForTime,
                    wl.delegationIssuedTime,
                    wl.delegationUser,
                    wl.delegationSeq,
                    wl.delegationFlags)) {
            req->statusMsg = "delegation canceled";
            Expire(*we, now);
            return -EPERM;
        }
    }
    if (! wl.allocInFlight) {
        Renew(*we, now);
    }
    return 0;
}

inline bool
ChunkLeases::DeleteWriteLease(
    fid_t                        fid,
    const ChunkLeases::EntryKey& key,
    ChunkLeases::LeaseId         leaseId)
{
    WEntry* const we = mWriteLeases.Find(key);
    if (! we || we->Get().leaseId != leaseId) {
        return false;
    }
    Erase(*we, fid);
    return true;
}

inline bool
ChunkLeases::Delete(
    fid_t                        fid,
    const ChunkLeases::EntryKey& key)
{
    WEntry* const wl = mWriteLeases.Find(key);
    const bool hadWr = wl != 0;
    if (hadWr) {
        Erase(*wl, fid);
    }
    REntry* const rl = mReadLeases.Find(key);
    const bool hadRd = rl != 0;
    if (hadRd) {
        Erase(*rl, fid);
    }
    assert(! hadWr || ! hadRd);
    return (hadWr || hadRd);
}

inline void
ChunkLeases::ChangeFileId(
    chunkId_t chunkId,
    fid_t     fidFrom,
    fid_t     fidTo)
{
    const EntryKey      key(chunkId);
    const WEntry* const wl = mWriteLeases.Find(key);
    if (wl) {
        const MetaAllocate* const alloc = wl->Get().allocInFlight;
        if (alloc && alloc->initialChunkVersion < 0) {
            panic("internal error: attempt to change file id"
                " while initial chunk allocation is in flight");
        }
    }
    if (wl || mReadLeases.Find(key)) {
        DecrementFileLease(fidFrom);
        IncrementFileLease(fidTo);
    }
}

class ChunkLeases::OpenFileLister
{
public:
    OpenFileLister(
        MetaOpenFiles::ReadInfo&  openForRead,
        MetaOpenFiles::WriteInfo& openForWrite,
        const CSMap&              csmap,
        time_t                    now)
        : mOpenForRead(openForRead),
          mOpenForWrite(openForWrite),
          mCsmap(csmap),
          mNow(now)
        {}
    void operator()(
        const ChunkLeases::REntry& inEntry)
    {
        fid_t fid;
        if (inEntry.GetKey().IsChunkEntry()) {
            const CSMap::Entry* const ci = mCsmap.Find(inEntry.GetKey().first);
            if (! ci) {
                return;
            }
            fid = ci->GetFileId();
        } else {
            fid = inEntry.GetKey().first;
        }
        size_t         count = 0;
        const RLEntry& list  = inEntry.Get().mExpirationList;
        const RLEntry* rl    = &list;
        while ((rl = &RLEntry::List::GetPrev(*rl)) != &list &&
                mNow <= rl->expires) {
            count++;
        }
        if (0 < count) {
            mOpenForRead[fid].push_back(
                make_pair(inEntry.GetKey().IsChunkEntry() ?
                    inEntry.GetKey().first : -inEntry.GetKey().second, count));
        }
    }
    void operator()(
        const ChunkLeases::WEntry& inEntry)
    {
        if (inEntry.GetKey().IsChunkEntry()) {
            const CSMap::Entry* const ci = mCsmap.Find(inEntry.GetKey().first);
            if (ci) {
                mOpenForWrite[ci->GetFileId()
                    ].push_back(inEntry.GetKey().first);
            }
        } else {
            if (IsObjectStoreBlock(
                    inEntry.GetKey().first, inEntry.GetKey().second)) {
                mOpenForWrite[inEntry.GetKey().first
                    ].push_back(-inEntry.GetKey().second - 1);
            }
        }
    }
private:
    MetaOpenFiles::ReadInfo&  mOpenForRead;
    MetaOpenFiles::WriteInfo& mOpenForWrite;
    const CSMap&              mCsmap;
    const time_t              mNow;
private:
    OpenFileLister(const OpenFileLister&);
    OpenFileLister& operator=(const OpenFileLister&);
};

inline void
ChunkLeases::GetOpenFiles(
    MetaOpenFiles::ReadInfo&  openForRead,
    MetaOpenFiles::WriteInfo& openForWrite,
    const CSMap&              csmap) const
{
    OpenFileLister lister(openForRead, openForWrite, csmap, TimeNow());
    mReadLeaseTimer.Apply(lister);
    mWriteLeaseTimer.Apply(lister);
    const WEntry* we = &mWAllocationInFlightList;
    while((we = &WEntry::List::GetPrev(*we)) != &mWAllocationInFlightList) {
        if (we->GetKey().IsChunkEntry()) {
            const CSMap::Entry* const ci = csmap.Find(we->GetKey().first);
            if (ci) {
                openForWrite[ci->GetFileId()].push_back(we->GetKey().first);
            }
        } else {
            if (IsObjectStoreBlock(
                    we->GetKey().first, we->GetKey().second)) {
                openForWrite[we->GetKey().first
                    ].push_back(-we->GetKey().second);
            }
        }
    }
}

inline void
ChunkLeases::ScheduleDumpsterCleanup(
    fid_t         inFid,
    const string& inName)
{
    bool          insertedFlag = false;
    FEntry* const entry        = mFileLeases.Insert(
        inFid, FEntry(inFid, FileEntry(inName)), insertedFlag);
    if (! entry->Get().mName.empty() && inName != entry->Get().mName) {
        panic("invalid file lease entry");
    }
    entry->Get().mName = inName;
    if (entry->Get().mCount <= 0) {
        mDumpsterCleanupTimer.Schedule(
            *entry, TimeNow() + mDumpsterCleanupDelaySec);
    }
}

inline void
ChunkLeases::DumpsterCleanupDone(
    fid_t         inFid,
    const string& inName)
{
    FEntry* const entry = mFileLeases.Find(inFid);
    if (! entry || entry->Get().mCount != 0 || inName != entry->Get().mName) {
        panic("internal error: invalid dumpster delete completion");
    }
    mFileLeases.Erase(inFid);
}

inline LayoutManager::Servers::const_iterator
LayoutManager::FindServer(const ServerLocation& loc) const
{
    Servers::const_iterator const it = lower_bound(
        mChunkServers.begin(), mChunkServers.end(),
        loc, bind(&ChunkServer::GetServerLocation, _1) < loc
    );
    return ((it == mChunkServers.end() || (*it)->GetServerLocation() == loc) ?
        it : mChunkServers.end());
}

template<typename T>
inline LayoutManager::Servers::const_iterator
LayoutManager::FindServerByHost(const T& host) const
{
    const ServerLocation loc(host, -1);
    Servers::const_iterator const it = lower_bound(
        mChunkServers.begin(), mChunkServers.end(),
        boost::ref(loc),
        bind(&ChunkServer::GetServerLocation, _1) < boost::ref(loc)
    );
    return ((it == mChunkServers.end() ||
            (*it)->GetServerLocation().hostname == loc.hostname) ?
        it : mChunkServers.end());
}

template<typename T> bool
LayoutManager::GetAccessProxy(T& req, LayoutManager::Servers& servers)
{
    ServerLocation loc;
    if (! loc.FromString(
            req.chunkServerName.data(), req.chunkServerName.size())) {
        req.statusMsg = "invalid chunk server name";
        req.status    = -EINVAL;
        return false;
    }
    Servers::const_iterator const it = FindServer(loc);
    if (it == mChunkServers.end()) {
        req.statusMsg = "no proxy on host: " + req.chunkServerName.GetStr();
        return false;
    }
    servers.push_back(*it);
    return true;
}

bool
LayoutManager::FindAccessProxy(MetaAllocate& req)
{
    req.servers.clear();
    if (req.chunkServerName.empty()) {
        Servers::const_iterator const it = mObjectStorePlacementTestFlag ?
            mChunkServers.end() : FindServerByHost(req.clientIp);
        if (it == mChunkServers.end()) {
            if (mObjectStoreWriteCanUsePoxoyOnDifferentHostFlag) {
                if (FindAccessProxy(req.clientIp, req.servers)) {
                    return true;
                }
                req.statusMsg = "no access proxy available";
                return false;
            } else  {
                req.statusMsg = "no access proxy on host: " + req.clientIp;
                return false;
            }
        }
        req.servers.push_back(*it);
    } else if (! GetAccessProxy(req, req.servers)) {
        return false;
    }
    return true;
}

inline CSMap::Entry&
LayoutManager::GetCsEntry(MetaChunkInfo& chunkInfo)
{
    return CSMap::Entry::GetCsEntry(chunkInfo);
}

inline CSMap::Entry*
LayoutManager::GetCsEntry(MetaChunkInfo* chunkInfo)
{
    return CSMap::Entry::GetCsEntry(chunkInfo);
}

inline void
LayoutManager::UpdatePendingRecovery(CSMap::Entry& ent)
{
    KFS::UpdatePendingRecovery(mChunkToServerMap, ent);
}

inline bool
LayoutManager::AddHosted(CSMap::Entry& entry, const ChunkServerPtr& c,
    size_t* srvCount)
{
    // Schedule replication even if the server went down, let recovery
    // logic decide what to do.
    UpdatePendingRecovery(entry);
    if (! c || c->IsDown()) {
        return false;
    }
    if (c->IsEvacuationScheduled(entry.GetChunkId())) {
        CheckReplication(entry);
    }
    return mChunkToServerMap.AddServer(c, entry, srvCount);
}

inline bool
LayoutManager::AddHosted(
    chunkId_t chunkId, CSMap::Entry& entry, const ChunkServerPtr& c)
{
    if (chunkId != entry.GetChunkId()) {
        panic("add hosted chunk id mismatch");
        return false;
    }
    return AddHosted(entry, c);
}

inline void
LayoutManager::UpdateReplicationState(CSMap::Entry& entry)
{
    KFS::UpdateReplicationState(mChunkToServerMap, entry);
}

inline void
LayoutManager::SetReplicationState(CSMap::Entry& entry,
    CSMap::Entry::State state)
{
    CSMap::Entry::State const curState = mChunkToServerMap.GetState(entry);
    if (curState == state) {
        return;
    }
    if (curState == CSMap::Entry::kStatePendingRecovery) {
        // Re-schedule replication check if needed.
        UpdatePendingRecovery(entry);
    }
    mChunkToServerMap.SetState(entry, state);
}

inline void
LayoutManager::CheckReplication(CSMap::Entry& entry)
{
    SetReplicationState(entry, CSMap::Entry::kStateCheckReplication);
}

inline seq_t
LayoutManager::GetChunkVersionRollBack(chunkId_t chunkId)
{
    seq_t* const it = mChunkVersionRollBack.Find(chunkId);
    if (it) {
        if (*it <= 0) {
            ostringstream os;
            os <<
            "invalid chunk roll back entry:"
            " chunk: "             << chunkId <<
            " version increment: " << *it;
            const string msg = os.str();
            panic(msg.c_str());
            mChunkVersionRollBack.Erase(chunkId);
        } else {
            return *it;
        }
    }
    return 0;
}

inline seq_t
LayoutManager::IncrementChunkVersionRollBack(chunkId_t chunkId)
{
    bool insertedFlag = false;
    seq_t* const res = mChunkVersionRollBack.Insert(chunkId, 0, insertedFlag);
    if (! insertedFlag && *res <= 0) {
        ostringstream os;
        os <<
        "invalid chunk roll back entry:"
        " chunk: "             << chunkId <<
        " version increment: " << *res;
        const string msg = os.str();
        panic(msg.c_str());
        *res = 0;
    }
    ++(*res);
    return *res;
}

int64_t
LayoutManager::Rand(int64_t interval)
{
    return (int64_t)(mRandom.Rand() % interval);
}

LayoutManager::ChunkPlacement::ChunkPlacement()
    : Super(gLayoutManager)
{
    Reserve(512);
}

const bool kClientAuthAllowPskFlag      = true;
// By default allow web ui access from local host without authentication.
const int kClientDefaultNoAuthMetaOps[] = {
    META_PING,
    META_GET_CHUNK_SERVERS_COUNTERS,
    META_GET_CHUNK_SERVER_DIRS_COUNTERS,
    META_GET_REQUEST_COUNTERS,
    META_DISCONNECT,
    META_NUM_OPS_COUNT // Sentinel
};
const char* const kClientDefaultNoAuthMetaOpsHosts[] = {
    "127.0.0.1",
    0 // Sentinel
};
const bool kCSAuthenticationUsesServerPskFlag = false;

LayoutManager::LayoutManager() :
    mNumOngoingReplications(0),
    mIsRebalancingEnabled(true),
    mMaxRebalanceSpaceUtilThreshold(0.85),
    mMinRebalanceSpaceUtilThreshold(0.75),
    mIsExecutingRebalancePlan(false),
    mRecoveryStartTime(0),
    mStartTime(time(0)),
    mRecoveryIntervalSec(LEASE_INTERVAL_SECS),
    mLeaseCleanerOtherIntervalSec(60),
    mLeaseCleanerOtherNextRunTime(TimeNow()),
    mLeaseCleaner(ChunkLeases::kLeaseTimerResolutionSec * 1000),
    mChunkReplicator(5 * 1000),
    mCheckpoint(5 * 1000),
    mMinChunkserversToExitRecovery(1),
    mChunkServers(),
    mHibernatingServers(),
    mLastResumeModifiedChunk(-1),
    mMastersCount(0),
    mSlavesCount(0),
    mAssignMasterByIpFlag(false),
    mLeaseOwnerDownExpireDelay(30),
    mMaxReservationSize(4 << 20),
    mReservationDecayStep(4), // decrease by factor of 2 every 4 sec
    mChunkReservationThreshold(CHUNKSIZE),
    mAllocAppendReuseInFlightTimeoutSec(25),
    mMinAppendersPerChunk(96),
    mMaxAppendersPerChunk(4 << 10),
    mReservationOvercommitFactor(1.0),
    mServerDownReplicationDelay(2 * 60),
    mMaxDownServersHistorySize(4 << 10),
    mChunkServersProps(),
    mCSToRestartCount(0),
    mMastersToRestartCount(0),
    mMaxCSRestarting(0),
    mRetireOnCSRestartFlag(true),
    mMaxCSUptime(int64_t(24) * 60 * 60 * 36500),
    mCSRestartTime(TimeNow() + int64_t(24) * 60 * 60 * 36500),
    mCSGracefulRestartTimeout(15 * 60),
    mCSGracefulRestartAppendWithWidTimeout(40 * 60),
    mLastReplicationCheckTime(numeric_limits<int64_t>::min()), // check all
    mLastRecomputeDirsizeTime(TimeNow()),
    mRecomputeDirSizesIntervalSec(60 * 60 * 24 * 3650),
    mMaxConcurrentWriteReplicationsPerNode(5),
    mMaxConcurrentReadReplicationsPerNode(10),
    mUseEvacuationRecoveryFlag(true),
    mReplicationFindWorkTimeouts(0),
    // Replication check 30ms/.20-30ms = 120 -- 20% cpu when idle
    mMaxTimeForChunkReplicationCheck(30 * 1000),
    mMinChunkReplicationCheckInterval(120 * 1000),
    mLastReplicationCheckRunEndTime(microseconds()),
    mReplicationCheckTimeouts(0),
    mNoServersAvailableForReplicationCount(0),
    mFullReplicationCheckInterval(
        int64_t(7) * 24 * 60 * 60 * kSecs2MicroSecs),
    mCheckAllChunksInProgressFlag(false),
    mConcurrentWritesPerNodeWatermark(10),
    mMaxSpaceUtilizationThreshold(0.95),
    mUseFsTotalSpaceFlag(true),
    mChunkAllocMinAvailSpace(2 * (int64_t)CHUNKSIZE),
    mCompleteReplicationCheckInterval(30 * kSecs2MicroSecs),
    mCompleteReplicationCheckTime(
        microseconds() - mCompleteReplicationCheckInterval),
    mPastEofRecoveryDelay(int64_t(60) * 6 * 60 * kSecs2MicroSecs),
    mMaxServerCleanupScan(2 << 10),
    mMaxRebalanceScan(1024),
    mRebalanceReplicationsThreshold(0.5),
    mRebalanceReplicationsThresholdCount(0),
    mMaxRebalanceRunTime(int64_t(30) * 1000),
    mLastRebalanceRunTime(microseconds()),
    mRebalanceRunInterval(int64_t(512) * 1024),
    mMaxRebalancePlanRead(2048),
    mRebalancePlanFileName(),
    mRebalanceCtrs(),
    mRebalancePlan(),
    mCleanupScheduledFlag(false),
    mDisableTimerFlag(false),
    mCSCountersUpdateInterval(2),
    mCSCountersUpdateTime(0),
    mCSCountersResponse(),
    mCSDirCountersUpdateInterval(10),
    mCSDirCountersUpdateTime(0),
    mCSDirCountersResponse(),
    mPingUpdateInterval(2),
    mPingUpdateTime(0),
    mPingResponse(),
    mWOstream(),
    mBufferPool(0),
    mMightHaveRetiringServersFlag(false),
    mRackPrefixUsePortFlag(false),
    mRackPrefixes(),
    mRackWeights(),
    mChunkServerMd5sums(),
    mClusterKey(),
    mDelayedRecoveryUpdateMaxScanCount(32),
    mForceDelayedRecoveryUpdateFlag(false),
    mSortCandidatesBySpaceUtilizationFlag(false),
    mSortCandidatesByLoadAvgFlag(false),
    mMaxFsckFiles(128 << 10),
    mFsckAbandonedFileTimeout(int64_t(1000) * kSecs2MicroSecs),
    mMaxFsckTime(int64_t(19) * 60 * kSecs2MicroSecs),
    mFullFsckFlag(true),
    mMTimeUpdateResolution(kSecs2MicroSecs),
    mMaxPendingRecoveryMsgLogInfo(1 << 10),
    mAllowLocalPlacementFlag(true),
    mAllowLocalPlacementForAppendFlag(false),
    mInRackPlacementForAppendFlag(false),
    mInRackPlacementFlag(false),
    mAppendPlacementIgnoreMasterSlaveFlag(true),
    mAllocateDebugVerifyFlag(false),
    mChunkEntryToChange(0),
    mFattrToChangeTo(0),
    mCSLoadAvgSum(0),
    mCSMasterLoadAvgSum(0),
    mCSSlaveLoadAvgSum(0),
    mCSTotalLoadAvgSum(0),
    mCSOpenObjectCount(0),
    mCSWritableObjectCount(0),
    mCSTotalPossibleCandidateCount(0),
    mCSMasterPossibleCandidateCount(0),
    mCSSlavePossibleCandidateCount(0),
    mUpdateCSLoadAvgFlag(false),
    mUpdatePlacementScaleFlag(false),
    mCSMaxGoodCandidateLoadAvg(0),
    mCSMaxGoodMasterCandidateLoadAvg(0),
    mCSMaxGoodSlaveCandidateLoadAvg(0),
    mCSMaxGoodCandidateLoadRatio(4),
    mCSMaxGoodMasterLoadRatio(4),
    mCSMaxGoodSlaveLoadRatio(4),
    mSlavePlacementScale(int64_t(1) << kSlaveScaleFracBits),
    mMaxSlavePlacementRange(
        (int64_t)(1.8 * (int64_t(1) << kSlaveScaleFracBits))),
    mMaxReplicasPerFile(MAX_REPLICAS_PER_FILE),
    mMaxReplicasPerRSFile(MAX_REPLICAS_PER_FILE),
    mGetAllocOrderServersByLoadFlag(true),
    mMinChunkAllocClientProtoVersion(-1),
    mMaxResponseSize(256 << 20),
    mMinIoBufferBytesToProcessRequest(mMaxResponseSize + (10 << 20)),
    mReadDirLimit(8 << 10),
    mAllowChunkServerRetireFlag(false),
    mPanicOnInvalidChunkFlag(false),
    mAppendCacheCleanupInterval(-1),
    mTotalChunkWrites(0),
    mTotalWritableDrives(0),
    mMinWritesPerDrive(10),
    mMaxWritesPerDrive(4 << 10),
    mMaxWritesPerDriveThreshold(mMinWritesPerDrive),
    mMaxWritesPerDriveRatio(1.5),
    mMaxLocalPlacementWeight(1.0),
    mTotalWritableDrivesMult(0.),
    mConfig(),
    mConfigParameters(),
    mDefaultUser(kKfsUserNone),      // Request defaults
    mDefaultGroup(kKfsGroupNone),
    mDefaultFileMode(0644),
    mDefaultDirMode(0755),
    mDefaultLoadUser(kKfsUserRoot),  // Checkpoint load and replay defaults
    mDefaultLoadGroup(kKfsGroupRoot),
    mDefaultLoadFileMode(0666),
    mDefaultLoadDirMode(0777),
    mForceEUserToRootFlag(false),
    mVerifyAllOpsPermissionsParamFlag(false),
    mVerifyAllOpsPermissionsFlag(false),
    mRootHosts(),
    mHostUserGroupRemap(),
    mLastUidGidRemap(),
    mIoBufPending(0),
    mAuthCtxUpdateCount(0),
    mClientAuthContext(
        kClientAuthAllowPskFlag,
        kClientDefaultNoAuthMetaOps,
        kClientDefaultNoAuthMetaOpsHosts),
    mCSAuthContext(kCSAuthenticationUsesServerPskFlag),
    mUserAndGroup(),
    mClientCSAuthRequiredFlag(false),
    mClientCSAllowClearTextFlag(false),
    mCSAccessValidForTimeSec(2 * 60 * 60),
    mMinWriteLeaseTimeSec(LEASE_INTERVAL_SECS),
    mFileSystemIdRequiredFlag(false),
    mDeleteChunkOnFsIdMismatchFlag(false),
    mChunkAvailableUseReplicationOrRecoveryThreshold(-1),
    mObjectStoreEnabledFlag(false),
    mObjectStoreReadCanUsePoxoyOnDifferentHostFlag(false),
    mObjectStoreWriteCanUsePoxoyOnDifferentHostFlag(false),
    mObjectStorePlacementTestFlag(false),
    mCreateFileTypeExclude(),
    mMaxDataStripeCount(KFS_MAX_DATA_STRIPE_COUNT),
    mMaxRecoveryStripeCount(min(32, KFS_MAX_RECOVERY_STRIPE_COUNT)),
    mMaxRSDataStripeCount(min(64, KFS_MAX_DATA_STRIPE_COUNT)),
    mDebugPanicOnHelloResumeFailureCount(-1),
    mHelloResumeFailureTraceFileName(),
    mFileRecoveryInFlightCount(),
    mIdempotentRequestTracker(),
    mResubmitQueueHead(0),
    mResubmitQueueTail(0),
    mObjStoreDeleteMaxSchedulePerRun(16 << 10),
    mObjStoreMaxDeletesPerServer(128),
    mObjStoreDeleteDelay(2 * LEASE_INTERVAL_SECS),
    mResubmitClearObjectStoreDeleteFlag(false),
    mObjStoreDeleteSrvIdx(0),
    mObjStoreFilesDeleteQueue(),
    mObjBlocksDeleteRequeue(),
    mObjBlocksDeleteInFlight(),
    mTmpParseStream(),
    mChunkInfosTmp(),
    mChunkInfos2Tmp(),
    mServersTmp(),
    mServers2Tmp(),
    mServers3Tmp(),
    mServers4Tmp(),
    mPlacementTiersTmp(),
    mChunkPlacementTmp(),
    mRandom()
{
    globals();
    mReplicationTodoStats    = new Counter("Num Replications Todo");
    mOngoingReplicationStats = new Counter("Num Ongoing Replications");
    mTotalReplicationStats   = new Counter("Total Num Replications");
    mFailedReplicationStats  = new Counter("Num Failed Replications");
    mStaleChunkCount         = new Counter("Num Stale Chunks");
    // how much to be done before we are done
    globals().counterManager.AddCounter(mReplicationTodoStats);
    // how many chunks are "endangered"
    // how much are we doing right now
    globals().counterManager.AddCounter(mOngoingReplicationStats);
    globals().counterManager.AddCounter(mTotalReplicationStats);
    globals().counterManager.AddCounter(mFailedReplicationStats);
    globals().counterManager.AddCounter(mStaleChunkCount);
    for (size_t i = 0; i < kKfsSTierCount; i++) {
        mTierSpaceUtilizationThreshold[i]   = 2.;
        mTiersMaxWritesPerDriveThreshold[i] = mMinWritesPerDrive;
        mTiersMaxWritesPerDrive[i]          = mMaxWritesPerDrive;
        mTiersTotalWritableDrivesMult[i]    = 0.;
        mTierCandidatesCount[i]             = 0;
    }
}

LayoutManager::~LayoutManager()
{
    globals().counterManager.RemoveCounter(mOngoingReplicationStats);
    globals().counterManager.RemoveCounter(mTotalReplicationStats);
    globals().counterManager.RemoveCounter(mFailedReplicationStats);
    globals().counterManager.RemoveCounter(mStaleChunkCount);
    delete mReplicationTodoStats;
    delete mOngoingReplicationStats;
    delete mTotalReplicationStats;
    delete mFailedReplicationStats;
    delete mStaleChunkCount;
    if (mCleanupScheduledFlag) {
        globalNetManager().UnRegisterTimeoutHandler(this);
    }
}

template<typename T, typename OT> void
LayoutManager::LoadIdRemap(istream& fs, T OT::* map)
{
    string        line;
    string        prefix;
    istringstream is;
    HostPrefix    hp;
    line.reserve(4 << 10);
    prefix.reserve(256);
    while(getline(fs, line)) {
        is.str(line);
        is.clear();
        if (! (is >> prefix)) {
            continue;
        }
        if (hp.Parse(prefix) <= 0) {
            continue;
        }
        HostUserGroupRemap::iterator it = find_if(
            mHostUserGroupRemap.begin(),
            mHostUserGroupRemap.end(),
            bind(&HostUserGroupRemap::value_type::mHostPrefix, _1)
            == hp
        );
        if (it == mHostUserGroupRemap.end()) {
            it = mHostUserGroupRemap.insert(
                mHostUserGroupRemap.end(),
                HostUserGroupRemap::value_type()
            );
            it->mHostPrefix = hp;
        }
        typename T::key_type    key;
        typename T::mapped_type val;
        T& m = (*it).*map;
        while ((is >> key >> val)) {
            m.insert(make_pair(key, val));
        }
        // de-reference "line", to avoid re-allocation [hopefully]
        is.str(string());
    }
}

struct RackPrefixValidator
{
    bool operator()(const string& pref, LayoutManager::RackId& id) const
    {
        if (id < 0) {
            id = -1;
            return false;
        }
        if (id > ChunkPlacement<LayoutManager>::kMaxRackId) {
            KFS_LOG_STREAM_ERROR <<
                "invalid rack id: " <<
                pref << " " << id <<
            KFS_LOG_EOM;
            id = -1;
            return false;
        }
        KFS_LOG_STREAM_INFO <<
            "rack:"
            " prefix: " << pref <<
            " id: "     << id   <<
        KFS_LOG_EOM;
        return true;
    }
};

bool
LayoutManager::SetParameters(const Properties& props, int clientPort)
{
    if (MsgLogger::GetLogger()) {
        MsgLogger::GetLogger()->SetParameters(
            props, "metaServer.msgLogWriter.");
    }
    ChunkServer::SetParameters(props, clientPort);
    MetaRequest::SetParameters(props);

    mMaxConcurrentReadReplicationsPerNode = props.getValue(
        "metaServer.maxConcurrentReadReplicationsPerNode",
        mMaxConcurrentReadReplicationsPerNode);
    mMaxConcurrentWriteReplicationsPerNode = props.getValue(
        "metaServer.maxConcurrentWriteReplicationsPerNode",
        mMaxConcurrentWriteReplicationsPerNode);
    mUseEvacuationRecoveryFlag = props.getValue(
        "metaServer.useEvacuationRecoveryFlag",
        mUseEvacuationRecoveryFlag ? 1 : 0) != 0;
    mFullReplicationCheckInterval = (int64_t)(props.getValue(
        "metaServer.fullReplicationCheckInterval",
        mFullReplicationCheckInterval * 1e-6) * 1e6);
    mMaxTimeForChunkReplicationCheck = (int64_t)(props.getValue(
        "metaServer.maxTimeForChunkReplicationCheck",
        mMaxTimeForChunkReplicationCheck * 1e-6) * 1e6);
    mMinChunkReplicationCheckInterval = (int64_t)(props.getValue(
        "metaServer.minChunkReplicationCheckInterval",
        mMinChunkReplicationCheckInterval * 1e-6) * 1e6);
    mConcurrentWritesPerNodeWatermark = props.getValue(
        "metaServer.concurrentWritesPerNodeWatermark",
        mConcurrentWritesPerNodeWatermark);
    mMaxSpaceUtilizationThreshold = props.getValue(
        "metaServer.maxSpaceUtilizationThreshold",
        mMaxSpaceUtilizationThreshold);
    mUseFsTotalSpaceFlag = props.getValue(
        "metaServer.useFsTotalSpace",
        mUseFsTotalSpaceFlag ? 1 : 0) != 0;
    mChunkAllocMinAvailSpace = props.getValue(
        "metaServer.chunkAllocMinAvailSpace",
        mChunkAllocMinAvailSpace);
    mCompleteReplicationCheckInterval = (int64_t)(props.getValue(
        "metaServer.completeReplicationCheckInterval",
        mCompleteReplicationCheckInterval * 1e-6) * 1e6);
    mPastEofRecoveryDelay = (int64_t)(props.getValue(
        "metaServer.pastEofRecoveryDelay",
        mPastEofRecoveryDelay * 1e-6) * 1e6);
    mMaxServerCleanupScan = max(0, props.getValue(
        "metaServer.maxServerCleanupScan",
        (int)mMaxServerCleanupScan));

    mMaxRebalanceScan = max(0, props.getValue(
        "metaServer.maxRebalanceScan",
        mMaxRebalanceScan));
    mRebalanceReplicationsThreshold = props.getValue(
        "metaServer.rebalanceReplicationsThreshold",
        mRebalanceReplicationsThreshold);
    mRebalanceReplicationsThreshold = (int64_t)(props.getValue(
        "metaServer.maxRebalanceRunTime",
        double(mMaxRebalanceRunTime) * 1e-6) * 1e6);
    mRebalanceRunInterval = (int64_t)(props.getValue(
        "metaServer.rebalanceRunInterval",
        double(mRebalanceRunInterval) * 1e-6) * 1e6);
    mIsRebalancingEnabled = props.getValue(
        "metaServer.rebalancingEnabled",
        mIsRebalancingEnabled ? 1 : 0) != 0;
    mMaxRebalanceSpaceUtilThreshold = props.getValue(
        "metaServer.maxRebalanceSpaceUtilThreshold",
        mMaxRebalanceSpaceUtilThreshold);
    mMinRebalanceSpaceUtilThreshold = props.getValue(
        "metaServer.minRebalanceSpaceUtilThreshold",
        mMinRebalanceSpaceUtilThreshold);
    mMaxRebalancePlanRead = props.getValue(
        "metaServer.maxRebalancePlanRead",
        mMaxRebalancePlanRead);
    LoadRebalancePlan(props.getValue(
        "metaServer.rebalancePlanFileName",
        mRebalancePlanFileName));

    mAssignMasterByIpFlag = props.getValue(
        "metaServer.assignMasterByIp",
        mAssignMasterByIpFlag ? 1 : 0) != 0;
    mLeaseOwnerDownExpireDelay = max(0, props.getValue(
        "metaServer.leaseOwnerDownExpireDelay",
        mLeaseOwnerDownExpireDelay));
    mMaxReservationSize = max(0, props.getValue(
        "metaServer.wappend.maxReservationSize",
        mMaxReservationSize));
    mReservationDecayStep = props.getValue(
        "metaServer.reservationDecayStep",
        mReservationDecayStep);
    mChunkReservationThreshold = props.getValue(
        "metaServer.reservationThreshold",
        mChunkReservationThreshold);
    mAllocAppendReuseInFlightTimeoutSec = props.getValue(
        "metaServer.wappend.reuseInFlightTimeoutSec",
        mAllocAppendReuseInFlightTimeoutSec);
    mMinAppendersPerChunk = props.getValue(
        "metaserver.wappend.minAppendersPerChunk",
        mMinAppendersPerChunk);
    mMaxAppendersPerChunk = props.getValue(
        "metaserver.wappend.maxAppendersPerChunk",
        mMaxAppendersPerChunk);
    mReservationOvercommitFactor = max(0., props.getValue(
        "metaServer.wappend.reservationOvercommitFactor",
        mReservationOvercommitFactor));

    mLeaseCleanerOtherIntervalSec = (int)props.getValue(
        "metaServer.leaseCleanupInterval",
        (double)mLeaseCleanerOtherIntervalSec);
    mLeaseCleanerOtherNextRunTime = min(mLeaseCleanerOtherNextRunTime,
        TimeNow() + mLeaseCleanerOtherIntervalSec);
    mChunkReplicator.SetTimeoutInterval((int)(props.getValue(
        "metaServer.replicationCheckInterval",
        mChunkReplicator.GetTimeoutInterval() * 1e-3) * 1e3));

    mCheckpoint.GetOp().SetParameters(props);

    mCSCountersUpdateInterval = props.getValue(
        "metaServer.CSCountersUpdateInterval",
        mCSCountersUpdateInterval);
    mCSDirCountersUpdateInterval = props.getValue(
        "metaServer.CSDirCountersUpdateInterval",
        mCSCountersUpdateInterval);
    mPingUpdateInterval = props.getValue(
        "metaServer.pingUpdateInterval",
        mPingUpdateInterval);

    /// On startup, the # of secs to wait before we are open for reads/writes
    mRecoveryIntervalSec = props.getValue(
        "metaServer.recoveryInterval", mRecoveryIntervalSec);
    mServerDownReplicationDelay = (int)props.getValue(
        "metaServer.serverDownReplicationDelay",
         double(mServerDownReplicationDelay));
    mMaxDownServersHistorySize = props.getValue(
        "metaServer.maxDownServersHistorySize",
         mMaxDownServersHistorySize);

    mMaxCSRestarting = props.getValue(
        "metaServer.maxCSRestarting",
         mMaxCSRestarting);
    mRetireOnCSRestartFlag = props.getValue(
        "metaServer.retireOnCSRestart",
         mRetireOnCSRestartFlag ? 1 : 0) != 0;
    mMaxCSUptime = props.getValue(
        "metaServer.maxCSUptime",
         mMaxCSUptime);
    mCSGracefulRestartTimeout = max((int64_t)0, props.getValue(
        "metaServer.CSGracefulRestartTimeout",
         mCSGracefulRestartTimeout));
    mCSGracefulRestartAppendWithWidTimeout = max((int64_t)0, props.getValue(
        "metaServer.CSGracefulRestartAppendWithWidTimeout",
        mCSGracefulRestartAppendWithWidTimeout));

    mRecomputeDirSizesIntervalSec = max(0, props.getValue(
        "metaServer.recomputeDirSizesIntervalSec",
        mRecomputeDirSizesIntervalSec));

    mDelayedRecoveryUpdateMaxScanCount = props.getValue(
        "metaServer.delayedRecoveryUpdateMaxScanCount",
        mDelayedRecoveryUpdateMaxScanCount);
    mForceDelayedRecoveryUpdateFlag = props.getValue(
        "metaServer.forceDelayedRecoveryUpdate",
        mForceDelayedRecoveryUpdateFlag ? 1 : 0) != 0;

    mSortCandidatesBySpaceUtilizationFlag = props.getValue(
        "metaServer.sortCandidatesBySpaceUtilization",
        mSortCandidatesBySpaceUtilizationFlag ? 1 : 0) != 0;
    mSortCandidatesByLoadAvgFlag = props.getValue(
        "metaServer.sortCandidatesByLoadAvg",
        mSortCandidatesByLoadAvgFlag ? 1 : 0) != 0;

    mMaxFsckFiles = props.getValue(
        "metaServer.maxFsckChunks",
        mMaxFsckFiles);
    mFsckAbandonedFileTimeout = (int64_t)(props.getValue(
        "metaServer.fsckAbandonedFileTimeout",
        mFsckAbandonedFileTimeout * 1e-6) * 1e6);
    mMaxFsckTime = (int64_t)(props.getValue(
        "metaServer.mMaxFsckTime",
        mMaxFsckTime * 1e-6) * 1e6);
    mFullFsckFlag = props.getValue(
        "metaServer.fullFsck",
        mFullFsckFlag ? 1 : 0) != 0;

    mMTimeUpdateResolution = (int64_t)(props.getValue(
        "metaServer.MTimeUpdateResolution",
        mMTimeUpdateResolution * 1e-6) * 1e6);

    mMaxPendingRecoveryMsgLogInfo = props.getValue(
        "metaServer.maxPendingRecoveryMsgLogInfo",
        mMaxPendingRecoveryMsgLogInfo);

    mAllowLocalPlacementFlag = props.getValue(
        "metaServer.allowLocalPlacement",
        mAllowLocalPlacementFlag ? 1 : 0) != 0;
    mAllowLocalPlacementForAppendFlag = props.getValue(
        "metaServer.allowLocalPlacementForAppend",
        mAllowLocalPlacementForAppendFlag ? 1 : 0) != 0;
    mInRackPlacementForAppendFlag = props.getValue(
        "metaServer.inRackPlacementForAppend",
        mInRackPlacementForAppendFlag ? 1 : 0) != 0;
    mInRackPlacementFlag = props.getValue(
        "metaServer.inRackPlacement",
        mInRackPlacementFlag ? 1 : 0) != 0;
    mAppendPlacementIgnoreMasterSlaveFlag = props.getValue(
        "metaServer.appendPlacementIgnoreMasterSlave",
        mAppendPlacementIgnoreMasterSlaveFlag ? 1 : 0) != 0;
    mAllocateDebugVerifyFlag = props.getValue(
        "metaServer.allocateDebugVerify",
        mAllocateDebugVerifyFlag ? 1 : 0) != 0;
    mGetAllocOrderServersByLoadFlag = props.getValue(
        "metaServer.getAllocOrderServersByLoad",
        mGetAllocOrderServersByLoadFlag ? 1 : 0) != 0;
    mMinChunkAllocClientProtoVersion = props.getValue(
        "metaServer.minChunkAllocClientProtoVersion",
        mMinChunkAllocClientProtoVersion);
    mRackPrefixUsePortFlag = props.getValue(
        "metaServer.rackPrefixUsePort",
        mRackPrefixUsePortFlag ? 1 : 0) != 0;
    HibernatedChunkServer::SetParameters(props);

    mRackPrefixes.clear();
    {
        istringstream is(props.getValue("metaServer.rackPrefixes", ""));
        RackPrefixValidator validator;
        mRackPrefixes.Load(is, &validator, -1);
    }
    mRackWeights.clear();
    {
        istringstream is(props.getValue("metaServer.rackWeights", ""));
        RackId        id     = -1;
        double        weight = -1;
        while ((is >> id >> weight)) {
            if (id >= 0 && weight >= 0) {
                mRackWeights[id] = weight;
                KFS_LOG_STREAM_INFO <<
                    "rack: "    << id <<
                    " weight: " << weight <<
                KFS_LOG_EOM;
            }
            id     = -1;
            weight = -1;
        }
        for (RackInfos::iterator it = mRacks.begin();
                it != mRacks.end();
                ++it) {
            RackWeights::const_iterator const wi =
                mRackWeights.find(it->id());
            it->setWeight(wi == mRackWeights.end() ?
                double(1) : wi->second);
        }
    }

    mCSMaxGoodCandidateLoadRatio = props.getValue(
        "metaServer.maxGoodCandidateLoadRatio",
        mCSMaxGoodCandidateLoadRatio);
    mCSMaxGoodMasterLoadRatio = props.getValue(
        "metaServer.maxGoodMasterLoadRatio",
        mCSMaxGoodMasterLoadRatio);
    mCSMaxGoodSlaveLoadRatio = props.getValue(
        "metaServer.maxGoodSlaveLoadRatio",
        mCSMaxGoodSlaveLoadRatio);
    const double k1Frac = (double)(int64_t(1) << kSlaveScaleFracBits);
    mMaxSlavePlacementRange = (int64_t)(props.getValue(
        "metaServer.maxSlavePlacementRange",
        (double)mMaxSlavePlacementRange / k1Frac) * k1Frac);

    const int kMaxReplication = (1 << 14) - 1; // 14 bit field in file attribute
    mMaxReplicasPerFile = (int16_t)min(kMaxReplication, props.getValue(
        "metaServer.maxReplicasPerFile", int(mMaxReplicasPerFile)));
    mMaxReplicasPerRSFile = (int16_t)min(kMaxReplication, props.getValue(
        "metaServer.maxReplicasPerRSFile", int(mMaxReplicasPerRSFile)));

    mChunkServerMd5sums.clear();
    {
        istringstream is(props.getValue(
            "metaServer.chunkServerMd5sums", ""));
        string md5sum;
        while ((is >> md5sum)) {
            mChunkServerMd5sums.push_back(md5sum);
            md5sum.clear();
        }
    }
    mClusterKey = props.getValue("metaServer.clusterKey", string());

    mMaxResponseSize = props.getValue(
        "metaServer.maxResponseSize",
        mMaxResponseSize);
    mMinIoBufferBytesToProcessRequest = props.getValue(
        "metaServer.minIoBufferBytesToProcessRequest",
        mMinIoBufferBytesToProcessRequest);

    int64_t totalIoBytes = mBufferPool ?
        (int64_t)mBufferPool->GetTotalBufferCount() *
        mBufferPool->GetBufferSize()  : int64_t(-1);
    if (totalIoBytes > 0) {
        const int64_t minReserve =
            (16 << 10) * mBufferPool->GetBufferSize();
        if (totalIoBytes > minReserve * 3) {
            totalIoBytes -= minReserve;
        } else {
            totalIoBytes = totalIoBytes * 2 / 3;
        }
        if (mMaxResponseSize > totalIoBytes) {
            mMaxResponseSize = (int)min(totalIoBytes,
                (int64_t)numeric_limits<int>::max());
        }
        ChunkServer::SetMaxHelloBufferBytes(
            min(totalIoBytes, props.getValue(
                "chunkServer.maxHelloBufferBytes",
                ChunkServer::GetMaxHelloBufferBytes()))
        );
    } else {
        ChunkServer::SetMaxHelloBufferBytes(props.getValue(
            "chunkServer.maxHelloBufferBytes",
            ChunkServer::GetMaxHelloBufferBytes())
        );
    }
    if (mMinIoBufferBytesToProcessRequest > totalIoBytes) {
        mMinIoBufferBytesToProcessRequest = totalIoBytes;
    }
    KFS_LOG_STREAM_INFO <<
        "max. response size: " <<
            mMaxResponseSize <<
        " minIoBufferBytesToProcessRequest: " <<
            mMinIoBufferBytesToProcessRequest <<
    KFS_LOG_EOM;
    mReadDirLimit = props.getValue(
        "metaServer.readDirLimit", mReadDirLimit);

    ClientSM::SetParameters(props);
    gNetDispatch.SetParameters(props);
    if (mDownServers.size() > mMaxDownServersHistorySize) {
        mDownServers.erase(mDownServers.begin(), mDownServers.begin() +
            mDownServers.size() - mMaxDownServersHistorySize);
    }
    MetaFsck::SetParameters(props);
    SetRequestParameters(props);
    CSMapUnitTest(props);
    mChunkToServerMap.SetDebugValidate(props.getValue(
        "metaServer.chunkToServerMap.debugValidate", 0) != 0);
    mAllowChunkServerRetireFlag = props.getValue(
        "metaServer.allowChunkServerRetire",
        mAllowChunkServerRetireFlag ? 1 : 0) != 0;
    mPanicOnInvalidChunkFlag = props.getValue(
        "metaServer.panicOnInvalidChunk",
        mPanicOnInvalidChunkFlag ? 1 : 0) != 0;
    mAppendCacheCleanupInterval = (int)props.getValue(
        "metaServer.appendCacheCleanupInterval",
        double(mAppendCacheCleanupInterval));
    UpdateReplicationsThreshold();
    mMaxWritesPerDrive = props.getValue(
        "metaServer.maxWritesPerDrive",
        mMaxWritesPerDrive);
    mMaxWritesPerDriveRatio = props.getValue(
        "metaServer.maxWritesPerDriveRatio",
        mMaxWritesPerDriveRatio);
    mMaxLocalPlacementWeight = props.getValue(
        "metaServer.maxLocalPlacementWeight",
        mMaxLocalPlacementWeight);
    mMinWritesPerDrive = max(1, props.getValue(
        "metaServer.minWritesPerDrive",
        mMinWritesPerDrive));
    mMaxWritesPerDriveThreshold =
        max(mMinWritesPerDrive, mMaxWritesPerDriveThreshold);
    mDefaultUser = props.getValue(
        "metaServer.defaultUser",
        mDefaultUser);
    mDefaultGroup = props.getValue(
        "metaServer.defaultGroup",
        mDefaultGroup);
    mDefaultFileMode = props.getValue(
        "metaServer.defaultFileMode",
        mDefaultFileMode);
    mDefaultDirMode = props.getValue(
        "metaServer.defaultDirMode",
        mDefaultDirMode);
    mDefaultLoadUser = props.getValue(
        "metaServer.defaultLoadUser",
        mDefaultLoadUser);
    mDefaultLoadGroup = props.getValue(
        "metaServer.defaultLoadGroup",
        mDefaultLoadGroup);
    mDefaultLoadFileMode = props.getValue(
        "metaServer.defaultLoadFileMode",
        mDefaultLoadFileMode);
    mDefaultLoadDirMode = props.getValue(
        "metaServer.defaultLoadDirMode",
        mDefaultLoadDirMode);
    mForceEUserToRootFlag = props.getValue(
        "metaServer.forceEUserToRoot",
        mForceEUserToRootFlag ? 1 : 0) != 0;
    mVerifyAllOpsPermissionsParamFlag = props.getValue(
        "metaServer.verifyAllOpsPermissions",
        mVerifyAllOpsPermissionsParamFlag ? 1 : 0) != 0;
    mObjStoreDeleteMaxSchedulePerRun = max(1, props.getValue(
        "metaServer.objectStoreDeleteMaxSchedulePerRun",
        mObjStoreDeleteMaxSchedulePerRun));
    mObjStoreMaxDeletesPerServer = max(1, props.getValue(
        "metaServer.objectStoreMaxDeletesPerServer",
        mObjStoreMaxDeletesPerServer));
    mObjStoreDeleteDelay = props.getValue(
        "metaServer.objectStoreDeleteDelay",
        mObjStoreDeleteDelay);
    mRootHosts.clear();
    {
        istringstream is(props.getValue("metaServer.rootHosts", ""));
        string host;
        while ((is >> host)) {
            mRootHosts.insert(host);
        }
    }
    mHostUserGroupRemap.clear();
    mLastUidGidRemap.mIp.clear();
    for (int i = 0; i < 2; i++) {
        const string idRemapFileName = props.getValue(
            i == 0 ?
                "metaServer.hostUserRemap" :
                "metaServer.hostGroupRemap",
            string()
        );
        if (idRemapFileName.empty()) {
            continue;
        }
        ifstream fs(idRemapFileName.c_str());
        if (! fs) {
            KFS_LOG_STREAM_ERROR << "failed to open: " <<
                idRemapFileName <<
            KFS_LOG_EOM;
            continue;
        }
        if (i == 0) {
            LoadIdRemap(fs,
                &HostUserGroupRemap::value_type::mUserMap);
        } else {
            LoadIdRemap(fs,
                &HostUserGroupRemap::value_type::mGroupMap);
        }
    }
    {
        for (size_t i = 0; i < kKfsSTierCount; i++) {
            mTiersMaxWritesPerDrive[i] = mMaxWritesPerDrive;
        }
        istringstream is(props.getValue(
            "metaServer.tiersMaxWrtiesPerDrive", string()));
        int tier;
        int maxWr;
        while ((is >> tier >> maxWr)) {
            if (tier >= 0 && tier < (int)kKfsSTierCount) {
                mTiersMaxWritesPerDrive[tier] = maxWr;
            }
        }
    }
    {
        for (size_t i = 0; i < kKfsSTierCount; i++) {
            mTierSpaceUtilizationThreshold[i] = 2.;
        }
        istringstream is(props.getValue(
            "metaServer.tiersMaxSpaceUtilization", string()));
        int    tier;
        double util;
        while ((is >> tier >> util)) {
            if (tier >= 0 && tier < (int)kKfsSTierCount) {
                mTierSpaceUtilizationThreshold[tier] = util;
            }
        }
    }

    const int userAndGroupErr = mUserAndGroup.SetParameters(
        "metaServer.userAndGroup.", props);

    mConfigParameters = props;
    const bool csOk = mCSAuthContext.SetParameters(
        "metaServer.CSAuthentication.", mConfigParameters);
    const bool curCSAuthUseUserAndGroupFlag = mCSAuthContext.HasUserAndGroup();
    const bool newCSAuthUseUserAndGroupFlag = props.getValue(
        "metaServer.CSAuthentication.useUserAndGrupDb",
        curCSAuthUseUserAndGroupFlag ? 1 : 0) != 0;
    if (newCSAuthUseUserAndGroupFlag != curCSAuthUseUserAndGroupFlag) {
        if (newCSAuthUseUserAndGroupFlag) {
            mCSAuthContext.SetUserAndGroup(mUserAndGroup);
        } else {
            mCSAuthContext.DontUseUserAndGroup();
        }
    }
    const int cliOk = UpdateClientAuth(mClientAuthContext);
    mAuthCtxUpdateCount++;

    mClientCSAuthRequiredFlag = props.getValue(
        "metaServer.clientCSAuthRequired",
        mCSAuthContext.IsAuthRequired() ? 1 : 0) != 0;
    mClientCSAllowClearTextFlag = props.getValue(
        "metaServer.clientCSAllowClearText",
        mClientCSAllowClearTextFlag ? 1 : 0) != 0;
    mCSAccessValidForTimeSec = max(LEASE_INTERVAL_SECS, props.getValue(
        "metaServer.CSAccessValidForTimeSec", mCSAccessValidForTimeSec));
    mMinWriteLeaseTimeSec = props.getValue(
        "metaServer.minWriteLeaseTimeSec", mMinWriteLeaseTimeSec);
    mFileSystemIdRequiredFlag = props.getValue(
        "metaServer.fileSystemIdRequired",
        mFileSystemIdRequiredFlag ? 1 : 0) != 0;
    mDeleteChunkOnFsIdMismatchFlag = props.getValue(
        "metaServer.deleteChunkOnFsIdMismatch",
        mDeleteChunkOnFsIdMismatchFlag ? 1 : 0) != 0;
    mChunkAvailableUseReplicationOrRecoveryThreshold = props.getValue(
        "metaServer.chunkAvailableUseReplicationOrRecoveryThreshold",
        mChunkAvailableUseReplicationOrRecoveryThreshold);
    {
        istringstream is(props.getValue("metaServer.createFileTypeExclude", ""));
        mCreateFileTypeExclude.clear();
        int val;
        while ((is >> val)) {
            mCreateFileTypeExclude.insert(val);
        }
    }
    mMaxDataStripeCount = min(KFS_MAX_DATA_STRIPE_COUNT, props.getValue(
        "metaServer.maxDataStripeCount",     mMaxDataStripeCount));
    mMaxRecoveryStripeCount = min(KFS_MAX_RECOVERY_STRIPE_COUNT, props.getValue(
        "metaServer.maxRecoveryStripeCount", mMaxRecoveryStripeCount));
    mMaxRSDataStripeCount = min(KFS_MAX_DATA_STRIPE_COUNT, props.getValue(
        "metaServer.maxRSDataStripeCount", mMaxRSDataStripeCount));
    mDebugPanicOnHelloResumeFailureCount = props.getValue(
        "metaServer.debugPanicOnHelloResumeFailureCount",
        mDebugPanicOnHelloResumeFailureCount);
    mHelloResumeFailureTraceFileName = props.getValue(
        "metaServer.helloResumeFailureTraceFileName",
        mHelloResumeFailureTraceFileName);
    mObjectStoreEnabledFlag = props.getValue(
        "metaServer.objectStoreEnabled", mObjectStoreEnabledFlag ? 1 : 0) != 0;
    mObjectStoreReadCanUsePoxoyOnDifferentHostFlag = props.getValue(
        "metaServer.objectStoreReadCanUsePoxoyOnDifferentHost",
        mObjectStoreReadCanUsePoxoyOnDifferentHostFlag ? 1 : 0) != 0;
    mObjectStoreWriteCanUsePoxoyOnDifferentHostFlag = props.getValue(
        "metaServer.objectStoreWriteCanUsePoxoyOnDifferentHost",
        mObjectStoreWriteCanUsePoxoyOnDifferentHostFlag ? 1 : 0) != 0;
    mObjectStorePlacementTestFlag = props.getValue(
        "metaServer.objectStorePlacementTest",
        mObjectStorePlacementTestFlag ? 1 : 0) != 0;

    mIdempotentRequestTracker.SetParameters(
        "metaServer.idempotentRequest.", props);
    mConfig.clear();
    mConfig.reserve(10 << 10);
    StBufferT<PropertiesTokenizer::Token, 4> configFilter;
    for (const char* ptr = props.getValue(
                "metaServer.pingDoNotShow",
                    " metaServer.clientAuthentication."
                    " metaServer.CSAuthentication."
                ); ;) {
        while ((*ptr & 0xFF) <= ' ' && *ptr) {
            ++ptr;
        }
        const char* const s = ptr;
        while (' ' < (*ptr & 0xFF)) {
            ++ptr;
        }
        if (ptr <= s) {
            break;
        }
        configFilter.Append(PropertiesTokenizer::Token(s, ptr - s));
    }
    for (Properties::iterator it = props.begin(); it != props.end(); ++it) {
        const PropertiesTokenizer::Token*       pref = configFilter.GetPtr();
        const PropertiesTokenizer::Token* const pend =
            pref + configFilter.GetSize();
        for (; pref < pend; ++pref) {
            if (pref->mLen <= it->first.size()) {
                const char*       pp  = pref->mPtr;
                const char*       ptr = it->first.data();
                const char* const end = ptr + pref->mLen;
                while (ptr < end &&
                        AsciiCharToLower(*ptr & 0xFF) ==
                        AsciiCharToLower(*pp  & 0xFF)) {
                    ++pp;
                    ++ptr;
                }
                if (end <= ptr) {
                    break;
                }
            }
        }
        mConfig.append(it->first.data(), it->first.size());
        mConfig += '=';
        if (pref < pend) {
            mConfig += 'x';
        } else {
            mConfig.append(it->second.data(), it->second.size());
        }
        mConfig += ';';
    }
    mChunkLeases.SetDumpsterCleanupDelaySec(props.getValue(
        "metaServer.DumpsterCleanupDelaySec",
        mChunkLeases.GetDumpsterCleanupDelaySec())
    );
    mVerifyAllOpsPermissionsFlag =
        mVerifyAllOpsPermissionsParamFlag ||
        mClientAuthContext.IsAuthRequired();
    SetChunkServersProperties(props);
    return (csOk && cliOk && userAndGroupErr == 0);
}

bool
LayoutManager::UpdateClientAuth(AuthContext& ctx)
{
    const bool ret = ctx.SetParameters(
        "metaServer.clientAuthentication.", mConfigParameters,
        &ctx == &mClientAuthContext ? 0 : &mClientAuthContext
    );
    ctx.SetUserAndGroup(mUserAndGroup);
    return ret;
}

void
LayoutManager::UpdateReplicationsThreshold()
{
    const int64_t srvCnt = (int64_t)mChunkServers.size();
    mRebalanceReplicationsThresholdCount = max(min(srvCnt, int64_t(1)),
    (int64_t)(
        mRebalanceReplicationsThreshold *
        mMaxConcurrentWriteReplicationsPerNode *
        srvCnt
    ));
}

/*!
 * \brief Validate the cluster key, and that md5 sent by a chunk server
 *  matches one of the acceptable md5's.
 */
bool
LayoutManager::Validate(MetaHello& r)
{
    if (! r.location.IsValid()) {
        r.statusMsg = "invalid chunk server location: " + r.location.ToString();
        r.status    = -EINVAL;
        return false;
    }
    if (r.clusterKey != mClusterKey) {
        r.statusMsg = "cluster key mismatch:"
            " expect: "   + mClusterKey +
            " received: " + r.clusterKey;
        r.status = -EBADCLUSTERKEY;
        return false;
    }
    if (! mChunkServerMd5sums.empty() && find(
                mChunkServerMd5sums.begin(),
                mChunkServerMd5sums.end(),
                r.md5sum) == mChunkServerMd5sums.end()) {
        r.statusMsg = "MD5sum mismatch: received: " + r.md5sum;
        r.status    = -EBADCLUSTERKEY;
        return false;
    }
    if (0 <= mDebugPanicOnHelloResumeFailureCount &&
            mDebugPanicOnHelloResumeFailureCount < r.helloResumeFailedCount) {
        const HibernatedChunkServer* const cs = FindHibernatingCS(r.location);
        if (cs && cs->CanBeResumed()) {
            ofstream* traceTee = 0;
            if (! mHelloResumeFailureTraceFileName.empty()) {
                static ofstream sTraceTee;
                sTraceTee.open(mHelloResumeFailureTraceFileName.c_str(),
                    ofstream::app | ofstream::out);
                if (sTraceTee.is_open()) {
                    traceTee = &sTraceTee;
                }
            }
            KFS_LOG_STREAM_START_TEE(
                    MsgLogger::kLogLevelFATAL, logStream, traceTee);
                logStream.GetStream() <<
                    "server: " << r.location << "\n" <<
                    HibernatedChunkServer::Display(*cs, mChunkToServerMap);
            KFS_LOG_STREAM_END;
            if (traceTee) {
                *traceTee << "\n";
                traceTee->close();
            }
        } else {
            KFS_LOG_STREAM_FATAL <<
                (cs ? "no hibernated state" : "no valid hibernated state") <<
            KFS_LOG_EOM;
        }
        panic("hello resume failure detected: " + r.location.ToString());
    }
    if (0 <= r.resumeStep) {
        const HibernatedChunkServer* const cs = FindHibernatingCS(r.location);
        if (cs) {
            if (cs->CanBeResumed()) {
                const size_t kChunkIdReplayBytes = 17; // Hex encoded.
                r.bufferBytes = max(r.bufferBytes,
                    (int)(cs->GetChunkListsSize() * kChunkIdReplayBytes));
            } else {
                r.statusMsg = "resume not possible"
                    ", no valid hibernated info exists";
                r.status    = -EAGAIN;
            }
        } else {
            Servers::const_iterator const it = FindServer(r.location);
            if (it != mChunkServers.end()) {
                if ((*it)->IsDown()) {
                    r.statusMsg = "down server exists";
                } else {
                    r.statusMsg = "up server exists";
                }
                r.statusMsg += ", retry resume later";
                r.status    = -EEXIST;
            } else {
                r.statusMsg = "resume not possible, no hibernated info exists";
                r.status    = -EAGAIN;
            }
        }
    }
    return true;
}

void
LayoutManager::Start(MetaHello& r)
{
    if (0 != r.status) {
        return;
    }
    if (! r.server || r.server->GetServerLocation() != r.location) {
        panic("invalid chunk server hello");
        r.status = -EFAULT;
        return;
    }
    Servers::const_iterator const i = FindServer(r.location);
    if (mChunkServers.end() == i) {
        return;
    }
    if (*i == r.server) {
        panic("invalid duplicate chunk server hello");
        r.status = -EFAULT;
        return;
    }
    (*i)->ScheduleDown("chunk server re-connect");
}

bool
LayoutManager::Validate(MetaCreate& createOp) const
{
    if (mCreateFileTypeExclude.end() !=
            mCreateFileTypeExclude.find(createOp.striperType)) {
        createOp.status    = -EPERM;
        createOp.statusMsg = "file type is not allowed";
        return false;
    }
    if (mMaxDataStripeCount < createOp.numStripes) {
        createOp.status    = -EPERM;
        createOp.statusMsg = "stripe count exceeds max allowed";
        return false;
    }
    if (mMaxRecoveryStripeCount < createOp.numRecoveryStripes) {
        createOp.status    = -EPERM;
        createOp.statusMsg = "recovery stripe count exceeds max allowed";
        return false;
    }
    if (0 < createOp.numRecoveryStripes &&
            mMaxRSDataStripeCount < createOp.numStripes) {
        createOp.status    = -EPERM;
        createOp.statusMsg =
            "data stripe count exceeds max allowed for files with recovery";
        return false;
    }
    if (0 == createOp.numReplicas && ! mObjectStoreEnabledFlag) {
        createOp.statusMsg = "object store is not enabled";
        createOp.status    = -EINVAL;
        return false;
    }
    return true;
}

LayoutManager::RackId
LayoutManager::GetRackId(const ServerLocation& loc) const
{
    return mRackPrefixes.GetId(loc, -1, mRackPrefixUsePortFlag);
}

LayoutManager::RackId
LayoutManager::GetRackId(const string& name) const
{
    return mRackPrefixes.GetId(name, -1);
}

void
LayoutManager::SetChunkServersProperties(const Properties& props)
{
    if (props.empty()) {
        return;
    }
    const char* prefix = "chunkServer.";
    props.copyWithPrefix(prefix, mChunkServersProps);
    if (0 < mCSAccessValidForTimeSec && mClientAuthContext.IsAuthRequired()) {
        const int         kBufSize = 32;
        char              buf[kBufSize];
        char*             end      = buf + kBufSize;
        const char* const ptr      =
            IntToDecString(mCSAccessValidForTimeSec, end);
        Properties::String name(prefix);
        mChunkServersProps.setValue(
            name.Append("cryptoKeys.minKeyValidTimeSec"),
            Properties::String(ptr, end - ptr)
        );
    }
    if (mChunkServersProps.empty()) {
        return;
    }
    string display;
    mChunkServersProps.getList(display, "", ";");
    KFS_LOG_STREAM_INFO << "setting properties for " <<
        mChunkServers.size() << " chunk servers: " << display <<
    KFS_LOG_EOM;
    Servers const chunkServers(mChunkServers);
    for (Servers::const_iterator i = chunkServers.begin();
            i != chunkServers.end();
            ++i) {
        (*i)->SetProperties(mChunkServersProps);
    }
}

void
LayoutManager::Shutdown()
{
    // Return io buffers back into the pool.
    mCSCountersResponse.Clear();
    mCSDirCountersResponse.Clear();
    mPingResponse.Clear();
    mUserAndGroup.Shutdown();
    mClientAuthContext.Clear();
    mCSAuthContext.Clear();
    mIdempotentRequestTracker.Clear();
    MetaRequest* nextReq = mResubmitQueueHead;
    mResubmitQueueHead = 0;
    mResubmitQueueTail = 0;
    while (nextReq) {
        MetaRequest* const req = nextReq;
        nextReq = req->next;
        MetaRequest::Release(req);
    }
}

template<
    typename Writer,
    typename Iterator,
    typename GetCounters,
    typename WriteHeader,
    typename WriteExtra
>
void
WriteCounters(
    Writer&        writer,
    Iterator       first,
    Iterator       last,
    GetCounters&   getCounters,
    WriteHeader&   writeHeader,
    WriteExtra&    writeExtra)
{
    static const Properties::String kColumnDelim(",");
    static const Properties::String kRowDelim("\n");
    static const Properties::String kCseq("Cseq");

    if (first == last) {
        return;
    }
    Properties columns;
    bool firstFlag = true;
    for (int pass = 0; pass < 2; ++pass) {
        if (! firstFlag) {
            writeHeader(writer, columns, kColumnDelim);
            writer.Write(kRowDelim);
        }
        bool writeFlag = true;
        for (Iterator it = first; it != last; ++it) {
            typename GetCounters::iterator ctrFirst;
            typename GetCounters::iterator ctrLast;
            getCounters(*it, ctrFirst, ctrLast);
            if (firstFlag && ctrFirst != ctrLast) {
                firstFlag = false;
                columns = getCounters(ctrFirst);
                columns.remove(kCseq);
                writeHeader(writer, columns, kColumnDelim);
                writer.Write(kRowDelim);
            }
            for ( ; ctrFirst != ctrLast; ++ctrFirst) {
                const Properties&    props = getCounters(ctrFirst);
                Properties::iterator ci    = columns.begin();
                for (Properties::iterator pi = props.begin();
                        pi != props.end();
                        ++pi) {
                    if (pi->first == kCseq) {
                        continue;
                    }
                    while (ci != columns.end() && ci->first < pi->first) {
                        if (writeFlag) {
                            writer.Write(kColumnDelim);
                        }
                        ++ci;
                    }
                    if (ci == columns.end() || ci->first != pi->first) {
                        assert(pass < 1);
                        columns.setValue(pi->first, Properties::String());
                        writeFlag = false;
                        continue;
                    }
                    if (writeFlag) {
                        writer.Write(pi->second);
                        writer.Write(kColumnDelim);
                    }
                    ++ci;
                }
                if (writeFlag) {
                    writeExtra(writer, *it, ctrFirst, kColumnDelim);
                    writer.Write(kRowDelim);
                }
            }
        }
        if (writeFlag) {
            break;
        }
        writer.Clear();
    }
}

struct CtrWriteExtra
{
protected:
    CtrWriteExtra()
        : mBufEnd(mBuf + kBufSize)
        {}
    const Properties::String& BoolToString(bool flag) const
    {
        return (flag ? kTrueStr : kFalseStr);
    }
    template<typename T>
    void Write(IOBufferWriter& writer, T val)
    {
        const char* const b = IntToDecString(val, mBufEnd);
        writer.Write(b, mBufEnd - b);
    }

    enum { kBufSize = 32 };

    char        mBuf[kBufSize];
    char* const mBufEnd;

    static const Properties::String kFalseStr;
    static const Properties::String kTrueStr;
};

const Properties::String CtrWriteExtra::kFalseStr("0");
const Properties::String CtrWriteExtra::kTrueStr ("1");

struct GetHeartbeatCounters
{
    typedef const Properties* iterator;

    void operator()(
        const ChunkServerPtr& srv,
        iterator&             first,
        iterator&             last) const
    {
        first = &(srv->HeartBeatProperties());
        last  = first + 1;
    }
    const Properties& operator()(const iterator& it)
        { return *it; }
};

const Properties::String kCSExtraHeaders[] = {
    "md5sum",
    "Hello-done",
    "Hello-resume",
    "Hello-resume-fail",
    "XMeta-location",
    "XMeta-retiring",
    "XMeta-restarting",
    "XMeta-responsive",
    "XMeta-space-avail",
    "XMeta-heartbeat-time",
    "XMeta-replication-read",
    "XMeta-replication-write",
    "XMeta-rack",
    "XMeta-rack-placement-weight",
    "XMeta-load-avg",
    "XMeta-to-evacuate-cnt"
};

struct CSWriteExtra : public CtrWriteExtra
{
    typedef LayoutManager::RackInfos RackInfos;

    CSWriteExtra(const RackInfos& ri)
        : CtrWriteExtra(),
          mRacks(ri),
          mNow(TimeNow())
        {}
    void operator()(
        IOBufferWriter&                       writer,
        const ChunkServerPtr&                 cs,
        const GetHeartbeatCounters::iterator& /* it */,
        const Properties::String&             columnDelim)
    {
        const ChunkServer& srv = *cs;
        writer.Write(srv.GetMd5Sum());
        writer.Write(columnDelim);
        Write(writer, srv.GetHelloDoneCount());
        writer.Write(columnDelim);
        Write(writer, srv.GetHelloResumeCount());
        writer.Write(columnDelim);
        Write(writer, srv.GetHelloResumeFailedCount());
        writer.Write(columnDelim);
        writer.Write(srv.GetHostPortStr());
        writer.Write(columnDelim);
        writer.Write(BoolToString(srv.IsRetiring()));
        writer.Write(columnDelim);
        writer.Write(BoolToString(srv.IsRestartScheduled()));
        writer.Write(columnDelim);
        writer.Write(BoolToString(srv.IsResponsiveServer()));
        writer.Write(columnDelim);
        Write(writer, srv.GetAvailSpace());
        writer.Write(columnDelim);
        Write(writer, mNow - srv.TimeSinceLastHeartbeat());
        writer.Write(columnDelim);
        Write(writer, srv.GetReplicationReadLoad());
        writer.Write(columnDelim);
        Write(writer, srv.GetNumChunkReplications());
        writer.Write(columnDelim);
        const RackInfo::RackId rid = srv.GetRack();
        Write(writer, rid);
        writer.Write(columnDelim);
        RackInfos::const_iterator const rackIter = rid >= 0 ? find_if(
            mRacks.begin(), mRacks.end(),
            bind(&RackInfo::id, _1) == rid
        ) : mRacks.end();
        Write(writer, rackIter != mRacks.end() ?
            rackIter->getWeightedPossibleCandidatesCount() : int64_t(-1));
        writer.Write(columnDelim);
        Write(writer, srv.GetLoadAvg());
        writer.Write(columnDelim);
        Write(writer, srv.GetChunksToEvacuateCount());
    }
private:
    const RackInfos& mRacks;
    const time_t     mNow;
};

struct GetChunkDirCounters
{
    typedef ChunkServer::ChunkDirInfos::const_iterator iterator;

    void operator()(
        const ChunkServerPtr& srv,
        iterator&             first,
        iterator&             last) const
    {
        const ChunkServer::ChunkDirInfos& infos = srv->GetChunkDirInfos();
        first = infos.begin();
        last  = infos.end();
    }
    const Properties& operator()(const iterator& it) const
        { return it->second.first; }
};

const Properties::String kCSDirExtraHeaders[] = {
    "Chunk-server",
    "Chunk-dir",
    "Chunk-server-dir" // row id for the web ui samples collector
};

struct CSDirWriteExtra : public CtrWriteExtra
{
    void operator()(
        IOBufferWriter&                      writer,
        const ChunkServerPtr&                cs,
        const GetChunkDirCounters::iterator& it,
        const Properties::String&            columnDelim)
    {
        const ChunkServer& srv = *cs;
        writer.Write(srv.GetHostPortStr());
        writer.Write(columnDelim);
        writer.Write(it->second.second);
        writer.Write(columnDelim);
        writer.Write(srv.GetHostPortStr());
        writer.Write("/", 1);
        writer.Write(it->second.second);
    }
};

struct CSWriteHeader
{
    CSWriteHeader(
        const Properties::String* first,
        const Properties::String* last)
        : mExtraFirst(first),
          mExtraLast(last)
        {}
    void operator()(
        IOBufferWriter&           writer,
        const Properties&         columns,
        const Properties::String& columnDelim)
    {
        bool nextFlag = false;
        for (Properties::iterator it = columns.begin();
                it != columns.end();
                ++it) {
            if (nextFlag) {
                writer.Write(columnDelim);
            }
            writer.Write(it->first);
            nextFlag = true;
        }
        for (const Properties::String* it = mExtraFirst;
                it != mExtraLast;
                ++it) {
            if (nextFlag) {
                writer.Write(columnDelim);
            }
            writer.Write(*it);
            nextFlag = true;
        }
    }
private:
    const Properties::String* const mExtraFirst;
    const Properties::String* const mExtraLast;
};

void
LayoutManager::GetChunkServerCounters(IOBuffer& buf)
{
    if (! mCSCountersResponse.IsEmpty() &&
            TimeNow() < mCSCountersUpdateTime + mCSCountersUpdateInterval) {
        buf.Copy(&mCSCountersResponse,
            mCSCountersResponse.BytesConsumable());
        return;
    }
    mCSCountersResponse.Clear();
    IOBufferWriter       writer(mCSCountersResponse);
    GetHeartbeatCounters getCtrs;
    CSWriteHeader        writeHeader(kCSExtraHeaders, kCSExtraHeaders +
        sizeof(kCSExtraHeaders) / sizeof(kCSExtraHeaders[0]));
    CSWriteExtra         writeExtra(mRacks);
    WriteCounters(
        writer,
        mChunkServers.begin(),
        mChunkServers.end(),
        getCtrs,
        writeHeader,
        writeExtra
    );
    writer.Close();
    mCSCountersUpdateTime = TimeNow();
    buf.Copy(&mCSCountersResponse, mCSCountersResponse.BytesConsumable());
}

void
LayoutManager::GetChunkServerDirCounters(IOBuffer& buf)
{
    if (! mCSDirCountersResponse.IsEmpty() &&
            TimeNow() < mCSDirCountersUpdateTime +
                mCSDirCountersUpdateInterval) {
        buf.Copy(&mCSDirCountersResponse,
            mCSDirCountersResponse.BytesConsumable());
        return;
    }
    mCSDirCountersResponse.Clear();
    IOBufferWriter      writer(mCSDirCountersResponse);
    GetChunkDirCounters getCtrs;
    CSWriteHeader       writeHeader(kCSDirExtraHeaders, kCSDirExtraHeaders +
        sizeof(kCSDirExtraHeaders) / sizeof(kCSDirExtraHeaders[0]));
    CSDirWriteExtra     writeExtra;
    WriteCounters(
        writer,
        mChunkServers.begin(),
        mChunkServers.end(),
        getCtrs,
        writeHeader,
        writeExtra
    );
    writer.Close();
    mCSDirCountersUpdateTime = TimeNow();
    buf.Copy(&mCSDirCountersResponse, mCSDirCountersResponse.BytesConsumable());
}

void
LayoutManager::UpdateDelayedRecovery(const MetaFattr& fa,
        bool forceUpdateFlag /* = false */)
{
    // See comment in CanReplicateChunkNow()
    size_t const count = mChunkToServerMap.GetCount(
        CSMap::Entry::kStateDelayedRecovery);
    if (count <= 0) {
        return;
    }
    if (! fa.HasRecovery() || fa.chunkcount() <= 0 || fa.filesize <= 0) {
        return;
    }
    const bool forceFlag =
        forceUpdateFlag || mForceDelayedRecoveryUpdateFlag;
    if ((int64_t)count <= max(forceFlag ? 2 * fa.chunkcount() : 0,
            mDelayedRecoveryUpdateMaxScanCount)) {
        mChunkToServerMap.First(CSMap::Entry::kStateDelayedRecovery);
        CSMap::Entry* p;
        while ((p = mChunkToServerMap.Next(
                CSMap::Entry::kStateDelayedRecovery))) {
            if (p->GetFattr() == &fa) {
                mChunkToServerMap.SetState(*p,
                    CSMap::Entry::kStateCheckReplication);
            }
        }
        return;
    }
    if (! forceFlag) {
        // Rely on low priority replication check to eventurally
        // update the state.
        return;
    }
    StTmp<vector<MetaChunkInfo*> > cinfoTmp(mChunkInfosTmp);
    vector<MetaChunkInfo*>&        chunks = cinfoTmp.Get();
    if (metatree.getalloc(fa.id(), chunks) != 0) {
        return;
    }
    for (vector<MetaChunkInfo*>::const_iterator it = chunks.begin();
            it != chunks.end();
            ++it) {
        CSMap::Entry& entry = GetCsEntry(**it);
        if (mChunkToServerMap.GetState(entry) !=
                CSMap::Entry::kStateDelayedRecovery) {
            continue;
        }
        mChunkToServerMap.SetState(
            entry, CSMap::Entry::kStateCheckReplication);
    }
}

bool
LayoutManager::HasWriteAppendLease(chunkId_t chunkId) const
{
    const ChunkLeases::WriteLease* const wl =
        mChunkLeases.GetChunkWriteLease(chunkId);
    return (wl && wl->appendFlag);
}

bool
LayoutManager::AddServer(CSMap::Entry& c, const ChunkServerPtr& server)
{
    size_t     srvCount = 0;
    const bool res      = AddHosted(c, server, &srvCount);
    if (! res) {
        return res;
    }
    const MetaFattr&     fa = *(c.GetFattr());
    const MetaChunkInfo& ci = *(c.GetChunkInfo());
    if (! server->IsDown() && ! fa.IsStriped() && fa.filesize < 0 &&
            ci.offset + (chunkOff_t)CHUNKSIZE >= fa.nextChunkOffset()) {
        KFS_LOG_STREAM_DEBUG << server->GetServerLocation() <<
            " chunk size: <" << fa.id() << "," << ci.chunkId << ">" <<
        KFS_LOG_EOM;
        server->GetChunkSize(fa.id(), ci.chunkId, ci.chunkVersion);
    }
    if (! server->IsDown()) {
        if (fa.numReplicas <= srvCount) {
            CancelPendingMakeStable(fa.id(), ci.chunkId);
        }
        if (fa.numReplicas != (0 < mChunkToServerMap.GetHibernatedCount() ?
                mChunkToServerMap.ServerCount(c) : srvCount)) {
            CheckReplication(c);
        }
    }
    return true;
}

/// Add the newly joined server to the list of servers we have.  Also,
/// update our state to include the chunks hosted on this server.
void
LayoutManager::AddNewServer(MetaHello* r)
{
    if (r->server->IsDown()) {
        return;
    }
    ChunkServer&          srv   = *(r->server);
    const ServerLocation& srvId = srv.GetServerLocation();
    if (srvId != r->location || ! srvId.IsValid()) {
        panic("invalid server location");
        return;
    }
    Servers::iterator const existing = lower_bound(
        mChunkServers.begin(), mChunkServers.end(),
        srvId, bind(&ChunkServer::GetServerLocation, _1) < srvId);
    if (existing != mChunkServers.end() &&
            (*existing)->GetServerLocation() == srvId) {
        KFS_LOG_STREAM_DEBUG <<
            "duplicate server: " << srvId <<
            " possible reconnect:"
            " existing: " << (const void*)existing->get() <<
            " new: "      << (const void*)&srv <<
            " resume: "   << r->resumeStep <<
        KFS_LOG_EOM;
        if (*existing == r->server) {
            panic("invalid duplicate attempt to add chunk server");
            r->status = -EFAULT;
            return;
        }
        if ((*existing)->IsDown()) {
            r->statusMsg = "down server exists";
        } else {
            r->statusMsg = "up server exists";
        }
        r->statusMsg += ", retry resume later";
        r->status = -EAGAIN;
        return;
    }

    ChunkIdQueue                          staleChunkIds;
    HibernatedChunkServer::ModifiedChunks modififedChunks;
    size_t                                hibernatedIdx = ~size_t(0);
    if (0 <= r->resumeStep) {
        HibernatedServerInfos::iterator it;
        HibernatedChunkServer* const    cs =
            FindHibernatingCS(r->location, &it);
        if (! cs) {
            r->statusMsg = "resume not possible, no hibernated info exists";
            r->status    = -EAGAIN;
            return;
        }
        if (cs->HelloResumeReply(
                *r, mChunkToServerMap, staleChunkIds, modififedChunks)) {
            return;
        }
        hibernatedIdx = it->csmapIdx;
        assert((int)hibernatedIdx == cs->GetIndex());
        if (! mChunkToServerMap.ReplaceHibernatedServer(
                r->server, hibernatedIdx)) {
            panic("failed to replace hibernated server");
            r->statusMsg = "internal error";
            r->status    = -EFAULT;
            return;
        }
        mHibernatingServers.erase(it);
    } else {
        // Add server first, then add chunks, otherwise if/when the server goes
        // down in the process of adding chunks, taking out server from chunk
        // info will not work in ServerDown().
        if ( ! mChunkToServerMap.AddServer(r->server)) {
            KFS_LOG_STREAM_WARN <<
                "failed to add server: " << srvId <<
                " no slots available "
                " servers: " << mChunkToServerMap.GetServerCount() <<
                " / " << mChunkServers.size() <<
            KFS_LOG_EOM;
            r->statusMsg = "out of chunk server slots, try again later";
            r->status    = -EAGAIN;
            return;
        }
    }
    mChunkServers.insert(existing, r->server);

    const uint64_t allocSpace = r->chunks.size() * CHUNKSIZE;
    srv.SetSpace(r->totalSpace, r->usedSpace, allocSpace);
    RackId rackId = GetRackId(srvId);
    if (rackId < 0 && r->rackId >= 0) {
        rackId = r->rackId;
    }
    srv.SetRack(rackId);
    // Ensure that rack exists before invoking UpdateSrvLoadAvg(), as it
    // can update rack possible allocation candidates count.
    if (rackId >= 0) {
        RackInfos::iterator const rackIter = lower_bound(
            mRacks.begin(), mRacks.end(),
            rackId, bind(&RackInfo::id, _1) < rackId
        );
        if (rackIter != mRacks.end() && rackIter->id() == rackId) {
            rackIter->addServer(r->server);
        } else {
            RackWeights::const_iterator const it = mRackWeights.find(rackId);
            mRacks.insert(rackIter, RackInfo(
                rackId,
                it != mRackWeights.end() ? it->second : double(1),
                r->server
            ));
        }
    } else {
        KFS_LOG_STREAM_INFO << srvId <<
            ": no rack specified: " << rackId <<
        KFS_LOG_EOM;
    }
    UpdateSrvLoadAvg(srv, 0, 0);

    if (mAssignMasterByIpFlag) {
        // if the server node # is odd, it is master; else slave
        const string&           ipaddr    = r->location.hostname;
        string::size_type const len       = ipaddr.length();
        int                     lastDigit = -1;
        if (0 < len) {
            const int sym = ipaddr[len - 1] & 0xFF;
            if ('0' <= sym && sym <= '9') {
                lastDigit = sym - '0'; // ipv4 or ipv6 last digit
            } else if (sym == ':' ) {
                lastDigit = 0; // ipv6 16 bit 0
            } else if ('a' <= sym && sym <= 'f') {
                lastDigit = sym - 'a' + 10; // ipv6 last digit
            } else if ('A' <= sym && sym <= 'F') {
                lastDigit = sym - 'A' + 10; // ipv6 last digit
            }
        }
        if (lastDigit < 0) {
            srv.SetCanBeChunkMaster(mMastersCount <= mSlavesCount);
        } else {
            srv.SetCanBeChunkMaster((lastDigit & 0x1) != 0);
        }
    } else {
        srv.SetCanBeChunkMaster(mMastersCount <= mSlavesCount);
    }
    if (srv.CanBeChunkMaster()) {
        mMastersCount++;
    } else {
        mSlavesCount++;
    }

    srv.HelloDone(*r);
    if (! mChunkServersProps.empty() && ! srv.IsDown()) {
        srv.SetProperties(mChunkServersProps);
    }
    mLastResumeModifiedChunk = -1;
    int maxLogInfoCnt = 32;
    for (MetaHello::ChunkInfos::const_iterator it = r->chunks.begin();
            it != r->chunks.end() && ! srv.IsDown();
            ++it) {
        const chunkId_t     chunkId      = it->chunkId;
        const char*         staleReason  = 0;
        CSMap::Entry* const cmi          = mChunkToServerMap.Find(chunkId);
        seq_t               chunkVersion = -1;
        mLastResumeModifiedChunk = -1;
        if (cmi) {
            CSMap::Entry& c = *cmi;
            if (0 < r->resumeStep) {
                const bool removedFlag = c.Remove(mChunkToServerMap, r->server);
                if (modififedChunks.Erase(it->chunkId)) {
                    if (! removedFlag) {
                        panic("stable: invalid modified chunk list");
                    }
                    mLastResumeModifiedChunk = chunkId;
                }
            }
            const fid_t          fileId = c.GetFileId();
            const ChunkServerPtr cs     = c.GetServer(
                mChunkToServerMap, srv.GetServerLocation());
            if (cs) {
                if (&*cs != &srv) {
                    panic("invalid duplicate chunk to server mapping");
                }
                KFS_LOG_STREAM_ERROR << srvId <<
                    " stable chunk: <"     << fileId << "," << chunkId << ">" <<
                    " already hosted on: " << (const void*)&*cs <<
                    " new server: "        << (const void*)&srv <<
                    " has the same location: " << srv.GetServerLocation() <<
                    (&*cs == &srv ?
                        " duplicate chunk entry" :
                        " possible stale chunk to server mapping entry") <<
                KFS_LOG_EOM;
                if (&*cs == &srv) {
                    // Ignore duplicate chunk inventory entries.
                    continue;
                }
            }
            const MetaChunkInfo& ci = *(cmi->GetChunkInfo());
            chunkVersion = ci.chunkVersion;
            if (chunkVersion != it->chunkVersion) {
                if (it->chunkVersion < chunkVersion) {
                    staleReason = "lower chunk version";
                } else if (chunkVersion + GetChunkVersionRollBack(chunkId) <
                        it->chunkVersion) {
                    staleReason = "higher chunk version";
                } else {
                    bool kMakeStableFlag = false;
                    bool kPendingAddFlag = true;
                    srv.NotifyChunkVersChange(
                        fileId,
                        chunkId,
                        chunkVersion,     // to
                        it->chunkVersion, // from
                        kMakeStableFlag,
                        kPendingAddFlag
                    );
                }
            } else {
                const ChunkLeases::WriteLease* const wl =
                    mChunkLeases.GetChunkWriteLease(chunkId);
                if (wl && wl->allocInFlight && wl->allocInFlight->status == 0) {
                    staleReason = "chunk allocation in flight";
                } else {
                    // This chunk is non-stale. Check replication,
                    // and update file size if this is the last
                    // chunk and update required.
                    AddServer(c, r->server);
                }
            }
        } else {
            if (0 < r->resumeStep && modififedChunks.Find(it->chunkId)) {
                panic("stable: invalid modified chunk list");
            }
            staleReason = "no chunk mapping exists";
        }
        if (staleReason) {
            maxLogInfoCnt--;
            KFS_LOG_STREAM((maxLogInfoCnt > 0) ?
                    MsgLogger::kLogLevelINFO :
                    MsgLogger::kLogLevelDEBUG) <<
                srvId <<
                " stable chunk: <x," << chunkId << ">"
                " version: " << it->chunkVersion <<
                "/" << chunkVersion <<
                " " << staleReason <<
                " => stale" <<
            KFS_LOG_EOM;
            staleChunkIds.PushBack(it->chunkId);
            mStaleChunkCount->Update(1);
        }
    }
    mLastResumeModifiedChunk = -1;
    for (int i = 0; i < 2; i++) {
        const MetaHello::ChunkInfos& chunks = i == 0 ?
            r->notStableAppendChunks : r->notStableChunks;
        int maxLogInfoCnt = 64;
        for (MetaHello::ChunkInfos::const_iterator it = chunks.begin();
                it != chunks.end() && ! srv.IsDown();
                ++it) {
            const char* staleReason = 0;
            if (0 < r->resumeStep) {
                mLastResumeModifiedChunk = -1;
                CSMap::Entry* const cmi = mChunkToServerMap.Find(it->chunkId);
                if (cmi) {
                    const bool removedFlag =
                        cmi->Remove(mChunkToServerMap, r->server);
                    if (modififedChunks.Erase(it->chunkId)) {
                        if (! removedFlag) {
                            panic(string("not stable") +
                                (i == 0 ? "append" : "") +
                                ": invalid modified chunk list"
                            );
                        }
                        mLastResumeModifiedChunk = it->chunkId;
                    }
                } else {
                    if (modififedChunks.Find(it->chunkId)) {
                        panic(string("not stable") +
                            (i == 0 ? "append" : "") +
                            ": invalid modified chunk list"
                        );
                    }
                    staleReason = "no chunk mapping exists";
                }
            }
            if (! staleReason) {
                staleReason = AddNotStableChunk(
                    r->server,
                    it->chunkId,
                    it->chunkVersion,
                    i == 0,
                    srvId
                );
            }
            maxLogInfoCnt--;
            KFS_LOG_STREAM((maxLogInfoCnt > 0) ?
                    MsgLogger::kLogLevelINFO :
                    MsgLogger::kLogLevelDEBUG) <<
                srvId <<
                " not stable chunk:" <<
                (i == 0 ? " append" : "") <<
                " <" << it->chunkId << ">"
                " version: " << it->chunkVersion <<
                " " << (staleReason ? staleReason : "") <<
                (staleReason ? " => stale" : "added back") <<
            KFS_LOG_EOM;
            if (staleReason) {
                staleChunkIds.PushBack(it->chunkId);
                mStaleChunkCount->Update(1);
            }
            // MakeChunkStableDone will process pending recovery.
        }
    }
    mLastResumeModifiedChunk = -1;
    const size_t staleCnt = staleChunkIds.GetSize();
    if (0 < staleCnt && ! srv.IsDown()) {
        size_t skipFront = 0;
        if (0 < r->resumeStep &&
                (size_t)max(int64_t(0), r->deletedReportCount) <= staleCnt) {
            skipFront = r->deletedReportCount;
        }
        if (skipFront < staleCnt) {
            const bool                      kEvacuatedFlag        = false;
            const bool                      kClearStaleChunksFlag = true;
            const MetaChunkAvailable* const ca                    = 0;
            srv.NotifyStaleChunks(staleChunkIds,
                kEvacuatedFlag, kClearStaleChunksFlag, ca, skipFront);
        }
        staleChunkIds.Clear();
    }
    if (0 < r->resumeStep) {
        for (MetaHello::MissingChunks::const_iterator
                it = r->missingChunks.begin();
                it != r->missingChunks.end() && ! srv.IsDown();
                ++it) {
            const chunkId_t chunkId = *it;
            const bool      modFlag = modififedChunks.Erase(chunkId);
            CSMap::Entry* const cmi = mChunkToServerMap.Find(chunkId);
            if (! cmi || ! cmi->Remove(mChunkToServerMap, r->server)) {
                if (modFlag) {
                    panic("missing chunks: invalid modified chunk list");
                }
                continue;
            }
            const MetaFattr& fa = *(cmi->GetFattr());
            if (fa.numReplicas != mChunkToServerMap.AllServerCount(*cmi)) {
                CheckReplication(*cmi);
            }
        }
        while (! srv.IsDown()) {
            modififedChunks.First();
            const chunkId_t* id = modififedChunks.Next();
            if (! id) {
                break;
            }
            const chunkId_t chunkId = *id;
            modififedChunks.Erase(chunkId);
            CSMap::Entry* const cmi = mChunkToServerMap.Find(chunkId);
            if (! cmi || ! cmi->Remove(mChunkToServerMap, r->server)) {
                panic("invalid modified chunk list");
                continue;
            }
            seq_t const chunkVersion = cmi->GetChunkInfo()->chunkVersion;
            mLastResumeModifiedChunk = chunkId;
            bool                kMakeStableFlag   = false;
            bool                kPendingAddFlag   = true;
            bool                kVerifyStableFlag = true;
            MetaChunkReplicate* kReplicateOp      = 0;
            srv.NotifyChunkVersChange(
                cmi->GetFileId(),
                chunkId,
                chunkVersion, // to.
                chunkVersion + GetChunkVersionRollBack(chunkId),
                kMakeStableFlag,
                kPendingAddFlag,
                kReplicateOp,
                kVerifyStableFlag
            );
        }
        mLastResumeModifiedChunk = -1;
    }
    // All ops are queued at this point, make sure that the server is still up.
    if (srv.IsDown()) {
        if (0 < r->resumeStep) {
            HibernatedChunkServer* const cs = FindHibernatingCS(r->location);
            if (cs && cs->GetIndex() == (int)hibernatedIdx) {
                cs->ResumeRestart(mChunkToServerMap,
                    staleChunkIds, modififedChunks, r->deletedReportCount);
            }
        }
        KFS_LOG_STREAM_ERROR << srvId <<
            ": went down in the process of adding it" <<
        KFS_LOG_EOM;
        return;
    }
    // Hello done.
    // Update the list since a new server appeared.
    CheckHibernatingServersStatus();

    const char* msg = "added";
    if (IsChunkServerRestartAllowed() && mCSToRestartCount < mMaxCSRestarting) {
        if (srv.Uptime() >= GetMaxCSUptime() &&
                ! srv.IsDown() &&
                ! srv.IsRestartScheduled()) {
            mCSToRestartCount++;
            if (srv.CanBeChunkMaster()) {
                mMastersToRestartCount++;
            }
            if (srv.GetNumChunkWrites() <= 0 &&
                    srv.GetNumAppendsWithWid() <= 0) {
                srv.Restart(mRetireOnCSRestartFlag);
                msg = "restarted";
            } else {
                srv.ScheduleRestart(
                    mCSGracefulRestartTimeout,
                    mCSGracefulRestartAppendWithWidTimeout);
            }
        } else {
            ScheduleChunkServersRestart();
        }
    }
    UpdateReplicationsThreshold();
    srv.SetHelloComplete();
    KFS_LOG_STREAM_INFO <<
        msg << " chunk server: " << r->peerName << "/" <<
            srv.GetServerLocation() <<
        (srv.CanBeChunkMaster() ? " master" : " slave") <<
        " resume: "          << r->resumeStep <<
        " rack: "            << r->rackId << " => " << rackId <<
        " chunks:"           << r->server->GetChunkCount() << 
        " stable: "          << r->chunks.size() <<
        " not stable: "      << r->notStableChunks.size() <<
        " append: "          << r->notStableAppendChunks.size() <<
        " +wid: "            << r->numAppendsWithWid <<
        " writes: "          << srv.GetNumChunkWrites() <<
        " +wid: "            << srv.GetNumAppendsWithWid() <<
        " stale: "           << staleCnt <<
        " - "                << r->deletedReportCount <<
        " masters: "         << mMastersCount <<
        " slaves: "          << mSlavesCount <<
        " total: "           << mChunkServers.size() <<
        " uptime: "          << srv.Uptime() <<
        " restart: "         << srv.IsRestartScheduled() <<
        " 2restart: "        << mCSToRestartCount <<
        " 2restartmasters: " << mMastersToRestartCount <<
    KFS_LOG_EOM;
}

const char*
LayoutManager::AddNotStableChunk(
    const ChunkServerPtr& server,
    chunkId_t             chunkId,
    seq_t                 chunkVersion,
    bool                  appendFlag,
    const ServerLocation& logPrefix)
{
    CSMap::Entry* const cmi = mChunkToServerMap.Find(chunkId);
    if (! cmi) {
        return "no chunk mapping exists";
    }
    CSMap::Entry&        pinfo  = *cmi;
    const fid_t          fileId = pinfo.GetFileId();
    const ChunkServerPtr cs     = pinfo.GetServer(
        mChunkToServerMap, server->GetServerLocation());
    if (cs) {
        KFS_LOG_STREAM_ERROR << logPrefix <<
            " not stable chunk:" <<
                (appendFlag ? " append " : "") <<
            " <"                   << fileId <<
            ","                    << chunkId << ">" <<
            " already hosted on: " << (const void*)cs.get() <<
            " new server: "        << (const void*)server.get() <<
            (cs.get() == server.get() ?
            " duplicate chunk entry" :
            " possible stale chunk to server mapping entry") <<
        KFS_LOG_EOM;
        return 0;
    }
    const char* staleReason = 0;
    if (AddServerToMakeStable(pinfo, server,
            chunkId, chunkVersion, staleReason) || staleReason) {
        return staleReason;
    }
    // At this point it is known that no make chunk stable is in progress:
    // AddServerToMakeStable() invoked already.
    // Delete the replica if sufficient number of replicas already exists.
    const MetaFattr * const fa = pinfo.GetFattr();
    if (fa && fa->numReplicas <= mChunkToServerMap.ServerCount(pinfo)) {
        CancelPendingMakeStable(fileId, chunkId);
        return "sufficient number of replicas exists";
    }
    // See if it is possible to add the chunk back before "[Begin] Make
    // Chunk Stable" ([B]MCS) starts. Expired lease cleanup lags behind. If
    // expired lease exists, and [B]MCS is not in progress, then add the
    // chunk back.
    const ChunkLeases::WriteLease* const wl =
        mChunkLeases.GetChunkWriteLease(chunkId);
    if (wl && appendFlag != wl->appendFlag) {
        return (appendFlag ? "not append lease" : "append lease");
    }
    if ((! wl || wl->relinquishedFlag) && appendFlag) {
        const PendingMakeStableEntry* const msi =
            mPendingMakeStable.Find(chunkId);
        if (! msi) {
            return "no make stable info";
        }
        if (chunkVersion != msi->mChunkVersion) {
            return "pending make stable chunk version mismatch";
        }
        const bool beginMakeStableFlag = msi->mSize < 0;
        if (beginMakeStableFlag) {
            AddHosted(chunkId, pinfo, server);
            if (InRecoveryPeriod() || ! mPendingBeginMakeStable.IsEmpty()) {
                // Allow chunk servers to connect back.
                bool insertedFlag = false;
                mPendingBeginMakeStable.Insert(
                    chunkId, chunkVersion, insertedFlag);
                return 0;
            }
            assert(! wl || ! wl->stripedFileFlag);
            const bool kStripedFileFlag    = false;
            const bool leaseRelinquishFlag = false;
            MakeChunkStableInit(
                pinfo,
                chunkVersion,
                string(),
                beginMakeStableFlag,
                -1,
                false,
                0,
                kStripedFileFlag,
                appendFlag,
                leaseRelinquishFlag
            );
            return 0;
        }
        const bool kPendingAddFlag = true;
        server->MakeChunkStable(
            fileId, chunkId, chunkVersion,
            msi->mSize,
            msi->mHasChecksum,
            msi->mChecksum,
            kPendingAddFlag
        );
        return 0;
    }
    if (! wl && ! appendFlag && mPendingMakeStable.Find(chunkId)) {
        return "chunk was open for append";
    }
    const seq_t curChunkVersion = pinfo.GetChunkInfo()->chunkVersion;
    if (chunkVersion < curChunkVersion) {
        return "lower chunk version";
    }
    if (chunkVersion > curChunkVersion + GetChunkVersionRollBack(chunkId)) {
        // This indicates that part of meta server log or checkpoint
        // was lost, or rolled back to the previous state.
        return "higher chunk version";
    }
    if (curChunkVersion != chunkVersion &&
            (appendFlag || ! wl || ! wl->allocInFlight)) {
        // Make stable below will be invoked to make the chunk stable
        const bool kMakeStableFlag = false;
        server->NotifyChunkVersChange(
            fileId, chunkId, curChunkVersion, chunkVersion,
            kMakeStableFlag);
        if (server->IsDown()) {
            // Went down while sending notification.
            // Op completion invokes required error handling.
            return 0;
        }
        // AddHosted below completes before the the notification op
        // completion.
    }
    // Adding server back can change replication chain (order) -- invalidate
    // record appender cache to prevent futher appends to this chunk.
    if (wl) {
        if (appendFlag) {
            mARAChunkCache.Invalidate(fileId, chunkId);
        } else if (wl->allocInFlight) {
            if (0 == wl->allocInFlight->status) {
                return "re-allocation in flight";
            }
            if (wl->allocInFlight->chunkVersion != chunkVersion) {
                // Allocation / version change has already
                // failed, but the allocation op still pending
                // waiting remaining replies.
                // Set allocation version to ensure that the
                // version roll back won't fail when the final
                // reply comes in.
                const bool kMakeStableFlag = false;
                server->NotifyChunkVersChange(
                    fileId,
                    chunkId,
                    wl->allocInFlight->chunkVersion, // to
                    chunkVersion,                    // from
                    kMakeStableFlag);
                if (server->IsDown()) {
                    return 0; // Went down do not add chunk.
                }
            }
        }
        AddHosted(chunkId, pinfo, server);
    } else if (! appendFlag) {
        const bool kPendingAddFlag = true;
        server->MakeChunkStable(
            fileId, chunkId, curChunkVersion,
            -1, false, 0, kPendingAddFlag
        );
    }
    return 0;
}


void
LayoutManager::Done(MetaChunkVersChange& req)
{
    if (req.replicate) {
        assert(req.replicate->versChange = &req);
        ChunkReplicationDone(req.replicate);
        MetaChunkReplicate* const repl = req.replicate;
        req.replicate = 0;
        if (repl && ! repl->suspended) {
            submit_request(repl);
        }
        return;
    }

    CSMap::Entry* const cmi = mChunkToServerMap.Find(req.chunkId);
    if (! cmi) {
        KFS_LOG_STREAM_INFO << req.Show() <<
            " chunk no longer esists,"
            " declaring stale replica" <<
        KFS_LOG_EOM;
        req.server->NotifyStaleChunk(req.chunkId);
        return;
    }
    UpdateReplicationState(*cmi);
    if (req.status != 0) {
        KFS_LOG_STREAM_ERROR << req.Show() <<
            " status: "     << req.status <<
            " msg: "        << req.statusMsg <<
            " pendingAdd: " << req.pendingAddFlag <<
        KFS_LOG_EOM;
        if (req.pendingAddFlag) {
            if (! req.server->IsDown()) {
                req.server->NotifyStaleChunk(req.chunkId);
            }
        } else {
            ChunkCorrupt(req.chunkId, req.server);
        }
        return;
    }
    if (! req.pendingAddFlag || req.server->IsDown()) {
        return;
    }
    // For now do not start recursive version change.
    // If this was the last replica, then another round of version change
    // won't start. If another replica existed, and version change has
    // failed, then such sequence might result in loosing all replicas.
    //
    // This replica is assumed to be stable.
    // Non stable replica add path, uses another code path, which ends
    // with make chunk stable.
    // Ensure that no write lease exists.
    if (GetChunkVersionRollBack(req.chunkId) <= 0 ||
            mChunkLeases.GetChunkWriteLease(req.chunkId)) {
        KFS_LOG_STREAM_INFO << req.Show() <<
            " chunk allocation in flight, declaring stale replica" <<
        KFS_LOG_EOM;
        req.server->NotifyStaleChunk(req.chunkId);
        return;
    }
    // Coalesce block can change file id while version change
    // was in flight. Use fid from the chunk mappings.
    const MetaChunkInfo* const ci = cmi->GetChunkInfo();
    if (ci->chunkVersion != req.chunkVersion) {
        KFS_LOG_STREAM_INFO << req.Show() <<
            " chunk version mismatch,"
            " declaring replica stale" <<
        KFS_LOG_EOM;
        req.server->NotifyStaleChunk(req.chunkId);
        return;
    }
    size_t srvCount = 0;
    if (! AddHosted(*cmi, req.server, &srvCount)) {
        KFS_LOG_STREAM_ERROR << req.Show() <<
            " no such server, or mappings update failed" <<
        KFS_LOG_EOM;
        return;
    }
    KFS_LOG_STREAM_INFO << req.Show() <<
        " replica added: " << req.server->GetServerLocation() <<
    KFS_LOG_EOM;
    const MetaFattr* const fa     = cmi->GetFattr();
    const fid_t            fileId = fa->id();
    if (! fa->IsStriped() &&
            ci->offset + (chunkOff_t)CHUNKSIZE >= fa->nextChunkOffset() &&
            fa->filesize < 0) {
        KFS_LOG_STREAM_DEBUG <<
            " get chunk size: <" << fileId << "," << req.chunkId << ">" <<
        KFS_LOG_EOM;
        req.server->GetChunkSize(fileId, req.chunkId, req.chunkVersion);
    }
    if (req.server->IsDown()) {
        // Went down in GetChunkSize().
        return;
    }
    // Cancel pending make stable not counting hibernated servers.
    if (fa->numReplicas <= (0 < mChunkToServerMap.GetHibernatedCount() ?
            mChunkToServerMap.ServerCount(*cmi) : srvCount)) {
        CancelPendingMakeStable(fileId, req.chunkId);
    }
    if (fa->numReplicas != srvCount) {
        CheckReplication(*cmi);
    }
}

void
LayoutManager::ProcessPendingBeginMakeStable()
{
    if (mPendingBeginMakeStable.IsEmpty()) {
        return;
    }
    PendingBeginMakeStable pendingBeginMakeStable;
    pendingBeginMakeStable.Swap(mPendingBeginMakeStable);
    const bool kBeginMakeStableFlag = true;
    const bool kStripedFileFlag     = false;
    const PendingBeginMakeStableKVEntry* it;
    pendingBeginMakeStable.First();
    while ((it = pendingBeginMakeStable.Next())) {
        CSMap::Entry* const cmi = mChunkToServerMap.Find(it->GetKey());
        if (! cmi) {
            continue;
        }
        const bool    appendFlag          = true;
        const bool    leaseRelinquishFlag = false;
        MakeChunkStableInit(
            *cmi,
            it->GetVal(),
            string(),
            kBeginMakeStableFlag,
            -1,
            false,
            0,
            kStripedFileFlag,
            appendFlag,
            leaseRelinquishFlag
        );
    }
}

class PrintChunkServerInfo
{
    ostream&   ofs;
    const bool useFsTotalSpaceFlag;
public:
    PrintChunkServerInfo(ostream& o, bool f)
        : ofs(o),
          useFsTotalSpaceFlag(f)
        {}
    void operator()(const ChunkServerPtr& c) const {
        ofs <<
            c->GetServerLocation() <<
            ' ' << c->GetRack() <<
            ' ' << c->GetTotalSpace(useFsTotalSpaceFlag) <<
            ' ' << (useFsTotalSpaceFlag ?
                c->GetFsUsedSpace() : c->GetUsedSpace()) <<
        "\n";
    }
};

//
// Dump out the chunk block map to a file.  The output can be used in emulation
// modes where we setup the block map and experiment.
//
void
LayoutManager::DumpChunkToServerMap(const string& dirToUse)
{
    //
    // to make offline rebalancing/re-replication easier, dump out where the
    // servers are and how much space each has.
    //
    string fn = dirToUse + "/network.def";
    ofstream ofs(fn.c_str(), ofstream::out | ofstream::trunc);
    if (ofs) {
        for_each(mChunkServers.begin(), mChunkServers.end(),
            PrintChunkServerInfo(ofs, mUseFsTotalSpaceFlag));
        ofs.close();
    }
    if (! ofs) {
        unlink(fn.c_str());
        return;
    }

    fn = dirToUse + "/chunkmap.txt";
    ofs.open(fn.c_str(), ofstream::out | ofstream::trunc);
    if (ofs) {
        DumpChunkToServerMap(ofs);
        ofs.close();
    }
    if (! ofs) {
        unlink(fn.c_str());
        return;
    }
}

void
LayoutManager::DumpChunkReplicationCandidates(MetaDumpChunkReplicationCandidates* op)
{
    int64_t total   = 0;
    int64_t outLeft = mMaxFsckFiles;
    op->resp.Clear();
    ostream& os = mWOstream.Set(op->resp, mMaxResponseSize);
    for (int state = CSMap::Entry::kStateCheckReplication;
            state < CSMap::Entry::kStateCount;
            ++state) {
        for (const CSMap::Entry* entry = mChunkToServerMap.Front(
                    CSMap::Entry::State(state));
                entry != 0 && outLeft-- >= 0;
                entry = mChunkToServerMap.Next(*entry)) {
            if (! (os << entry->GetChunkId() << ' ')) {
                break;
            }
        }
        if ( !(os << '\n')) {
            break;
        }
        total += mChunkToServerMap.GetCount(CSMap::Entry::State(state));

    }
    os.flush();
    if (! os) {
        op->status     = -ENOMEM;
        op->statusMsg  = "response exceeds max. size";
    }
    mWOstream.Reset();
    if (op->status == 0) {
        op->numReplication     = total;
        op->numPendingRecovery = mChunkToServerMap.GetCount(
            CSMap::Entry::kStatePendingRecovery);
    } else {
        op->numReplication     = 0;
        op->numPendingRecovery = 0;
    }
}

bool
LayoutManager::CanBeRecovered(
    const CSMap::Entry&     entry,
    bool&                   incompleteChunkBlockFlag,
    bool*                   incompleteChunkBlockWriteHasLeaseFlag,
    vector<MetaChunkInfo*>& cblk,
    int*                    outGoodCnt /* = 0 */) const
{
    cblk.clear();
    incompleteChunkBlockFlag = false;
    if (incompleteChunkBlockWriteHasLeaseFlag) {
        *incompleteChunkBlockWriteHasLeaseFlag = false;
    }
    const MetaFattr* const fa = entry.GetFattr();
    if (! fa) {
        panic("chunk mapping null file attribute");
        return false;
    }
    if (mChunkToServerMap.HasServers(entry)) {
        return true;
    }
    if (! fa->HasRecovery()) {
        return false;
    }
    MetaFattr*     mfa    = 0;
    MetaChunkInfo* mci    = 0;
    chunkOff_t     start  = -1;
    chunkOff_t     offset = entry.GetChunkInfo()->offset;
    cblk.reserve(fa->numStripes + fa->numRecoveryStripes);
    if (metatree.getalloc(fa->id(),
            offset, mfa, mci, &cblk,
            &start) != 0 ||
            mfa != fa ||
            mci != entry.GetChunkInfo()) {
        panic("chunk mapping / getalloc mismatch");
        return false;
    }
    vector<MetaChunkInfo*>::const_iterator it = cblk.begin();
    unsigned int     stripeIdx = 0;
    int              localCnt;
    int&             goodCnt   = outGoodCnt ? *outGoodCnt : localCnt;
    chunkOff_t const end       = start + fa->ChunkBlkSize();
    goodCnt = 0;
    for (chunkOff_t pos = start;
            pos < end;
            pos += (chunkOff_t)CHUNKSIZE, stripeIdx++) {
        if (it == cblk.end()) {
             // Incomplete chunk block.
            incompleteChunkBlockFlag = true;
            break;
        }
        assert((*it)->offset % CHUNKSIZE == 0);
        if (pos < (*it)->offset) {
            if (fa->numStripes <= stripeIdx) {
                // No recovery: incomplete chunk block.
                incompleteChunkBlockFlag = true;
                break;
            }
            goodCnt++;
            continue; // no chunk -- hole.
        }
        if (mChunkToServerMap.HasServers(GetCsEntry(**it))) {
            goodCnt++;
        }
        ++it;
    }
    if (incompleteChunkBlockFlag && incompleteChunkBlockWriteHasLeaseFlag) {
        for (it = cblk.begin(); it != cblk.end(); ++it) {
            if (mChunkLeases.GetChunkWriteLease((*it)->chunkId)) {
                *incompleteChunkBlockWriteHasLeaseFlag = true;
                break;
            }
        }
    }
    return ((int)fa->numStripes <= goodCnt);
}

typedef KeyOnly<const MetaFattr*> KeyOnlyFattrPtr;
typedef LinearHash<
    KeyOnlyFattrPtr,
    KeyCompare<KeyOnlyFattrPtr::Key>,
    DynamicArray<SingleLinkedList<KeyOnlyFattrPtr>*>
    // Use straight new to reduce the chances to encounter locked by
    // the parent process mutex. Glibs malloc can properly deal with
    // forking multi threaded processes.
    // StdFastAllocator<KeyOnlyFattrPtr>
> MetaFattrSet;

void
LayoutManager::Fsck(ostream& os, bool reportAbandonedFilesFlag)
{
    // Do full scan, for added safety: the replication lists don't have to
    // be correct / up to date.
    const int kLostSet       = 0;
    const int kEndangeredSet = 1;
    const int kAbandonedSet  = 2;
    const int kSetCount      = 3;
    const char* const setNames[kSetCount] = {
        "Lost",
        "Endangered",
        "Abandoned"
    };
    MetaFattrSet  files[kSetCount];
    int64_t       maxFilesToReport       = mMaxFsckFiles;
    const int64_t startTime              = microseconds();
    const int64_t pastEofRecoveryEndTime = startTime -
        mPastEofRecoveryDelay;
    const int64_t abandonedFileEndTime   = startTime -
        mFsckAbandonedFileTimeout;
    const int64_t maxEndTime             = startTime + mMaxFsckTime;
    unsigned int  timeCheckCnt           = 0;
    bool          timedOutFlag           = false;
    vector<MetaChunkInfo*> cblk;
    mChunkToServerMap.First();
    for (const CSMap::Entry* p;
            (p = mChunkToServerMap.Next()) &&
            maxFilesToReport > 0; ) {
        const size_t serverCnt = mChunkToServerMap.ServerCount(*p);
        if (serverCnt <= 0 ||
                (reportAbandonedFilesFlag &&
                    p->GetFattr()->IsStriped())) {
            const MetaFattr* const fa = p->GetFattr();
            // For now treat all striped files as bein written into,
            // regardless if the file has recovery stripes or not,
            // if chunk logical position is past logical EOF.
            if (fa->IsStriped()) {
                if (files[kLostSet].Find(fa)) {
                    continue; // Already has missing chunks.
                }
                if (fa->mtime < pastEofRecoveryEndTime &&
                        fa->filesize <=
                        fa->ChunkPosToChunkBlkFileStartPos(
                            p->GetChunkInfo()->offset)) {
                    bool insertedFlag = false;
                    if (fa->mtime < abandonedFileEndTime &&
                            files[kAbandonedSet].Insert(
                                fa, fa,
                                insertedFlag) &&
                            insertedFlag &&
                            files[kEndangeredSet].Erase(fa) == 0) {
                        maxFilesToReport--;
                    }
                    continue;
                }
                if (serverCnt > 0) {
                    continue;
                }
                bool incompleteCBFlag              = false;
                bool incompleteCBWriteHasLeaseFlag = false;
                if (CanBeRecovered(*p, incompleteCBFlag,
                        &incompleteCBWriteHasLeaseFlag,
                        cblk)) {
                    continue;
                }
                if (incompleteCBFlag) {
                    if (incompleteCBWriteHasLeaseFlag ||
                            fa->mtime >=
                            abandonedFileEndTime) {
                        continue;
                    }
                    bool insertedFlag = false;
                    if (files[kAbandonedSet].Insert(
                            fa, fa, insertedFlag) &&
                            insertedFlag &&
                            files[kEndangeredSet].Erase(fa) == 0) {
                        maxFilesToReport--;
                    }
                    continue;
                }
            }
            bool insertedFlag = false;
            if (files[kLostSet].Insert(fa, fa, insertedFlag) &&
                    insertedFlag &&
                    files[kEndangeredSet].Erase(fa) == 0 &&
                    files[kAbandonedSet].Erase(fa) == 0) {
                maxFilesToReport--;
            }
        } else if (serverCnt == 1 && p->GetFattr()->numReplicas > 1) {
            const MetaFattr* const fa = p->GetFattr();
            bool insertedFlag = false;
            if (! files[kLostSet].Find(fa) &&
                    ! files[kAbandonedSet].Find(fa) &&
                    files[kEndangeredSet].Insert(
                        fa, fa, insertedFlag) &&
                    insertedFlag) {
                maxFilesToReport--;
            }
        }
        if ((++timeCheckCnt & 0x3FFF) == 0 &&
                maxEndTime < microseconds()) {
            timedOutFlag = true;
            break;
        }
    }
    for (int i = 0; i < kSetCount; i++) {
        os << setNames[i] << " files total: " <<
            files[i].GetSize() << "\n";
    }
    if (maxFilesToReport <= 0) {
        os << "Warning: report limited to first: " <<
            mMaxFsckFiles << " files\n";
    }
    if (timedOutFlag) {
        os << "Warning: report limited due to reaching time"
            " limit of: " << (mMaxFsckTime * 1e-6) << " seconds\n";
    }
    os << "Fsck run time: " <<
        ((microseconds() - startTime) * 1e-6) << " sec.\n";
    for (int i = 0; i < kSetCount; i++) {
        if (files[i].GetSize() <= 0) {
            continue;
        }
        os << setNames[i] << " files [path size mtime]:\n";
        files[i].First();
        for (const KeyOnlyFattrPtr* p; (p = files[i].Next()); ) {
            const MetaFattr* const fa = p->GetKey();
            const string path = metatree.getPathname(fa);
            if (path.empty()) {
                continue;
            }
            os << path << "\t" << fa->filesize << "\t" <<
                DisplayIsoDateTime(fa->mtime) <<
            "\n";
        }
    }
}

class LayoutManager::FilesChecker
{
public:
    typedef LayoutManager::ChunkPlacement ChunkPlacement;

    enum Status
    {
        kStateNone = 0,
        kLost,
        kLostIfServerDown,
        kLostIfRackDown,
        kAbandoned,
        kOk,
        kStateCount
    };
    static int GetStreamsCount(bool reportAbandonedFilesFlag)
    {
        return (kStateCount - (reportAbandonedFilesFlag ? 1 : 2));
    }

    FilesChecker(
        LayoutManager&  layoutManager,
        int64_t         maxFilesToReport,
        ostream**       os)
        : mLayoutManager(layoutManager),
          mPlacement(),
          mStartTime(microseconds()),
          mMaxToReportFileCount(maxFilesToReport),
          mPath(),
          mDepth(0),
          mStopFlag(false),
          mStopReason(),
          mDirCount(0),
          mFileCount(0),
          mMaxDirDepth(0),
          mOverReplicatedCount(0),
          mUnderReplicatedCount(0),
          mChunkLostCount(0),
          mNoRackCount(0),
          mRecoveryBlock(0),
          mPartialRecoveryBlock(0),
          mReplicaCount(0),
          mMaxReplicaCount(0),
          mToReportFileCount(0),
          mMaxChunkCount(0),
          mTotalChunkCount(0),
          mMaxFileSize(0),
          mTotalFilesSize(0),
          mStripedFilesCount(0),
          mFilesWithRecoveryCount(0),
          mMaxReplication(0),
          mObjectStoreFileCount(0),
          mObjectStoreBlockCount(0),
          mMaxObjectStoreBlockCount(0)
    {
        mPath.reserve(8 << 10);
        for (int i = 0, k = 0; i < kStateCount; i++) {
            if ((mOs[i] = os ? os[k] : 0)) {
                k++;
            }
            mFileCounts[i] = 0;
        }
    }
    bool operator()(const MetaDentry& de,
            const MetaFattr&  fa,
            size_t            depth)
    {
        if (mStopFlag) {
            return false;
        }
        if (depth < mDepth) {
            mDepth = depth;
            mPath.resize(mDepth);
        } else if (depth > mDepth) {
            assert(depth == mDepth + 1);
            mDepth = depth;
        }
        if (fa.type == KFS_DIR) {
            mPath.resize(mDepth);
            mPath.push_back(&de);
            mMaxDirDepth = max(mMaxDirDepth, mDepth);
            mDirCount++;
            return true;
        }
        const chunkOff_t fsize = metatree.getFileSize(fa);
        mMaxFileSize     = max(mMaxFileSize, fsize);
        mTotalFilesSize += fsize;
        mMaxChunkCount   = max(mMaxChunkCount, fa.chunkcount());
        mFileCount++;
        if (fa.HasRecovery()) {
            mFilesWithRecoveryCount++;
        } else if (fa.IsStriped()) {
            mStripedFilesCount++;
        }
        if (0 == fa.numReplicas) {
            const int64_t theBlkCnt =
                (int64_t)(fa.nextChunkOffset() / (chunkOff_t)CHUNKSIZE);
            mObjectStoreFileCount++;
            mMaxObjectStoreBlockCount =
                max(mMaxObjectStoreBlockCount, theBlkCnt);
            mObjectStoreBlockCount += theBlkCnt;
            // Continue to validate that object store file has no chunks.
        }
        mMaxReplication  = max(mMaxReplication, (int)fa.numReplicas);
        mLayoutManager.CheckFile(*this, de, fa);
        return (! mStopFlag);
    }
    void Report(
        Status            status,
        const MetaDentry& de,
        const MetaFattr&  fa)
    {
        mFileCounts[status]++;
        if (mOs[status] == 0 ||
                mToReportFileCount++ >
                mMaxToReportFileCount) {
            return;
        }
        ostream& os = *(mOs[status]);
        os <<
        status <<
        " " << metatree.getFileSize(fa) <<
        " " << fa.numReplicas <<
        " " << fa.striperType <<
        " " << fa.numStripes <<
        " " << fa.numRecoveryStripes <<
        " " << fa.stripeSize <<
        " " << (0 == fa.numReplicas ?
            (int64_t)(fa.nextChunkOffset() / (chunkOff_t)CHUNKSIZE) :
            fa.chunkcount()) <<
        " " << DisplayIsoDateTime(fa.mtime) <<
        " ";
        DisplayPath(os) << "/" << de.getName() << "\n";
    }
    void OverReplicated()       { mOverReplicatedCount++; }
    void UnderReplicated()      { mUnderReplicatedCount++; }
    void NoRack()               { mNoRackCount++; }
    void RecoveryBlock()        { mRecoveryBlock++; }
    void PartialRecoveryBlock() { mPartialRecoveryBlock++; }
    void Chunk()                { mTotalChunkCount++; }
    void ChunkLost()            { mChunkLostCount++; }
    void ChunkReplicas(size_t cnt)
    {
        mReplicaCount += cnt;
        mMaxReplicaCount = max(mMaxReplicaCount, cnt);
    }
    ChunkPlacement& GetPlacement() { return mPlacement; }
    int64_t StartTime() const      { return mStartTime; }
    int64_t GetFileCount() const   { return mFileCount; }
    int64_t ItemsCount() const
        { return (mTotalChunkCount + (int64_t)mFileCount); }
    void Stop(const string& reason = string())
    {
        mStopReason = reason;
        mStopFlag   = true;
    }
    const string& GetStopReason() const { return mStopReason; }
    void Report(size_t chunkCount)
    {
        if (! mOs[kStateNone]) {
            return;
        }
        const char* const kStateNames[kStateCount] = {
            "none",
            "lost",
            "lost if server down",
            "lost if rack down",
            "abandoned",
            "ok"
        };
        ostream& os = *(mOs[kStateNone]);
        if (! mStopFlag) {
            // For backward compatibility with kfsfsck client the
            // first line must be the following:
            os << "Lost files total: " <<
                mFileCounts[kLost] << "\n";
        }
        const char* const suff = mStopFlag ? "checked" : "reachable";
        if (mStopFlag) {
            os <<
            "WARNING: fsck report is incomplete: " <<
            mStopReason << "\n";
        } else if (mMaxToReportFileCount < mToReportFileCount) {
            os <<
            "WARNING: fsck report is incomplete: " <<
            " exceeded max number files to report: " <<
            mMaxToReportFileCount <<
            " total: " << mToReportFileCount << "\n";
        }
        const int64_t dirCnt  = GetNumDirs();
        const int64_t fileCnt = GetNumFiles();
        os <<
        "Directories: " << dirCnt << "\n"
        "Directories " << suff << ": " << (mDirCount + 1) <<
            " " << ((mDirCount + 1) * 1e2 /
                max(dirCnt, int64_t(1))) << "%\n"
        "Directory " << suff << " max depth: " <<
            (mMaxDirDepth + 1) << "\n"
        "Files: " << fileCnt << "\n"
        "Files " << suff << ": " << mFileCount <<
            " " << (mFileCount * 1e2 /
                max(fileCnt, int64_t(1))) << "%\n";
        const double fpct = 1e2 / max(mFileCount, size_t(1));
        os <<
        "Files " << suff << " with recovery: " <<
            mFilesWithRecoveryCount <<
            " " << (mFilesWithRecoveryCount * fpct) << "%\n"
        "Files " << suff << " striped: " <<
            mStripedFilesCount <<
            " " << (mStripedFilesCount * fpct) << "%\n"
        "Files "  << suff << " object store: " <<
            mObjectStoreFileCount <<
            " " << (mObjectStoreFileCount * fpct) << "%\n"
        "Files " << suff << " sum of logical sizes: " <<
            mTotalFilesSize << "\n";
        for (int i = kStateNone + 1; i < kStateCount; i++) {
            os <<
            i << "  Files " <<
                suff << " " << kStateNames[i] << ": "  <<
            mFileCounts[i] << " " <<
                (mFileCounts[i] * fpct) << "%\n";
        }
        const double cpct = 1e2 / max(mTotalChunkCount, int64_t(1));
        os <<
        "File " << suff << " max size: " << mMaxFileSize << "\n"
        "File " << suff << " max chunks: " << mMaxChunkCount << "\n"
        "File " << suff << " max replication: " <<
            mMaxReplication << "\n"
        "File " << suff << " max object store blocks: " <<
            mMaxObjectStoreBlockCount << "\n"
        "Chunks: " << chunkCount << "\n"
        "Chunks " << suff << ": " << mTotalChunkCount <<
            " " << (mTotalChunkCount * 1e2 /
                max(chunkCount, size_t(1))) << "%\n"
        "Chunks " << suff << " lost: " <<
            mChunkLostCount <<
            " " << (mChunkLostCount * cpct) << "%\n"
        "Chunks " << suff << " no rack assigned: " <<
            mNoRackCount <<
            " " << (mNoRackCount * cpct) << "%\n"
        "Chunks " << suff << " over replicated: "  <<
            mOverReplicatedCount <<
            " " << (mOverReplicatedCount *  cpct) << "%\n"
        "Chunks " << suff << " under replicated: " <<
            mUnderReplicatedCount <<
            " " << (mUnderReplicatedCount * cpct) << "%\n"
        "Chunks " << suff << " replicas: " << mReplicaCount <<
            " " << (mReplicaCount * cpct) << "%\n"
        "Chunk " << suff << " max replicas: " <<
            mMaxReplicaCount << "\n"
        "Recovery blocks " << suff << ": " << mRecoveryBlock << "\n"
        "Recovery blocks " << suff << " partial: " <<
            mPartialRecoveryBlock <<
            " " << (mPartialRecoveryBlock * 1e2 /
                max(mRecoveryBlock, size_t(1))) << "%\n"
        "Object store blocks " << suff << ": " << mObjectStoreBlockCount << "\n"
        "Fsck run time: "  <<
            (microseconds() - mStartTime) * 1e-6 << " sec.\n"
        "Files: [fsck_state size replication type stripes"
            " recovery_stripes stripe_size chunk_count mtime"
            " path]\n"
        ;
    }
private:
    typedef vector<const MetaDentry*> Path;

    LayoutManager& mLayoutManager;
    ChunkPlacement mPlacement;
    ostream*       mOs[kStateCount];
    size_t         mFileCounts[kStateCount];
    const int64_t  mStartTime;
    const int64_t  mMaxToReportFileCount;
    Path           mPath;
    size_t         mDepth;
    bool           mStopFlag;
    string         mStopReason;
    size_t         mDirCount;
    size_t         mFileCount;
    size_t         mMaxDirDepth;
    size_t         mOverReplicatedCount;
    size_t         mUnderReplicatedCount;
    size_t         mChunkLostCount;
    size_t         mNoRackCount;
    size_t         mRecoveryBlock;
    size_t         mPartialRecoveryBlock;
    size_t         mReplicaCount;
    size_t         mMaxReplicaCount;
    int64_t        mToReportFileCount;
    int64_t        mMaxChunkCount;
    int64_t        mTotalChunkCount;
    chunkOff_t     mMaxFileSize;
    int64_t        mTotalFilesSize;
    size_t         mStripedFilesCount;
    size_t         mFilesWithRecoveryCount;
    int            mMaxReplication;
    size_t         mObjectStoreFileCount;
    int64_t        mObjectStoreBlockCount;
    int64_t        mMaxObjectStoreBlockCount;

    ostream& DisplayPath(ostream& os) const
    {
        for (Path::const_iterator it = mPath.begin();
                it != mPath.end();
                ++it) {
            os << "/" << (*it)->getName();
        }
        return os;
    }
private:
    FilesChecker(const FilesChecker&);
    FilesChecker& operator=(const FilesChecker&);
};

void
LayoutManager::CheckFile(
    FilesChecker&     fsck,
    const MetaDentry& de,
    const MetaFattr&  fa)
{
    const int64_t         kScanCheckMask    = ((int64_t(1) << 16) - 1);
    bool                  stopFlag          = false;
    FilesChecker::Status  status            = FilesChecker::kOk;
    const size_t          recoveryStripeCnt = (size_t)(fa.HasRecovery() ?
        fa.numRecoveryStripes : 0);
    const chunkOff_t      recoveryPos       = (chunkOff_t)CHUNKSIZE *
        (recoveryStripeCnt > 0 ? fa.numStripes : 1);
    const chunkOff_t      chunkBlockSize    = (chunkOff_t)CHUNKSIZE *
        (recoveryStripeCnt > 0 ?
            (fa.numStripes + fa.numRecoveryStripes) : 1);
    ChunkIterator         it                = metatree.getAlloc(fa.id());
    StTmp<Servers>        serversTmp(mServersTmp);
    StTmp<ChunkPlacement> placementTmp(mChunkPlacementTmp);
    ChunkPlacement&       placement         = placementTmp.Get();
    ChunkPlacement&       chunkPlacement    = fsck.GetPlacement();
    chunkOff_t            chunkBlockEnd     = -1;
    chunkOff_t            chunkBlockCount   = 0;
    bool                  invalidBlkFlag    = false;
    for (const MetaChunkInfo* p = it.next(); p; ) {
        if (p->offset != chunkBlockEnd) {
            chunkBlockEnd = p->offset;
            if (recoveryStripeCnt > 0 && chunkBlockEnd != 0) {
                const chunkOff_t blockHead =
                    chunkBlockEnd % chunkBlockSize;
                chunkBlockEnd -= blockHead;
                if (blockHead != 0) {
                    fsck.PartialRecoveryBlock();
                    invalidBlkFlag = true;
                }
            }
        }
        const chunkOff_t recoveryStartPos = chunkBlockEnd + recoveryPos;
        chunkBlockEnd += chunkBlockSize;
        placement.clear();
        size_t missingCnt             = 0;
        size_t blockRecoveryStripeCnt = 0;
        if (recoveryStripeCnt > 0) {
            fsck.RecoveryBlock();
        }
        for ( ; p; p = it.next()) {
            const MetaChunkInfo& ci = *p;
            if (chunkBlockEnd <= ci.offset) {
                break;
            }
            fsck.Chunk();
            if ((fsck.ItemsCount() & kScanCheckMask) == 0 &&
                    fsck.StartTime() + mMaxFsckTime <
                    microseconds()) {
                stopFlag = true;
                break;
            }
            if (recoveryStartPos <= ci.offset) {
                blockRecoveryStripeCnt++;
            }
            const CSMap::Entry& entry =
                CSMap::Entry::GetCsEntry(ci);
            Servers&            srvs  = serversTmp.Get();
            mChunkToServerMap.GetServers(entry, srvs);
            chunkPlacement.clear();
            // Count here chunks that are being evacuated, and the
            // servers that are being retired.
            chunkPlacement.ExcludeServerAndRack(srvs);
            const size_t srvsCnt =
                chunkPlacement.GetExcludedServersCount();
            if (srvsCnt == 0) {
                fsck.ChunkLost();
                missingCnt++;
                continue;
            }
            fsck.ChunkReplicas(srvsCnt);
            const size_t rackCnt =
                chunkPlacement.GetExcludedRacksCount();
            if (rackCnt <= 1) {
                if (chunkPlacement.GetExcludedServersCount() <=
                        1) {
                    placement.ExcludeServer(srvs);
                }
                if (rackCnt > 0) {
                    placement.ExcludeRack(srvs);
                } else {
                    fsck.NoRack();
                }
            }
            if (srvsCnt < (size_t)fa.numReplicas) {
                fsck.UnderReplicated();
            } else if (srvsCnt > (size_t)fa.numReplicas) {
                fsck.OverReplicated();
            }
        }
        if (stopFlag) {
            break;
        }
        chunkBlockCount++;
        if (blockRecoveryStripeCnt < recoveryStripeCnt) {
            fsck.PartialRecoveryBlock();
            invalidBlkFlag = true;
        }
        if (recoveryStripeCnt < missingCnt) {
            status = FilesChecker::kLost;
        }
        if (status == FilesChecker::kLost) {
            continue;
        }
        if (recoveryStripeCnt < missingCnt +
                placement.GetExcludedServersMaxCount()) {
            status = FilesChecker::kLostIfServerDown;
        } else if (status == FilesChecker::kOk &&
                recoveryStripeCnt < missingCnt +
                    placement.GetExcludedRacksMaxCount()) {
            status = FilesChecker::kLostIfRackDown;
        }
    }
    if (! stopFlag) {
        if (0 == fa.numReplicas && fa.filesize <= 0 &&
                0 < fa.nextChunkOffset() && FilesChecker::kLost != status &&
                fa.mtime + mFsckAbandonedFileTimeout < fsck.StartTime()) {
            status = FilesChecker::kAbandoned;
        } else if (0 < recoveryStripeCnt && 0 < chunkBlockCount &&
                (status != FilesChecker::kLost ||
                    fa.filesize <= 0 ||
                    invalidBlkFlag) &&
                fa.mtime + mPastEofRecoveryDelay <
                    fsck.StartTime() &&
                fa.filesize <= (chunkBlockCount - 1) *
                    fa.numStripes * (chunkOff_t)CHUNKSIZE &&
                fa.mtime + mFsckAbandonedFileTimeout < fsck.StartTime()) {
            status = FilesChecker::kAbandoned;
        }
        fsck.Report(status, de, fa);
    } else if (chunkBlockCount <= 0) {
        stopFlag = (fsck.ItemsCount() & kScanCheckMask) == 0 &&
            fsck.StartTime() + mMaxFsckTime < microseconds();
    }
    if (stopFlag) {
        ostringstream os;
        os << "exceeded fsck run time limit of " <<
            (mMaxFsckTime * 1e-6) << " sec.";
        fsck.Stop(os.str());
    }
}

int
LayoutManager::FsckStreamCount(bool reportAbandonedFilesFlag) const
{
    return (mFullFsckFlag ?
        FilesChecker::GetStreamsCount(reportAbandonedFilesFlag) : 1);
}

void
LayoutManager::Fsck(ostream** os, bool reportAbandonedFilesFlag)
{
    if (mFullFsckFlag) {
        FilesChecker fsck(*this, mMaxFsckFiles, os);
        metatree.iterateDentries(fsck);
        fsck.Report(mChunkToServerMap.Size());
    } else if (os && os[0]) {
        Fsck(*(os[0]), reportAbandonedFilesFlag);
    }
}

void
LayoutManager::DumpChunkToServerMap(ostream& os)
{
    mChunkToServerMap.First();
    StTmp<Servers> serversTmp(mServersTmp);
    for (const CSMap::Entry* p; (p = mChunkToServerMap.Next()); ) {
        Servers& cs = serversTmp.Get();
        mChunkToServerMap.GetServers(*p, cs);
        os << p->GetChunkId() <<
            " " << p->GetFileId() <<
            " " << cs.size();
        for (Servers::const_iterator it = cs.begin();
                it != cs.end();
                ++it) {
            os <<
                " " << (*it)->GetServerLocation() <<
                " " << (*it)->GetRack();
        }
        os << "\n";
    }
}

void
LayoutManager::ServerDown(const ChunkServerPtr& server)
{
    server->ForceDown();
    const bool validFlag = mChunkToServerMap.Validate(server);
    Servers::const_iterator const i = FindServer(server->GetServerLocation());
    if (validFlag != (i != mChunkServers.end() && *i == server)) {
        panic("stale server");
        return;
    }
    if (! validFlag) {
        return;
    }
    RackInfos::iterator const rackIter = FindRack(server->GetRack());
    if (rackIter != mRacks.end()) {
        rackIter->removeServer(server);
        if (rackIter->getServers().empty()) {
            // the entire rack of servers is gone
            // so, take the rack out
            KFS_LOG_STREAM_INFO << "all servers in rack " <<
                server->GetRack() << " are down; taking out the rack" <<
            KFS_LOG_EOM;
            mRacks.erase(rackIter);
        }
    }

    // Schedule to expire write leases, and invalidate record append cache.
    mChunkLeases.ServerDown(server, mARAChunkCache, mChunkToServerMap);

    const bool           canBeMaster = server->CanBeChunkMaster();
    const time_t         now         = TimeNow();
    const ServerLocation loc         = server->GetServerLocation();
    const size_t         blockCount  = server->GetChunkCount();
    string               reason      = server->DownReason();

    KFS_LOG_STREAM_INFO <<
        "server down: "  << loc <<
        " block count: " << blockCount <<
        " master: "      << canBeMaster <<
        (reason.empty() ? "" : " reason: " ) << reason <<
    KFS_LOG_EOM;

    // check if this server was sent to hibernation
    HibernatedServerInfos::iterator it;
    HibernatingServerInfo* const hs = FindHibernatingCSInfo(loc, &it);
    bool isHibernating = hs != 0;
    if (isHibernating) {
        HibernatingServerInfo& hsi               = *hs;
        const bool             wasHibernatedFlag = hsi.IsHibernated();
        const size_t           prevIdx           = hsi.csmapIdx;
        if (mChunkToServerMap.SetHibernated(server, hsi.csmapIdx,
                mLastResumeModifiedChunk)) {
            mLastResumeModifiedChunk = -1;
            if (wasHibernatedFlag) {
                if (prevIdx == hsi.csmapIdx ||
                        ! mChunkToServerMap.RemoveHibernatedServer(prevIdx)) {
                    panic("failed to update hibernated server index");
                }
                KFS_LOG_STREAM_ERROR <<
                    "hibernated server reconnect failure:"
                    " location: " << loc <<
                    " index: "    << prevIdx <<
                    " -> "        << hsi.csmapIdx <<
                    " blocks: "   << blockCount <<
                KFS_LOG_EOM;
                reason = "Reconnect failed";
            } else {
                reason = "Hibernated";
            }
        } else {
            reason = "Hibernated";
        }
    }

    if (! isHibernating && server->IsRetiring()) {
        reason = "Retired";
    } else if (reason.empty()) {
        reason = "Unreachable";
    }
    // for reporting purposes, record when it went down
    ostringstream os;
    os <<
        "s="        << loc.hostname <<
        ", p="      << loc.port <<
        ", down="   <<
            DisplayDateTime(int64_t(now) * kSecs2MicroSecs) <<
        ", reason=" << reason <<
    "\t";
    mDownServers.push_back(os.str());
    if (mDownServers.size() > mMaxDownServersHistorySize) {
        mDownServers.erase(mDownServers.begin(), mDownServers.begin() +
            mDownServers.size() - mMaxDownServersHistorySize);
    }

    if (! isHibernating && 0 < server->GetChunkCount()) {
        const int kMinReplicationDelay = 15;
        const int replicationDelay     = mServerDownReplicationDelay -
            server->TimeSinceLastHeartbeat();
        if (replicationDelay > kMinReplicationDelay) {
            // Delay replication by marking server as hibernated,
            // to allow the server to reconnect back.
            size_t idx = ~size_t(0);
            if (! mChunkToServerMap.SetHibernated(server, idx,
                    mLastResumeModifiedChunk)) {
                panic("failed to initiate hibernation");
            }
            mLastResumeModifiedChunk = -1;
            mHibernatingServers.insert(it, HibernatingServerInfo(
                loc, TimeNow() + replicationDelay, idx));
            isHibernating = true;
        }
    }

    if (canBeMaster) {
        if (mMastersCount > 0) {
            mMastersCount--;
        }
    } else if (mSlavesCount > 0) {
        mSlavesCount--;
    }
    if (server->IsRestartScheduled()) {
        if (mCSToRestartCount > 0) {
            mCSToRestartCount--;
        }
        if (mMastersToRestartCount > 0 && server->CanBeChunkMaster()) {
            mMastersToRestartCount--;
        }
    }
    if (! isHibernating) {
        if (! mChunkToServerMap.RemoveServer(server)) {
            panic("remove server failure");
        }
    }
    // Convert const_iterator to iterator below to make erase() compile.
    mChunkServers.erase(mChunkServers.begin() + (i - mChunkServers.begin()));
    if (! mAssignMasterByIpFlag &&
            mMastersCount == 0 && ! mChunkServers.empty()) {
        assert(mSlavesCount > 0 &&
            ! mChunkServers.front()->CanBeChunkMaster());
        mSlavesCount--;
        mMastersCount++;
        mChunkServers.front()->SetCanBeChunkMaster(true);
    }
    UpdateReplicationsThreshold();
    ScheduleCleanup();
}

LayoutManager::HibernatingServerInfo*
LayoutManager::FindHibernatingCSInfo(const ServerLocation& loc,
    LayoutManager::HibernatedServerInfos::iterator* outIt)
{
    HibernatedServerInfos::iterator const it = lower_bound(
        mHibernatingServers.begin(), mHibernatingServers.end(),
        loc, bind(&HibernatingServerInfo::location, _1) < loc
    );
    if (outIt) {
        *outIt = it;
    }
    return ((it != mHibernatingServers.end() && loc == it->location) ?
        &(*it) : 0);
}

void
LayoutManager::EnqueueServerDown(
    const ChunkServer& srv, const MetaChunkRequest& req)
{
    if ((req.chunkId < 0 && req.op != META_CHUNK_STALENOTIFY) ||
            ! srv.IsDown()) {
        return;
    }
    HibernatedChunkServer* const hsrv =
        mChunkToServerMap.GetHiberantedServer(srv.GetHibernatedIndex());
    if (! hsrv || hsrv->GetIndex() < 0 ||
            hsrv->GetGeneration() != srv.GetHibernatedGeneration()) {
        return;
    }
    if (req.op == META_CHUNK_STALENOTIFY) {
        const MetaChunkStaleNotify& sop =
            static_cast<const MetaChunkStaleNotify&>(req);
        ChunkIdQueue::ConstIterator it(sop.staleChunkIds);
        const chunkId_t*            id;
        while ((id = it.Next())) {
            hsrv->UpdateLastInFlight(mChunkToServerMap, *id);
        }
    } else if (0 <= req.chunkId) {
        hsrv->UpdateLastInFlight(mChunkToServerMap, req.chunkId);
    }
}

void
LayoutManager::SetDisableTimerFlag(bool flag)
{
    mDisableTimerFlag = flag;
    mIdempotentRequestTracker.SetDisableTimerFlag(flag);
}

HibernatedChunkServer*
LayoutManager::FindHibernatingCS(const ServerLocation& loc,
    LayoutManager::HibernatedServerInfos::iterator* outIt)
{
    const HibernatingServerInfo* const hs = FindHibernatingCSInfo(loc, outIt);
    if (! hs || ! hs->IsHibernated()) {
        return 0;
    }
    return mChunkToServerMap.GetHiberantedServer(hs->csmapIdx);
}

int
LayoutManager::RetireServer(const ServerLocation &loc, int downtime)
{
    if (! mAllowChunkServerRetireFlag && downtime <= 0) {
        KFS_LOG_STREAM_INFO << "chunk server retire is not enabled" <<
        KFS_LOG_EOM;
        return -EPERM;
    }
    Servers::const_iterator const si = FindServer(loc);
    if (si == mChunkServers.end() || (*si)->IsDown()) {
        // Update down time, and let hibernation status check to
        // take appropriate action.
        HibernatingServerInfo* const hs = FindHibernatingCSInfo(loc);
        if (hs) {
            hs->sleepEndTime = TimeNow() + max(0, downtime);
            return 0;
        }
        return -ENOENT;
    }

    mMightHaveRetiringServersFlag = true;
    ChunkServerPtr const server(*si);
    if (server->IsRetiring()) {
        KFS_LOG_STREAM_INFO << "server: " << loc <<
            " has already retiring status" <<
            " down time: " << downtime <<
        KFS_LOG_EOM;
        if (downtime <= 0) {
            // The server is already retiring.
            return 0;
        }
        // Change from retiring to hibernating state.
    }

    server->SetRetiring();
    if (0 < downtime) {
        HibernatedServerInfos::iterator it;
        HibernatingServerInfo* const hs = FindHibernatingCSInfo(loc, &it);
        if (hs) {
            hs->sleepEndTime = TimeNow() + downtime;
        } else {
            mHibernatingServers.insert(it, HibernatingServerInfo(
                loc, TimeNow() + downtime));
        }
        KFS_LOG_STREAM_INFO << "hibernating server: " << loc <<
            " down time: " << downtime <<
        KFS_LOG_EOM;
        server->Retire(); // Remove when connection will go down.
        return 0;
    }

    if (server->GetChunkCount() <= 0) {
        server->Retire();
        return 0;
    }

    InitCheckAllChunks();
    return 0;
}

int64_t
LayoutManager::GetSlavePlacementScale()
{
    if (! mUpdatePlacementScaleFlag) {
        return mSlavePlacementScale;
    }
    mUpdatePlacementScaleFlag = false;
    // Make slaves comparable to masters for the purpose of RS placement
    // replication 1 or non append placement.
    mSlavePlacementScale = max(int64_t(1),
        ((mCSMasterLoadAvgSum * mCSSlavePossibleCandidateCount) <<
            kSlaveScaleFracBits / 2) /
        max(int64_t(1), (mCSSlaveLoadAvgSum *
            mCSMasterPossibleCandidateCount) >>
            (kSlaveScaleFracBits - kSlaveScaleFracBits / 2)));
    if (mSlavePlacementScale > mMaxSlavePlacementRange) {
        mSlavePlacementScale -= mMaxSlavePlacementRange;
    } else {
        mSlavePlacementScale = int64_t(1) << kSlaveScaleFracBits;
    }
    return mSlavePlacementScale;
}

void
LayoutManager::UpdateGoodCandidateLoadAvg()
{
    if (! mUpdateCSLoadAvgFlag) {
        return;
    }
    mUpdateCSLoadAvgFlag = false;
    mCSMaxGoodCandidateLoadAvg = (int64_t)(mCSLoadAvgSum *
        mCSMaxGoodCandidateLoadRatio /
        max(mCSTotalPossibleCandidateCount, 1));
    mCSMaxGoodMasterCandidateLoadAvg = (int64_t)(mCSMasterLoadAvgSum *
        mCSMaxGoodMasterLoadRatio /
        max(mCSMasterPossibleCandidateCount, 1));
    mCSMaxGoodSlaveCandidateLoadAvg = (int64_t)(mCSSlaveLoadAvgSum *
        mCSMaxGoodSlaveLoadRatio /
        max(mCSSlavePossibleCandidateCount, 1));
}

bool
LayoutManager::IsCandidateServer(
    const ChunkServer& c,
    kfsSTier_t         tier /* = kKfsSTierUndef */,
    double             writableChunksThresholdRatio /* = 1 */)
{
    UpdateGoodCandidateLoadAvg();
    return (
        c.GetCanBeCandidateServerFlag() &&
        (tier == kKfsSTierUndef || c.GetCanBeCandidateServerFlag(tier)) &&
        (c.GetLoadAvg() <= (c.CanBeChunkMaster() ?
            mCSMaxGoodMasterCandidateLoadAvg :
            mCSMaxGoodSlaveCandidateLoadAvg)) &&
        (tier == kKfsSTierUndef ?
            c.GetNumChunkWrites() < c.GetNumWritableDrives() *
                mMaxWritesPerDriveThreshold * writableChunksThresholdRatio
            :
            c.GetNotStableOpenCount(tier) < c.GetDeviceCount(tier) *
                mTiersMaxWritesPerDriveThreshold[tier] *
                writableChunksThresholdRatio
        )
    );
}

void
LayoutManager::UpdateSrvLoadAvg(ChunkServer& srv, int64_t delta,
    const LayoutManager::StorageTierInfo* tiersDelta,
    bool canBeCandidateFlag)
{
    mUpdateCSLoadAvgFlag      = true;
    mUpdatePlacementScaleFlag = true;
    const bool wasPossibleCandidate = srv.GetCanBeCandidateServerFlag();
    mCSTotalLoadAvgSum += delta;
    if (wasPossibleCandidate && delta != 0) {
        mCSLoadAvgSum += delta;
        if (srv.CanBeChunkMaster()) {
            mCSMasterLoadAvgSum += delta;
        } else {
            mCSSlaveLoadAvgSum += delta;
        }
        assert(mCSLoadAvgSum >= 0 &&
            mCSMasterLoadAvgSum >= 0 && mCSSlaveLoadAvgSum >= 0);
    }
    bool isPossibleCandidate = canBeCandidateFlag &&
        srv.GetAvailSpace() >= mChunkAllocMinAvailSpace &&
        srv.IsResponsiveServer() &&
        ! srv.IsRetiring() &&
        ! srv.IsRestartScheduled();
    int candidateTiersCount = 0;
    int racksCandidatesDelta[kKfsSTierCount];
    for (size_t i = 0; i < kKfsSTierCount; i++) {
        const bool flag = isPossibleCandidate &&
            srv.GetDeviceCount(i) > 0 &&
            srv.GetStorageTierAvailSpace(i) >= mChunkAllocMinAvailSpace &&
            srv.GetStorageTierSpaceUtilization(i) <=
                GetMaxTierSpaceUtilization(i)
        ;
        if (flag) {
            candidateTiersCount++;
        }
        if (flag == srv.GetCanBeCandidateServerFlag(i)) {
            racksCandidatesDelta[i] = 0;
            continue;
        }
        srv.SetCanBeCandidateServerFlag(i, flag);
        if (flag) {
            mTierCandidatesCount[i]++;
        } else if (mTierCandidatesCount[i] > 0) {
            mTierCandidatesCount[i]--;
            KFS_LOG_STREAM_DEBUG <<
                " not for placement:"
                " srv: "        << srv.GetServerLocation() <<
                " tier: "       << i <<
                " candidate: "  << isPossibleCandidate <<
                " can: "        << canBeCandidateFlag <<
                " was: "        << wasPossibleCandidate <<
                " count: "      << mTierCandidatesCount[i] <<
                " devs: "       << srv.GetDeviceCount(i) <<
                " space:"
                " total: "      << srv.GetTotalSpace(false) <<
                " avail: "      << srv.GetAvailSpace() <<
                " min: "        << mChunkAllocMinAvailSpace <<
                " tier: "       << srv.GetStorageTierAvailSpace(i) <<
                " util: "       << srv.GetStorageTierSpaceUtilization(i) <<
                " max: "        << GetMaxTierSpaceUtilization(i) <<
                " writes: "     << srv.GetNumChunkWrites() <<
                " responsive: " << srv.IsResponsiveServer() <<
                " restart: "    << srv.IsRestartScheduled() <<
                " retiring: "   << srv.IsRetiring() <<
            KFS_LOG_EOM;
        }
        racksCandidatesDelta[i] = flag ? 1 : -1;
    }
    if (isPossibleCandidate && candidateTiersCount <= 0) {
        isPossibleCandidate = false;
    }
    const int inc = wasPossibleCandidate == isPossibleCandidate ? 0 :
        (isPossibleCandidate ? 1 : -1);
    if (inc == 0 && ! tiersDelta) {
        return;
    }
    RackInfos::iterator const rackIter = FindRack(srv.GetRack());
    if (rackIter != mRacks.end()) {
        rackIter->updatePossibleCandidatesCount(
            inc, tiersDelta, racksCandidatesDelta);
    }
    if (inc == 0) {
        return;
    }
    mCSTotalPossibleCandidateCount += inc;
    if (srv.CanBeChunkMaster()) {
        mCSMasterPossibleCandidateCount += inc;
    } else {
        mCSSlavePossibleCandidateCount += inc;
    }
    assert(
        mCSTotalPossibleCandidateCount >= 0 &&
        mCSMasterPossibleCandidateCount >= 0 &&
        mCSSlavePossibleCandidateCount >= 0
    );
    const int64_t davg = isPossibleCandidate ?
        srv.GetLoadAvg() : -srv.GetLoadAvg();
    mCSLoadAvgSum += davg;
    if (srv.CanBeChunkMaster()) {
        mCSMasterLoadAvgSum += davg;
    } else {
        mCSSlaveLoadAvgSum += davg;
    }
    assert(mCSLoadAvgSum >= 0 &&
        mCSMasterLoadAvgSum >= 0 && mCSSlaveLoadAvgSum >= 0);
    srv.SetCanBeCandidateServerFlag(isPossibleCandidate);
}

void
LayoutManager::UpdateObjectsCount(
    ChunkServer& srv, int64_t delta, int64_t writableDelta)
{
    if (0 == delta && 0 == writableDelta) {
        return;
    }
    mCSOpenObjectCount     += delta;
    mCSWritableObjectCount += writableDelta;
    assert(0 <= mCSOpenObjectCount && 0 <= mCSWritableObjectCount &&
        mCSWritableObjectCount <= mCSOpenObjectCount);
}

void
LayoutManager::UpdateChunkWritesPerDrive(
    ChunkServer&                          srv,
    int                                   deltaNumChunkWrites,
    int                                   deltaNumWritableDrives,
    const LayoutManager::StorageTierInfo* tiersDelta)
{
    mTotalChunkWrites    += deltaNumChunkWrites;
    mTotalWritableDrives += deltaNumWritableDrives;
    if (deltaNumWritableDrives != 0) {
        mTotalWritableDrivesMult = mTotalWritableDrives > 0 ?
            mMaxWritesPerDriveRatio / mTotalWritableDrives : 0.;
    }
    if (mTotalChunkWrites <= 0) {
        mTotalChunkWrites = 0;
    }
    if (mTotalWritableDrives <= 0) {
        mTotalWritableDrives = 0;
        mMaxWritesPerDriveThreshold = mMinWritesPerDrive;
    } else if (mTotalChunkWrites <= mTotalWritableDrives) {
        mMaxWritesPerDriveThreshold = mMinWritesPerDrive;
    } else {
        mMaxWritesPerDriveThreshold = min(mMaxWritesPerDrive,
            max(mMinWritesPerDrive, (int)(mTotalChunkWrites *
            mTotalWritableDrivesMult)));
    }
    assert(tiersDelta);
    if (! tiersDelta) {
        return;
    }
    for (size_t i = 0; i < kKfsSTierCount; i++) {
        StorageTierInfo& info = mStorageTierInfo[i];
        info += tiersDelta[i];
        if (tiersDelta[i].GetDeviceCount() != 0) {
            mTiersTotalWritableDrivesMult[i] = info.GetDeviceCount() > 0 ?
                mMaxWritesPerDriveRatio / info.GetDeviceCount() : 0.;
        }
        if (info.GetDeviceCount() <= 0) {
            mTiersMaxWritesPerDriveThreshold[i] = mMinWritesPerDrive;
            info.Clear();
        } else if (info.GetNotStableOpenCount() <= info.GetDeviceCount()) {
            mTiersMaxWritesPerDriveThreshold[i] = mMinWritesPerDrive;
        } else {
            mTiersMaxWritesPerDriveThreshold[i] = min(mTiersMaxWritesPerDrive[i],
                max(mMinWritesPerDrive, (int)(info.GetNotStableOpenCount() *
                    mTiersTotalWritableDrivesMult[i])));
        }
    }
}

bool
LayoutManager::FindStorageTiersRange(kfsSTier_t& minTier, kfsSTier_t& maxTier)
{
    if (minTier < kKfsSTierMin) {
        minTier = kKfsSTierMin;
    } else if (minTier > kKfsSTierMax) {
        minTier = kKfsSTierMax;
    }
    if (maxTier < kKfsSTierMin) {
        maxTier = kKfsSTierMin;
    } else if (maxTier > kKfsSTierMax) {
        maxTier = kKfsSTierMax;
    }
    while (minTier <= maxTier && mTierCandidatesCount[minTier] <= 0) {
        ++minTier;
    }
    while (minTier <= maxTier && mTierCandidatesCount[maxTier] <= 0) {
        --maxTier;
    }
    return (minTier <= maxTier);
}

inline double
GetRackWeight(
    const LayoutManager::RackInfos& racks,
    LayoutManager::RackId           rack,
    double                          maxWeight)
{
    if (rack < 0) {
        return maxWeight;
    }
    LayoutManager::RackInfos::const_iterator const it =
        LayoutManager::FindRackT(racks.begin(), racks.end(), rack);
    return (it == racks.end() ?
        maxWeight : min(maxWeight, it->getWeight()));
}

int
LayoutManager::AllocateChunk(
    MetaAllocate* r, const vector<MetaChunkInfo*>& chunkBlock)
{
    // r->offset is a multiple of CHUNKSIZE
    assert(r->offset >= 0 && (r->offset % CHUNKSIZE) == 0);

    r->servers.clear();
    if (0 == r->numReplicas) {
        if (! FindAccessProxy(*r)) {
            r->servers.clear();
            return (r->status == 0 ? -ENOSPC : r->status);
        }
        if (! mChunkLeases.NewWriteLease(*r)) {
            r->statusMsg = "failed to get write lease for a new chunk";
            r->servers.clear();
            return -EBUSY;
        }
        r->servers.front()->AllocateChunk(r, r->leaseId, r->minSTier);
        return 0;
    }
    if (r->numReplicas <= 0) {
        KFS_LOG_STREAM_DEBUG <<
            "allocate chunk reaplicas: " << r->numReplicas <<
            " request: " << r->Show() <<
        KFS_LOG_EOM;
        r->statusMsg = "0 replicas";
        return -EINVAL;
    }
    kfsSTier_t minTier = r->minSTier;
    kfsSTier_t maxTier = r->maxSTier;
    if (! FindStorageTiersRange(minTier, maxTier)) {
        KFS_LOG_STREAM_DEBUG <<
            "allocate chunk no space: tiers: [" <<
                (int)r->minSTier << "," << (int)r->maxSTier << "] => [" <<
                (int)minTier << "," << (int)minTier << "]" <<
                " servers: " << mChunkServers.size() <<
        KFS_LOG_EOM;
        r->statusMsg = "no space available";
        return -ENOSPC;
    }
    StTmp<ChunkPlacement> placementTmp(mChunkPlacementTmp);
    ChunkPlacement&       placement = placementTmp.Get();
    if (r->stripedFileFlag) {
        // For replication greater than one do the same placement, but
        // only take into the account write masters, or the chunk server
        // hosting the first replica.
        for (StripedFilesAllocationsInFlight::const_iterator it =
                mStripedFilesAllocationsInFlight.lower_bound(
                    make_pair(make_pair(
                    r->fid, r->chunkBlockStart), 0));
                it != mStripedFilesAllocationsInFlight.end() &&
                it->first.first == r->fid;
                ++it) {
            if (it->first.second == r->chunkBlockStart) {
                const ChunkLeases::WriteLease* const lease =
                    mChunkLeases.GetChunkWriteLease(it->second);
                if (! lease || ! lease->chunkServer) {
                    continue;
                }
                if (lease->allocInFlight &&
                        lease->allocInFlight->status == 0) {
                    placement.ExcludeServerAndRack(
                        lease->allocInFlight->servers,
                        it->second);
                } else {
                    placement.ExcludeServerAndRack(
                        lease->chunkServer, it->second);
                }
            }
        }
        StTmp<Servers> serversTmp(mServersTmp);
        for (vector<MetaChunkInfo*>::const_iterator it =
                chunkBlock.begin();
                it != chunkBlock.end();
                ++it) {
            Servers& srvs = serversTmp.Get();
            mChunkToServerMap.GetServers(GetCsEntry(**it), srvs);
            placement.ExcludeServerAndRack(srvs, (*it)->chunkId);
        }
    }
    r->servers.reserve(r->numReplicas);
    StTmp<vector<kfsSTier_t> > tiersTmp(mPlacementTiersTmp);
    vector<kfsSTier_t>&        tiers = tiersTmp.Get();

    // for non-record append case, take the server local to the machine on
    // which the client is on make that the master; this avoids a network transfer.
    // For the record append case, to avoid deadlocks when writing out large
    // records, we are doing hierarchical allocation: a chunkserver that is
    // a chunk master is never made a slave.
    ChunkServerPtr localserver;
    int            replicaCnt = 0;
    Servers::const_iterator const li = (! (r->appendChunk ?
        (mAllowLocalPlacementForAppendFlag && ! mInRackPlacementForAppendFlag) :
        mAllowLocalPlacementFlag) ||
        r->clientIp.empty()) ?
        mChunkServers.end() :
        FindServerByHost(r->clientIp);
    if (li != mChunkServers.end() &&
            (mAppendPlacementIgnoreMasterSlaveFlag ||
                ! r->appendChunk || (*li)->CanBeChunkMaster()) &&
            IsCandidateServer(**li, minTier, GetRackWeight(
                mRacks, (*li)->GetRack(), mMaxLocalPlacementWeight)) &&
            ! placement.IsExcluded(*li)) {
        replicaCnt++;
        localserver = *li;
        placement.ExcludeServer(localserver);
    }
    RackId rackIdToUse = -1;
    if ((r->appendChunk ?
            mInRackPlacementForAppendFlag :
            mInRackPlacementFlag) &&
            ! mRacks.empty() && ! r->clientIp.empty()) {
        if (li != mChunkServers.end()) {
            rackIdToUse = (*li)->GetRack();
        }
        if (rackIdToUse < 0) {
            rackIdToUse = GetRackId(r->clientIp);
        }
        if (rackIdToUse < 0 && li == mChunkServers.end()) {
            Servers::const_iterator const it = FindServerByHost(r->clientIp);
            if (it != mChunkServers.end()) {
                rackIdToUse = (*it)->GetRack();
            }
        }
    }
    placement.FindCandidatesInRack(minTier, maxTier, rackIdToUse);
    size_t numServersPerRack(1);
    if (r->numReplicas > 1) {
        numServersPerRack = placement.GetCandidateRackCount();
        if (r->appendChunk ?
                mInRackPlacementForAppendFlag :
                mInRackPlacementFlag) {
            numServersPerRack = r->numReplicas;
        } else if (numServersPerRack <= 1 ||
                (numServersPerRack < (size_t)r->numReplicas &&
                placement.GetExcludedRacksCount() > 0)) {
            // Place first replica, then re-calculate.
            numServersPerRack = 1;
        } else {
            numServersPerRack = ((size_t)r->numReplicas +
                numServersPerRack - 1) / numServersPerRack;
        }
    }
    // For append always reserve the first slot -- write master.
    if ((r->appendChunk && ! mAppendPlacementIgnoreMasterSlaveFlag) ||
            localserver) {
        r->servers.push_back(localserver);
        tiers.push_back(minTier);
    }
    int    mastersSkipped = 0;
    int    slavesSkipped  = 0;
    size_t numCandidates  = 0;
    for (; ;) {
        // take as many as we can from this rack
        const size_t psz    = r->servers.size();
        const RackId rackId = placement.GetRackId();
        for (size_t n = (localserver &&
                rackId == localserver->GetRack()) ? 1 : 0;
                (n < numServersPerRack || rackId < 0) &&
                    replicaCnt < r->numReplicas;
                ) {
            const ChunkServerPtr cs = placement.GetNext(r->stripedFileFlag);
            if (! cs) {
                break;
            }
            if (placement.IsUsingServerExcludes() &&
                    find(r->servers.begin(), r->servers.end(), cs) !=
                    r->servers.end()) {
                continue;
            }
            numCandidates++;
            if (r->appendChunk && ! mAppendPlacementIgnoreMasterSlaveFlag) {
                // for record appends, to avoid deadlocks for
                // buffer allocation during atomic record
                // appends, use hierarchical chunkserver
                // selection
                if (cs->CanBeChunkMaster()) {
                    if (r->servers.front()) {
                        mastersSkipped++;
                        continue;
                    }
                    r->servers.front() = cs;
                    tiers.front() = placement.GetStorageTier();
                } else {
                    if (r->servers.size() >=
                            (size_t)r->numReplicas) {
                        slavesSkipped++;
                        continue;
                    }
                    if (mAllocateDebugVerifyFlag &&
                            find(r->servers.begin(), r->servers.end(), cs) !=
                                r->servers.end()) {
                        panic("allocate: duplicate slave");
                        continue;
                    }
                    r->servers.push_back(cs);
                    tiers.push_back(placement.GetStorageTier());
                }
            } else {
                if (mAllocateDebugVerifyFlag &&
                        find(r->servers.begin(), r->servers.end(), cs) !=
                            r->servers.end()) {
                    panic("allocate: duplicate server");
                    continue;
                }
                r->servers.push_back(cs);
                tiers.push_back(placement.GetStorageTier());
            }
            n++;
            replicaCnt++;
        }
        if (r->numReplicas <= replicaCnt || placement.IsLastAttempt()) {
            break;
        }
        if (r->appendChunk && mInRackPlacementForAppendFlag && rackId >= 0 &&
                (r->numReplicas + 1) * placement.GetCandidateRackCount() <
                    mChunkServers.size()) {
            // Reset, try to find another rack where both replicas
            // can be placed.
            // This assumes that the racks are reasonably
            // "balanced".
            replicaCnt = 0;
            r->servers.clear();
            localserver.reset();
            tiers.clear();
            if (! mAppendPlacementIgnoreMasterSlaveFlag) {
                r->servers.push_back(localserver);
                tiers.push_back(minTier);
            }
        } else if (r->stripedFileFlag && r->numReplicas > 1 &&
                numServersPerRack == 1 &&
                psz == 0 && r->servers.size() == size_t(1)) {
            // Striped file placement: attempt to place the first
            // chunk replica on a different rack / server than other
            // chunks in the stripe.
            // Attempt to place all subsequent replicas on different
            // racks.
            placement.clear();
            placement.ExcludeServerAndRack(r->servers);
            placement.FindCandidates(minTier, maxTier);
            numServersPerRack = placement.GetCandidateRackCount();
            numServersPerRack = numServersPerRack <= 1 ?
                (size_t)(r->numReplicas - replicaCnt) :
                ((size_t)(r->numReplicas - replicaCnt) +
                numServersPerRack - 1) / numServersPerRack;
        } else {
            placement.ExcludeServer(
                r->servers.begin() + psz, r->servers.end());
        }
        if (! placement.NextRack()) {
            break;
        }
    }
    bool noMaster = false;
    if (r->servers.empty() || (noMaster = ! r->servers.front())) {
        r->statusMsg = noMaster ? "no master" : "no servers";
        int dontLikeCount[2]      = { 0, 0 };
        int outOfSpaceCount[2]    = { 0, 0 };
        int notResponsiveCount[2] = { 0, 0 };
        int retiringCount[2]      = { 0, 0 };
        int restartingCount[2]    = { 0, 0 };
        for (Servers::const_iterator it = mChunkServers.begin();
                it != mChunkServers.end();
                ++it) {
            const ChunkServer& cs = **it;
            const int i = cs.CanBeChunkMaster() ? 0 : 1;
            if (! IsCandidateServer(cs)) {
                dontLikeCount[i]++;
            }
            if (cs.GetAvailSpace() < mChunkAllocMinAvailSpace ||
                    cs.GetSpaceUtilization(
                        mUseFsTotalSpaceFlag) >
                    mMaxSpaceUtilizationThreshold) {
                outOfSpaceCount[i]++;
            }
            if (! cs.IsResponsiveServer()) {
                notResponsiveCount[i]++;
            }
            if (cs.IsRetiring()) {
                retiringCount[i]++;
            }
            if (cs.IsRestartScheduled()) {
                restartingCount[i]++;
            }
            KFS_LOG_STREAM_DEBUG <<
                "allocate: "          << r->statusMsg <<
                " fid: "              << r->fid <<
                " offset: "           << r->offset <<
                " chunkId: "          << r->chunkId <<
                " append: "           << r->appendChunk <<
                " server: "           << cs.GetHostPortStr() <<
                " master: "           << cs.CanBeChunkMaster() <<
                " wr-drives: "        << cs.GetNumWritableDrives() <<
                " candidate: "        << cs.GetCanBeCandidateServerFlag() <<
                " writes: "           << cs.GetNumChunkWrites() <<
                " max-wr-per-drive: " << mMaxWritesPerDriveThreshold <<
                " load-avg: "         << cs.GetLoadAvg() <<
                " max-load: "         << mCSMaxGoodMasterCandidateLoadAvg <<
                " / "                 << mCSMaxGoodSlaveCandidateLoadAvg <<
                " space:"
                " avail: "            << cs.GetAvailSpace() <<
                " util: "             <<
                    cs.GetSpaceUtilization(mUseFsTotalSpaceFlag) <<
                " max util: "         << mMaxSpaceUtilizationThreshold <<
                " retire: "           << cs.IsRetiring() <<
                " responsive: "       << cs.IsResponsiveServer() <<
            KFS_LOG_EOM;
        }
        const size_t numFound = r->servers.size();
        r->servers.clear();
        KFS_LOG_STREAM_INFO << "allocate: " <<
            r->statusMsg <<
            " fid: "        << r->fid <<
            " offset: "     << r->offset <<
            " chunkId: "    << r->chunkId <<
            " append: "     << r->appendChunk <<
            " repl: "       << r->numReplicas <<
                "/" << replicaCnt <<
            " servers: "    << numFound <<
                "/" << mChunkServers.size() <<
            " dont like: "  << dontLikeCount[0] <<
                "/" << dontLikeCount[1] <<
            " no space: "   << outOfSpaceCount[0] <<
                "/" << outOfSpaceCount[1] <<
            " slow: "   <<  notResponsiveCount[0] <<
                "/" << notResponsiveCount[1] <<
            " retire: "     << retiringCount[0] <<
                "/" << retiringCount[1] <<
            " restart: "    << restartingCount[0] <<
                "/" << restartingCount[1] <<
            " racks: "      << placement.GetCandidateRackCount() <<
            " candidates: " << numCandidates <<
            " masters: "    << mastersSkipped <<
                "/" << mMastersCount <<
            " slaves: "     << slavesSkipped <<
                "/" << mSlavesCount <<
            " to restart: " << mCSToRestartCount <<
                "/"    << mMastersToRestartCount <<
            " request: "    << r->Show() <<
        KFS_LOG_EOM;
        return -ENOSPC;
    }
    assert(
        ! r->servers.empty() && r->status == 0 &&
        r->servers.size() <= (size_t)r->numReplicas &&
        r->servers.size() == tiers.size()
    );

    if (! mChunkLeases.NewWriteLease(*r)) {
        panic("failed to get write lease for a new chunk");
    }

    if (r->stripedFileFlag) {
        if (! mStripedFilesAllocationsInFlight.insert(make_pair(make_pair(
                r->fid, r->chunkBlockStart), r->chunkId)).second) {
            panic("duplicate in striped file allocation entry");
        }
    }
    if (mClientCSAuthRequiredFlag) {
        r->clientCSAllowClearTextFlag = mClientCSAllowClearTextFlag;
        r->issuedTime                 = TimeNow();
        r->validForTime               = mCSAccessValidForTimeSec;
    } else {
        r->validForTime = 0;
    }
    r->allChunkServersShortRpcFlag = true;
    for (Servers::const_iterator it = r->servers.begin();
            it != r->servers.end();
            ++it) {
        if (! (*it)->IsShortRpcFormat()) {
            r->allChunkServersShortRpcFlag = false;
            break;
        }
    }
    if (r->appendChunk) {
        mARAChunkCache.RequestNew(*r);
    }
    for (size_t i = r->servers.size(); i-- > 0; ) {
        r->servers[i]->AllocateChunk(r, i == 0 ? r->leaseId : -1, tiers[i]);
    }
    return 0;
}

int
LayoutManager::ProcessBeginChangeChunkVersion(
    fid_t     fid,
    chunkId_t chunkId,
    seq_t     chunkVersion,
    string*   statusMsg,
    bool      panicOnInvaliVersionFlag)
{
    const char*               msg  = "OK";
    int                       ret  = 0;
    const CSMap::Entry* const cs   = mChunkToServerMap.Find(chunkId);
    seq_t                     vers;
    if (cs) {
        vers = cs->GetChunkInfo()->chunkVersion;
        if (chunkVersion <= vers) {
            msg = "invalid version transition";
            ret = -EINVAL;
        } else {
            bool         insertedFlag = false;
            const seq_t  entryVal     = chunkVersion - vers;
            seq_t* const res          = mChunkVersionRollBack.Insert(
                chunkId, entryVal, insertedFlag);
            if (! insertedFlag) {
                if (chunkVersion <= vers + *res) {
                    msg = "version roll back entry invalid version transition";
                    ret = -EINVAL;
                } else {
                    *res = entryVal;
                }
            }
        }
    } else {
        vers = -1;
        msg  = "no such chunk";
        ret  = -ENOENT;
    }
    KFS_LOG_STREAM(0 != ret ?
        MsgLogger::kLogLevelERROR :
        MsgLogger::kLogLevelDEBUG) <<
        "begin chunk version change:"
        " fid: "     << fid <<
        " chunkId: " << chunkId <<
        " version: " << vers <<
        " => "       << chunkVersion <<
        " "          << msg <<
    KFS_LOG_EOM;
    if (ret == -EINVAL && panicOnInvaliVersionFlag) {
        panic(msg);
    }
    if (0 != ret && statusMsg) {
        *statusMsg = msg;
    }
    return ret;
}

int
LayoutManager::WritePendingChunkVersionChange(ostream& os)
{
    const ChunkVersionRollBackEntry* it;
    mChunkVersionRollBack.First();
    while ((it = mChunkVersionRollBack.Next()) && os) {
        if (it->GetVal() <= 0) {
            KFS_LOG_STREAM_ERROR <<
                "version change invalid chunk roll back entry:"
                " chunk: "             << it->GetKey() <<
                " version increment: " << it->GetVal() <<
            KFS_LOG_EOM;
            continue;
        }
        const CSMap::Entry* const ci = mChunkToServerMap.Find(it->GetKey());
        if (! ci) {
            // Stale mapping.
            KFS_LOG_STREAM_ERROR <<
                "version change failed to get chunk mapping:"
                " chunk: "             << it->GetKey() <<
                " version increment: " << it->GetVal() <<
            KFS_LOG_EOM;
            continue;
        }
        const seq_t vers = ci->GetChunkInfo()->chunkVersion;
        os << "beginchunkversionchange"
            "/file/"         << ci->GetFileId() <<
            "/chunkId/"      << it->GetKey() <<
            "/chunkVersion/" << (vers + it->GetVal()) <<
        "\n";
    }
    return (os ? 0 : -EIO);
}

int
LayoutManager::GetInFlightChunkOpsCount(chunkId_t chunkId, MetaOp opType,
    chunkOff_t objStoreBlockPos /* = -1 */) const
{
    const MetaOp types[] = { opType,  META_NUM_OPS_COUNT };
    return GetInFlightChunkOpsCount(chunkId, types, objStoreBlockPos);
}

int
LayoutManager::GetInFlightChunkModificationOpCount(
    chunkId_t               chunkId,
    chunkOff_t              objStoreBlockPos /* = -1 */,
    LayoutManager::Servers* srvs             /* = 0 */) const
{
    MetaOp const types[] = {
        META_CHUNK_REPLICATE,  // Recovery or replication.
        META_CHUNK_VERSCHANGE, // Always runs after recovery.
        META_CHUNK_MAKE_STABLE,
        META_NUM_OPS_COUNT     // Sentinel
    };
    return GetInFlightChunkOpsCount(chunkId, types, objStoreBlockPos, srvs);
}

int
LayoutManager::GetInFlightChunkOpsCount(
    chunkId_t               chunkId,
    const MetaOp*           opTypes,
    chunkOff_t              objStoreBlockPos /* = -1 */,
    LayoutManager::Servers* srvs              /* = 0 */) const
{
    int                                  ret = 0;
    const ChunkServer::ChunkOpsInFlight& ops =
        ChunkServer::GetChunkOpsInFlight();
    pair<
        ChunkServer::ChunkOpsInFlight::const_iterator,
        ChunkServer::ChunkOpsInFlight::const_iterator
    > const range = ops.equal_range(chunkId);
    for (ChunkServer::ChunkOpsInFlight::const_iterator it = range.first;
            it != range.second;
            ++it) {
        for (const MetaOp* op = opTypes;
                *op != META_NUM_OPS_COUNT;
                op++) {
            if (it->second->op != *op) {
                continue;
            }
            if (objStoreBlockPos < 0) {
                if (it->second->chunkVersion < 0) {
                    continue;
                }
            } else {
                if (0 <= it->second->chunkVersion) {
                    continue;
                }
                if (ChunkVersionToObjFileBlockPos(it->second->chunkVersion) !=
                        objStoreBlockPos) {
                    continue;
                }
            }
            ret++;
            if (srvs && find(srvs->begin(), srvs->end(),
                    it->second->server) == srvs->end()) {
                srvs->push_back(it->second->server);
            }
        }
    }
    return ret;
}

int
LayoutManager::GetChunkWriteLease(MetaAllocate* r)
{
    if (InRecovery()) {
        KFS_LOG_STREAM_INFO <<
            "GetChunkWriteLease: InRecovery() => EBUSY" <<
        KFS_LOG_EOM;
        r->statusMsg = "meta server in recovery mode";
        return -EBUSY;
    }
    if (0 == r->numReplicas) {
        if (! FindAccessProxy(*r)) {
            return (r->status == 0 ? -ENOSPC : r->status);
        }
        ChunkLeases::EntryKey const leaseKey(r->fid, r->offset);
        const ChunkLeases::WriteLease* const l =
            mChunkLeases.RenewValidWriteLease(leaseKey, *r);
        if (l) {
            int status = 0;
            if (l->allocInFlight) {
                r->statusMsg = "allocation is in progress";
                KFS_LOG_STREAM_INFO << "write lease denied"
                    " <" << r->fid << "@" << r->offset << "> " <<
                    r->statusMsg <<
                KFS_LOG_EOM;
                status = -EBUSY;
            } else if (l->chunkServer && (r->servers.empty() ||
                    l->chunkServer->GetServerLocation() !=
                        r->servers.front()->GetServerLocation())) {
                r->statusMsg = "other access proxy owns write lease: " +
                    l->chunkServer->GetServerLocation().ToString();
                KFS_LOG_STREAM_INFO << "write lease denied"
                    " ip: " << r->clientIp <<
                    " <" << r->fid << "@" << r->offset << "> " <<
                    r->statusMsg <<
                KFS_LOG_EOM;
                status = -EBUSY;
            } else if (GetInFlightChunkOpsCount(
                    r->fid, META_CHUNK_MAKE_STABLE, r->offset)) {
                r->statusMsg = "make block stable in progress";
                KFS_LOG_STREAM_INFO << "write lease denied"
                    " ip: " << r->clientIp <<
                    " <" << r->fid << "@" << r->offset << "> " <<
                    r->statusMsg <<
                KFS_LOG_EOM;
                status = -EBUSY;
            }
            if (0 != status) {
                r->servers.clear();
                return status;
            }
        }
        // Create new lease even though no version change done.
        mChunkLeases.Delete(leaseKey.first, leaseKey);
        if (! mChunkLeases.NewWriteLease(*r)) {
            panic("failed to get write lease for a chunk");
        }
        return 0;
    }
    if (GetInFlightChunkModificationOpCount(r->chunkId) > 0) {
        // Wait for re-replication to finish.
        KFS_LOG_STREAM_INFO << "write lease: " << r->chunkId <<
            " is being re-replicated => EBUSY" <<
        KFS_LOG_EOM;
        r->statusMsg = "replication is in progress";
        return -EBUSY;
    }
    const CSMap::Entry* const ci = mChunkToServerMap.Find(r->chunkId);
    if (! ci) {
        r->statusMsg = "no such chunk";
        return -EINVAL;
    }
    int ret = 0;
    if (! mChunkToServerMap.HasServers(*ci)) {
        r->statusMsg = "no replicas available";
        ret = -EDATAUNAVAIL;
        if (! r->stripedFileFlag) {
            return ret;
        }
        // Renew write lease with striped files, even if no
        // replica available to ensure that the chunk block can not
        // change, and recovery can not be started.
        // Chunk invalidation and normal chunk close (in the case when
        // replica re-appears) will expire the lease.
    }

    ChunkLeases::EntryKey const leaseKey(r->chunkId);
    const ChunkLeases::WriteLease* const l =
        mChunkLeases.RenewValidWriteLease(leaseKey, *r);
    if (l) {
        if (l->allocInFlight) {
            r->statusMsg =
                "allocation or version change is in progress";
            KFS_LOG_STREAM_INFO << "write lease denied"
                " chunk " << r->chunkId << " " << r->statusMsg <<
            KFS_LOG_EOM;
            return -EBUSY;
        }
        if (l->appendFlag) {
            r->statusMsg = "valid write append lease exists";
            KFS_LOG_STREAM_INFO << "write lease denied"
                " chunk " << r->chunkId << " " << r->statusMsg <<
            KFS_LOG_EOM;
            return -EBUSY;
        }
        // valid write lease; so, tell the client where to go
        KFS_LOG_STREAM_INFO <<
            "valid write lease:"
            " chunk: "      << r->chunkId <<
            " expires in: " << (l->expires - TimeNow()) << " sec."
            " replicas: "   << mChunkToServerMap.ServerCount(*ci) <<
            " status: "     << ret <<
        KFS_LOG_EOM;
        if (ret < 0) {
            r->servers.clear();
            mChunkToServerMap.GetServers(*ci, r->servers);
            r->leaseId       = l->leaseId;
            r->leaseDuration = r->authUid != kKfsUserNone ?
                l->endTime - TimeNow() : int64_t(-1);
            return ret;
        }
        // Delete the lease to force version number bump.
        // Assume that the client encountered a write error, or other client
        // is writing into the same file.
        mChunkLeases.Delete(ci->GetFileId(), leaseKey);
    }
    if (ret < 0) {
        return ret;
    }
    // there is no valid write lease; to issue a new write lease, we
    // need to do a version # bump.  do that only if we haven't yet
    // handed out valid read leases
    const int ownerDownExpireDelay = 0;
    if (! mChunkLeases.ExpiredCleanup(
            leaseKey, TimeNow(), ownerDownExpireDelay,
            mARAChunkCache, mChunkToServerMap)) {
        r->statusMsg = "valid read lease";
        KFS_LOG_STREAM_DEBUG << "write lease denied"
            " chunk " << r->chunkId << " " << r->statusMsg <<
        KFS_LOG_EOM;
        return -EBUSY;
    }
    // Check if make stable is in progress.
    // It is crucial to check the after invoking ExpiredCleanup()
    // Expired lease cleanup the above can start make chunk stable.
    if (! IsChunkStable(r->chunkId)) {
        r->statusMsg = "chunk is not stable";
        KFS_LOG_STREAM_DEBUG << "write lease denied"
            " chunk " << r->chunkId << " " << r->statusMsg <<
        KFS_LOG_EOM;
        return -EBUSY;
    }
    // Check if servers vector has changed:
    // chunk servers can go down in ExpiredCleanup()
    r->servers.clear();
    mChunkToServerMap.GetServers(*ci, r->servers);
    if (r->servers.empty()) {
        // all the associated servers are dead...so, fail
        // the allocation request.
        r->statusMsg = "no replicas available";
        return -EDATAUNAVAIL;
    }
    // Need space on the servers..otherwise, fail it
    r->allChunkServersShortRpcFlag = true;
    for (Servers::const_iterator it = r->servers.begin();
            it != r->servers.end();
            ++it) {
        r->allChunkServersShortRpcFlag =
            r->allChunkServersShortRpcFlag && (*it)->IsShortRpcFormat();
        if ((*it)->GetAvailSpace() < mChunkAllocMinAvailSpace) {
            return -ENOSPC;
        }
    }
    assert(r->chunkVersion == r->initialChunkVersion);
    // When issuing a new lease, increment the version, skipping over
    // the failed version increment attemtps.
    r->chunkVersion += GetChunkVersionRollBack(r->chunkId) + 1;
    if (! mChunkLeases.NewWriteLease(*r)) {
        panic("failed to get write lease for a chunk");
    }
    KFS_LOG_STREAM_INFO <<
        "new write"
        " lease: "   << r->leaseId <<
        " chunk: "   << r->chunkId <<
        " version: " << r->chunkVersion <<
    KFS_LOG_EOM;
    if (mClientCSAuthRequiredFlag) {
        r->clientCSAllowClearTextFlag = mClientCSAllowClearTextFlag;
        r->issuedTime                 = TimeNow();
        r->validForTime               = mCSAccessValidForTimeSec;
    } else {
        r->validForTime = 0;
    }
    return 0;
}

bool
LayoutManager::IsAllocationAllowed(MetaAllocate* req)
{
    if (req->clientProtoVers < mMinChunkAllocClientProtoVersion) {
        req->status    = -EPERM;
        req->statusMsg = "client upgrade required";
        return false;
    }
    if (InRecovery() && ! req->invalidateAllFlag) {
        req->statusMsg = "meta server in recovery mode";
        req->status    = -EBUSY;
        return false;
    }
    if (req->authUid != kKfsUserNone) {
        req->sessionEndTime = max(
            req->sessionEndTime, (int64_t)TimeNow() + mMinWriteLeaseTimeSec);
    }
    return true;
}
/*
 * \brief During atomic record appends, a client tries to allocate a block.
 * Since the client doesn't know the file size, the client notifies the
 * metaserver it is trying to append.  Simply allocating a new chunk for each
 * such request will cause too many chunks.  Instead, the metaserver picks one
 * of the existing chunks of the file which has a valid write lease (presumably,
 * that chunk is not full), and returns that info.  When the client gets the
 * info, it is possible that the chunk became full. In such a scenario, the
 * client may have to try  multiple times until it finds a chunk that it can
 * write to.
 */
int
LayoutManager::AllocateChunkForAppend(MetaAllocate* req)
{
    ARAChunkCache::Entry* const entry = mARAChunkCache.Get(req->fid);
    if (! entry) {
        return -1;
    }

    KFS_LOG_STREAM_DEBUG << "Append on file " << req->fid <<
        " with offset " << req->offset <<
        " max offset  " << entry->offset <<
        (entry->IsAllocationPending() ?
            " allocation in progress" : "") <<
        " appenders: "  << entry->numAppendersInChunk <<
    KFS_LOG_EOM;

    if (entry->offset < 0 || (entry->offset % CHUNKSIZE) != 0 ||
            entry->servers.empty()) {
        panic("invalid write append cache entry");
        mARAChunkCache.Invalidate(req->fid);
        return -1;
    }
    if (mVerifyAllOpsPermissionsFlag &&
            ! entry->permissions->CanWrite(req->euser, req->egroup)) {
        req->status = -EPERM;
        return -1;
    }
    // The client is providing an offset hint in the case when it needs a
    // new chunk: space allocation failed because chunk is full, or it can
    // not talk to the chunk server.
    //
    // If allocation has already finished, then cache entry offset is valid,
    // otherwise the offset is equal to EOF at the time the initial request
    // has started. The client specifies offset just to indicate that it
    // wants a new chunk, and when the allocation finishes it will get the
    // new chunk.
    if (entry->offset < req->offset && ! entry->IsAllocationPending()) {
        mARAChunkCache.Invalidate(req->fid);
        return -1;
    }
    // Ensure that master is still good.
    if (entry->numAppendersInChunk > mMinAppendersPerChunk) {
        UpdateGoodCandidateLoadAvg();
        if (entry->servers.front()->GetLoadAvg() >
                mCSMaxGoodMasterCandidateLoadAvg) {
            KFS_LOG_STREAM_INFO <<
                "invalidating append cache entry: " <<
                req->fid <<
                " " << entry->servers.front()->GetServerLocation() <<
                " load: " << entry->servers.front()->GetLoadAvg() <<
                " exceeds: " <<
                    mCSMaxGoodMasterCandidateLoadAvg <<
            KFS_LOG_EOM;
            mARAChunkCache.Invalidate(req->fid);
            return -1;
        }
    }
    // Since there is no un-reservation mechanism, decay reservation by
    // factor of 2 every mReservationDecayStep sec.
    // The goal is primarily to decrease # or rtt and meta server cpu
    // consumption due to chunk space reservation contention between
    // multiple concurrent appenders, while keeping chunk size as large as
    // possible.
    // Start decay only after allocation completes.
    // Enforce timeout on pending allocation, in order not to re-queue the
    // timed out client back to the same allocation group.
    const time_t now = TimeNow();
    if (entry->IsAllocationPending()) {
        if (entry->lastDecayTime + mAllocAppendReuseInFlightTimeoutSec < now) {
            mARAChunkCache.Invalidate(req->fid);
            return -1;
        }
    } else if (mReservationDecayStep > 0 &&
            entry->lastDecayTime +
            mReservationDecayStep <= now) {
        const size_t exp = (now - entry->lastDecayTime) /
            mReservationDecayStep;
        if (exp >= sizeof(entry->spaceReservationSize) * 8) {
            entry->spaceReservationSize = 0;
        } else {
            entry->spaceReservationSize >>= exp;
        }
        entry->lastDecayTime = now;
    }
    const int reservationSize = (int)(min(double(mMaxReservationSize),
        mReservationOvercommitFactor *
        max(1, req->spaceReservationSize)));
    if (entry->spaceReservationSize + reservationSize >
            mChunkReservationThreshold) {
        return -1;
    }
    const ChunkLeases::WriteLease* const wl = mChunkLeases.RenewValidWriteLease(
            ChunkLeases::EntryKey(entry->chunkId), *req);
    if (! wl) {
        mARAChunkCache.Invalidate(req->fid);
        return -1;
    }
    // valid write lease; so, tell the client where to go
    req->chunkId      = entry->chunkId;
    req->offset       = entry->offset;
    req->chunkVersion = entry->chunkVersion;
    entry->numAppendersInChunk++;
    entry->lastAccessedTime = now;
    entry->spaceReservationSize += reservationSize;
    const bool pending = entry->AddPending(*req);
    if (! pending && req->responseStr.empty() && req->servers.empty()) {
        // The cached response will have or already has all the info.
        // Presently it should never get here.
        KFS_LOG_STREAM_WARN <<
            "invalid write append cache entry:"
            " no cached response"  <<
            " file: "   << req->fid <<
            " chunk: "  << entry->chunkId <<
            " offset: " << entry->offset <<
        KFS_LOG_EOM;
        mARAChunkCache.Invalidate(req->fid);
        return -1;
    }
    if (! req->responseAccessStr.empty()) {
        req->validForTime = mCSAccessValidForTimeSec;
    }
    bool accessExpiredFlag = false;
    if (! pending && mClientCSAuthRequiredFlag &&
            (req->responseAccessStr.empty() ||
            (accessExpiredFlag =
                req->issuedTime +
                    min(mCSAccessValidForTimeSec / 3,
                        LEASE_INTERVAL_SECS * 2 / 3) < now))) {
        // 2/3 of the lease time implicitly assumes that the chunk access token
        // life time is double of more of the lease time.
        if (! entry->servers.empty() &&
                (req->writeMasterKeyValidFlag =
                    entry->servers.front()->GetCryptoKey(
                        req->writeMasterKeyId, req->writeMasterKey))) {
            req->clientCSAllowClearTextFlag = mClientCSAllowClearTextFlag;
            req->issuedTime                 = now;
            req->validForTime               = mCSAccessValidForTimeSec;
            if (accessExpiredFlag &&
                    entry->numAppendersInChunk < mMaxAppendersPerChunk) {
                req->responseAccessStr.clear();
                req->tokenSeq = (MetaAllocate::TokenSeq)mRandom.Rand();
                ostringstream os;
                ReqOstream ros(os);
                req->writeChunkAccess(ros);
                req->responseAccessStr = os.str();
                entry->SetResponseAccess(*req);
            }
        } else {
            KFS_LOG_STREAM_WARN <<
                "invalid write append cache entry:"
                " no master or master has no valid crypto key"  <<
                " file: "   << req->fid <<
                " chunk: "  << entry->chunkId <<
                " offset: " << entry->offset <<
            KFS_LOG_EOM;
            req->responseAccessStr.clear();
            mARAChunkCache.Invalidate(req->fid);
            return -1;
        }
    }
    KFS_LOG_STREAM_DEBUG <<
        "valid write lease exists for chunk " << req->chunkId <<
        " expires in " << (wl->expires - TimeNow()) << " sec" <<
        " space: " << entry->spaceReservationSize <<
        " (+" << reservationSize <<
        "," << req->spaceReservationSize << ")" <<
        " appenders: " << entry->numAppendersInChunk <<
        (pending ? " allocation in progress" : "") <<
        " access: size: " << req->responseAccessStr.size() <<
    KFS_LOG_EOM;
    if (mMaxAppendersPerChunk <= entry->numAppendersInChunk) {
        mARAChunkCache.Invalidate(req->fid);
    }
    return 0;
}

/*
 * The chunk files are named <fid, chunkid, version>. The fid is now ignored by
 * the meta server.
*/
void
LayoutManager::ChangeChunkFid(MetaFattr* srcFattr, MetaFattr* dstFattr,
    MetaChunkInfo* chunk)
{
    if (mChunkEntryToChange || mFattrToChangeTo) {
        panic("coalesce blocks:  invalid invocation:"
            " previous change pending");
        return;
    }
    if (! chunk) {
        if (! srcFattr) {
            if (dstFattr) {
                panic("coalesce blocks: invalid invocation:"
                    " src fattr is not null");
            }
            return;
        }
        // Invalidate fid cache.
        mARAChunkCache.Invalidate(srcFattr->id());
        return;
    }
    if (! dstFattr) {
        panic("coalesce blocks:  invalid invocation:"
            " null destination fattr");
        return;
    }

    CSMap::Entry& entry = GetCsEntry(*chunk);
    if (entry.GetFattr() != srcFattr) {
        ostringstream os;
        os <<
            "coalesce blocks: chunk: " << chunk->chunkId <<
            " undexpected file attr: " << (void*)entry.GetFattr() <<
            " id: "                    << entry.GetFileId() <<
            " expect: "                << (void*)srcFattr <<
            " id: "                    << srcFattr->id()
        ;
        const string msg = os.str();
        panic(msg.c_str());
        return;
    }
    mChunkEntryToChange = &entry;
    mFattrToChangeTo    = dstFattr;
}

int
LayoutManager::GetChunkReadLeases(MetaLeaseAcquire& req)
{
    req.responseBuf.Clear();
    if (req.chunkIds.empty()) {
        return 0;
    }
    if (req.appendRecoveryFlag) {
        req.statusMsg = "no chunk list allowed with append recovery";
        return -EINVAL;
    }
    StTmp<Servers>    serversTmp(mServers3Tmp);
    Servers&          servers = serversTmp.Get();
    const bool        recoveryFlag = InRecovery() && ! req.replayFlag;
    const char*       p            = req.chunkIds.GetPtr();
    const char*       e            = p + req.chunkIds.GetSize();
    int               ret          = 0;
    IntIOBufferWriter writer(req.responseBuf);
    const bool        emitCAFlag   = req.authUid != kKfsUserNone &&
        0 < req.leaseTimeout && mClientCSAuthRequiredFlag;
    while (p < e) {
        chunkId_t chunkId = -1;
        if (! req.ParseInt(p, e - p, chunkId)) {
            while (p < e && *p <= ' ') {
                p++;
            }
            if (p != e) {
                req.status    = -EINVAL;
                req.statusMsg = "chunk id list parse error";
                ret = req.status;
            }
            break;
        }
        ChunkLeases::LeaseId leaseId = 0;
        const CSMap::Entry*  cs      = 0;
        servers.clear();
        if ((recoveryFlag && ! req.fromChunkServerFlag) ||
                ! IsChunkStable(chunkId)) {
            leaseId = -EBUSY;
        } else if (! (cs = mChunkToServerMap.Find(chunkId))) {
            leaseId = -EINVAL;
        } else if (mVerifyAllOpsPermissionsFlag &&
                ((0 < req.leaseTimeout &&
                ! cs->GetFattr()->CanRead(req.euser, req.egroup)) ||
                (req.flushFlag &&
                ! cs->GetFattr()->CanWrite(req.euser, req.egroup)))) {
            leaseId = -EACCES;
        } else if (mChunkToServerMap.GetServers(*cs, servers) <= 0) {
            // Cannot obtain lease if no replicas exist.
            leaseId = -EAGAIN;
        } else if ((req.leaseTimeout <= 0 ?
                mChunkLeases.HasWriteLease(ChunkLeases::EntryKey(chunkId)) :
                ! mChunkLeases.NewReadLease(
                    cs->GetFileId(),
                    ChunkLeases::EntryKey(chunkId),
                    TimeNow() + req.leaseTimeout,
                    leaseId))) {
            leaseId = -EBUSY;
            if (req.flushFlag) {
                mChunkLeases.FlushWriteLease(ChunkLeases::EntryKey(chunkId),
                    mARAChunkCache, mChunkToServerMap);
            }
        }
        writer.Write(" ", 1);
        if (req.getChunkLocationsFlag) {
            writer.WriteHexInt(leaseId);
            writer.Write(" ", 1);
            writer.WriteHexInt(servers.size());
            for (Servers::const_iterator it = servers.begin();
                    it != servers.end();
                    ++it) {
                const ServerLocation& loc = (*it)->GetServerLocation();
                if (loc.IsValid() &&
                        (! emitCAFlag || (*it)->IsCryptoKeyValid())) {
                    writer.Write(" ", 1);
                    writer.Write(loc.hostname);
                    writer.Write(" ", 1);
                    writer.WriteHexInt(loc.port);
                    if (emitCAFlag) {
                        MetaLeaseAcquire::ChunkAccessInfo info(
                            loc, chunkId, req.authUid);
                        if ((*it)->GetCryptoKey(info.keyId, info.key)) {
                            req.chunkAccess.Append(info);
                        }
                    }
                } else {
                    writer.Write(" ? -1", 5);
                }
            }
        } else {
            writer.WriteInt(leaseId);
        }
    }
    if (ret == 0) {
        writer.Close();
    } else {
        writer.Clear();
    }
    return ret;
}

void
LayoutManager::MakeChunkAccess(
    const CSMap::Entry&            cs,
    kfsUid_t                       authUid,
    MetaLeaseAcquire::ChunkAccess& chunkAccess,
    const ChunkServer*             writeMaster)
{
    StTmp<Servers> serversTmp(mServers3Tmp);
    Servers&       servers = serversTmp.Get();
    mChunkToServerMap.GetServers(cs, servers);
    if (writeMaster && (servers.empty() ||
            writeMaster != servers.front().get())) {
        KFS_LOG_STREAM_ERROR <<
            (servers.empty() ? "empty" : "") <<
            "invalid replication chain with write lease renew"
            " possibly due missing lease invalidation" <<
        KFS_LOG_EOM;
        chunkAccess.Clear();
        return;
    }
    MakeChunkAccess(
        cs.GetChunkId(), servers, authUid, chunkAccess, writeMaster);
}

void
LayoutManager::MakeChunkAccess(
    chunkId_t                      chunkId,
    const LayoutManager::Servers&  servers,
    kfsUid_t                       authUid,
    MetaLeaseAcquire::ChunkAccess& chunkAccess,
    const ChunkServer*             writeMaster)
{
    MetaLeaseAcquire::ChunkAccessInfo info(ServerLocation(), chunkId, authUid);
    for (Servers::const_iterator it = servers.begin(); it != servers.end(); ) {
        if (writeMaster) {
            info.authUid = (*it)->GetAuthUid();
            if (++it == servers.end()) {
                break;
            }
        } else {
            // Location is implicit for write leases.
            info.serverLocation = (*it)->GetServerLocation();
        }
        if ((writeMaster || info.serverLocation.IsValid()) &&
                (*it)->GetCryptoKey(info.keyId, info.key)) {
            chunkAccess.Append(info);
        }
        if (! writeMaster) {
            ++it;
        }
    }
}

/*
 * \brief Process a reqeuest for a READ lease.
*/
int
LayoutManager::GetChunkReadLease(MetaLeaseAcquire* req)
{
    if (req->suspended || req->next) {
        panic("invalid read lease request");
        return -EFAULT;
    }
    req->chunkAccess.Clear();
    if (LEASE_INTERVAL_SECS < req->leaseTimeout) {
        req->leaseTimeout = LEASE_INTERVAL_SECS;
    }
    req->clientCSAllowClearTextFlag = mClientCSAuthRequiredFlag &&
        mClientCSAllowClearTextFlag;
    if (mClientCSAuthRequiredFlag) {
        req->issuedTime   = TimeNow();
        req->validForTime = mCSAccessValidForTimeSec;
    }
    if (0 <= req->chunkPos) {
        if (req->chunkId < 0) {
            req->statusMsg = "invalid file id";
            return -EINVAL;
        }
        const MetaFattr* const fa = metatree.getFattr(req->chunkId);
        if (! fa) {
            req->statusMsg = "no such file";
            return -ENOENT;
        }
        if (KFS_FILE != fa->type) {
            req->statusMsg = "not a file";
            return -EISDIR;
        }
        if (0 != fa->numReplicas) {
            req->statusMsg = "not an object store file";
            return -EINVAL;
        }
        if (req->appendRecoveryFlag) {
            req->statusMsg = "append is not supported with object store file";
            return -EINVAL;
        }
        if (mClientCSAuthRequiredFlag && req->authUid != kKfsUserNone) {
            StTmp<Servers> serversTmp(mServers3Tmp);
            Servers&       servers = serversTmp.Get();
            if (req->chunkServerName.empty()) {
                GetAccessProxyForHost(req->clientIp, servers);
            } else if (! GetAccessProxy(*req, servers)) {
                return (req->status == 0 ? -EINVAL : req->status);
            }
            if (servers.empty()) {
                req->statusMsg =
                    "no access proxy available on " + req->clientIp;
                return -EAGAIN;
            }
            MakeChunkAccess(
                req->chunkId, servers, req->authUid, req->chunkAccess, 0);
            if (req->chunkAccess.IsEmpty()) {
                req->statusMsg = "no access proxy key available";
                return -EAGAIN;
            }
        }
        if (! mChunkLeases.NewReadLease(
                fa->id(),
                ChunkLeases::EntryKey(req->chunkId, req->chunkPos),
                TimeNow() + req->leaseTimeout,
                req->leaseId)) {
            req->statusMsg = "write lease exists";
            return -EBUSY;
        }
        return 0;
    }
    const int ret = GetChunkReadLeases(*req);
    if (ret != 0 || req->chunkId < 0) {
        return ret;
    }
    if ((! req->fromChunkServerFlag && ! req->appendRecoveryFlag &&
            ! req->replayFlag) && InRecovery()) {
        req->statusMsg = "recovery is in progress";
        KFS_LOG_STREAM_INFO << "chunk " << req->chunkId <<
            " " << req->statusMsg << " => EBUSY" <<
        KFS_LOG_EOM;
        return -EBUSY;
    }
    const CSMap::Entry* const cs = mChunkToServerMap.Find(req->chunkId);
    if ((! cs || ! mChunkToServerMap.HasServers(*cs)) &&
            (req->fromChunkServerFlag || ! req->appendRecoveryFlag ||
                req->appendRecoveryLocations.empty())) {
        req->statusMsg = cs ? "no replica available" : "no such chunk";
        return (cs ? -EAGAIN : -EINVAL);
    }
    if (req->fromChunkServerFlag) {
        if (mClientCSAuthRequiredFlag && mFileRecoveryInFlightCount.find(
                make_pair(req->authUid, cs->GetFileId())) ==
                mFileRecoveryInFlightCount.end()) {
            req->statusMsg = "no chunk recovery is in flight for this file";
            return -EACCES;
        }
    } else if (mVerifyAllOpsPermissionsFlag && cs &&
            ((0 <= req->leaseTimeout && ! req->appendRecoveryFlag &&
                ! cs->GetFattr()->CanRead(req->euser, req->egroup)) ||
            ((req->flushFlag || req->appendRecoveryFlag) &&
                ! cs->GetFattr()->CanWrite(req->euser, req->egroup)))) {
        return -EACCES;
    }
    if (req->appendRecoveryFlag) {
        if (! mClientCSAuthRequiredFlag || req->authUid == kKfsUserNone) {
            return 0;
        }
        // Leases are irrelevant, the client just needs to talk to the write
        // slaves to recover the its last append rpc status.
        // To avoid lease lookup, and to handle the case where no write lease
        // exists return access tokes to all servers. It is possible that one of
        // the server is or was the write master -- without the corresponding
        // write lease, or the client explicitly telling this, it is not
        // possible to determine which one was the master.
        if (req->appendRecoveryLocations.empty()) {
            assert(cs);
            MakeChunkAccess(*cs, req->authUid, req->chunkAccess, 0);
            if (req->chunkAccess.IsEmpty()) {
                req->statusMsg = "no chunk server keys available";
                return -EAGAIN;
            }
        } else {
            // Ensure that the client isn't trying to get recovery for in flight
            // allocations.
            // Chunk might already be deleted. The chunk server keeps append
            // status information after the chunk deletion.
            // Give the client access to the chunk server it requests with
            // the chunk access tokens that only permit append status recovery.
            if (! cs) {
                if (chunkID.getseed() < req->chunkId) {
                    req->statusMsg = "invalid chunk id";
                    return -EINVAL;
                }
                if (0 < GetInFlightChunkOpsCount(
                        req->chunkId, META_CHUNK_ALLOCATE)) {
                    req->statusMsg = "chunk allocation in flight";
                    return -EINVAL;
                }
            }
            istream& is = mTmpParseStream.Set(
                req->appendRecoveryLocations.data(),
                req->appendRecoveryLocations.size());
            MetaLeaseAcquire::ChunkAccessInfo info(
                ServerLocation(), req->chunkId, req->authUid);
            req->chunkAccess.Clear();
            while ((is >> info.serverLocation)) {
                if (info.serverLocation.IsValid()) {
                    Servers::const_iterator const it =
                        FindServer(info.serverLocation);
                    if (it != mChunkServers.end()) {
                        if ((*it)->GetCryptoKey(info.keyId, info.key)) {
                            req->chunkAccess.Append(info);
                        }
                    }
                }
            }
            mTmpParseStream.Reset();
            if (req->chunkAccess.IsEmpty()) {
                // For now retry even in the case of parse errors.
                req->statusMsg = "no chunk servers available";
                return -EAGAIN;
            }
        }
        return 0;
    }
    //
    // Even if there is no write lease, wait until the chunk is stable
    // before the client can read the data.  We could optimize by letting
    // the client read from servers where the data is stable, but that
    // requires more book-keeping; so, we'll defer for now.
    //
    MakeChunkStableInfo* const it = mNonStableChunks.Find(req->chunkId);
    if (it) {
        if (req->fromChunkServerFlag || req->leaseTimeout <= 0) {
            req->statusMsg = "not yet stable";
            return -EBUSY;
        }
        req->suspended = true;
        req->next = it->pendingReqHead;
        it->pendingReqHead = req;
        KFS_LOG_STREAM_INFO << "chunk: " << req->chunkId <<
            " " << "not yet stable suspending read lease acquire request" <<
        KFS_LOG_EOM;
        return 0;
    }
    if ((req->leaseTimeout <= 0 ?
            ! mChunkLeases.HasWriteLease(ChunkLeases::EntryKey(req->chunkId)) :
            mChunkLeases.NewReadLease(
                cs->GetFileId(),
                 ChunkLeases::EntryKey(req->chunkId),
                TimeNow() + req->leaseTimeout,
                req->leaseId))) {
        if (mClientCSAuthRequiredFlag && req->authUid != kKfsUserNone) {
            MakeChunkAccess(*cs, req->authUid, req->chunkAccess, 0);
            if (req->chunkAccess.IsEmpty()) {
                req->statusMsg = "no chunk server keys available";
                return -EAGAIN;
            }
        }
        return 0;
    }
    req->statusMsg = "has write lease";
    if (req->flushFlag) {
        const char* const errMsg = mChunkLeases.FlushWriteLease(
             ChunkLeases::EntryKey(req->chunkId),
             mARAChunkCache, mChunkToServerMap);
        req->statusMsg += "; ";
        req->statusMsg += errMsg ? errMsg :
            "initiated write lease relinquish";
    }
    KFS_LOG_STREAM_INFO << "Chunk " << req->chunkId <<
        " " << req->statusMsg << " => EBUSY" <<
    KFS_LOG_EOM;
    return -EBUSY;
}

class ValidLeaseIssued
{
    const ChunkLeases& leases;
public:
    ValidLeaseIssued(const ChunkLeases& cl)
        : leases(cl) {}
    bool operator() (MetaChunkInfo *c) const {
        return leases.HasValidLease(ChunkLeases::EntryKey(c->chunkId));
    }
};

bool
LayoutManager::IsValidLeaseIssued(const vector<MetaChunkInfo*>& c)
{
    if (mChunkLeases.IsEmpty()) {
        return false;
    }
    vector<MetaChunkInfo*>::const_iterator const i = find_if(
        c.begin(), c.end(),
        ValidLeaseIssued(mChunkLeases)
    );
    if (i == c.end()) {
        return false;
    }
    KFS_LOG_STREAM_DEBUG << "valid lease issued on chunk: " <<
            (*i)->chunkId << KFS_LOG_EOM;
    return true;
}

void
LayoutManager::ScheduleDumpsterCleanup(
    fid_t         fid,
    const string& name)
{
    mChunkLeases.ScheduleDumpsterCleanup(fid, name);
}

void
LayoutManager::DumpsterCleanupDone(
    fid_t         fid,
    const string& name)
{
    mChunkLeases.DumpsterCleanupDone(fid, name);
}

bool
LayoutManager::IsValidObjBlockLeaseIssued(fid_t fid, chunkOff_t last)
{
    if (mChunkLeases.IsEmpty()) {
        return false;
    }
    for (chunkOff_t pos = last; 0 <= pos; pos -= CHUNKSIZE) {
        if (mChunkLeases.HasValidLease(ChunkLeases::EntryKey(fid, pos))) {
            KFS_LOG_STREAM_DEBUG <<
                "valid lease issued on object block: " <<
                " fid: " << fid <<
                " pos: " << pos <<
            KFS_LOG_EOM;
            return true;
        }
    }
    return false;
}

int
LayoutManager::LeaseRenew(MetaLeaseRenew* req)
{
    const CSMap::Entry* const cs = 0 <= req->chunkPos ? 0 :
        mChunkToServerMap.Find(req->chunkId);
    const MetaFattr* fa;
    if (0 <= req->chunkPos) {
        if (! (fa = metatree.getFattr(req->chunkId))) {
            req->statusMsg = "no such file";
            return -ENOENT;
        }
        if (KFS_FILE != fa->type) {
            req->statusMsg = "not a file";
            return -EISDIR;
        }
        if (0 != fa->numReplicas) {
            req->statusMsg = "not an object store file";
            return -EINVAL;
        }
    } else {
        if (! cs) {
            return -EINVAL;
        }
        fa = cs->GetFattr();
    }
    const bool readLeaseFlag = mChunkLeases.IsReadLease(req->leaseId);
    if (readLeaseFlag != (req->leaseType == READ_LEASE)) {
        req->statusMsg = "invalid lease type";
        return -EINVAL;
    }
    if (! readLeaseFlag && (req->fromClientSMFlag || ! req->chunkServer)) {
        req->statusMsg = "only chunk servers are allowed to renew write leases";
        return -EPERM;
    }
    if (mVerifyAllOpsPermissionsFlag && readLeaseFlag &&
                ! fa->CanRead(req->euser, req->egroup)) {
        req->statusMsg = "access denied";
        return -EACCES;
    }
    ChunkLeases::EntryKey const key(req->chunkId, req->chunkPos);
    const bool                  kAllocDoneFlag = false;
    const int                   ret            = mChunkLeases.Renew(
        fa->id(),
        key,
        req->leaseId,
        kAllocDoneFlag,
        (mVerifyAllOpsPermissionsFlag && ! readLeaseFlag) ? fa : 0,
        mClientCSAuthRequiredFlag ? req : 0
    );
    if (ret == 0 && mClientCSAuthRequiredFlag && req->authUid != kKfsUserNone &&
            (! readLeaseFlag || cs || 0 <= req->chunkPos)) {
        req->issuedTime                 = TimeNow();
        req->clientCSAllowClearTextFlag = mClientCSAllowClearTextFlag;
        if (req->emitCSAccessFlag) {
            req->validForTime = mCSAccessValidForTimeSec;
        }
        req->tokenSeq = (MetaAllocate::TokenSeq)mRandom.Rand();
        if (cs) {
            MakeChunkAccess(
                *cs, req->authUid, req->chunkAccess, req->chunkServer);
        } else if (! req->chunkServer) {
            StTmp<Servers> serversTmp(mServers3Tmp);
            Servers&       servers = serversTmp.Get();
            if (req->chunkServerName.empty()) {
                GetAccessProxyForHost(req->clientIp, servers);
            } else if (! GetAccessProxy(*req, servers)) {
                return (req->status == 0 ? -EINVAL : req->status);
            }
            MakeChunkAccess(
                req->chunkId, servers, req->authUid, req->chunkAccess, 0);
        }
    }
    return ret;
}

///
/// Handling a corrupted chunk involves removing the mapping
/// from chunk id->chunkserver that we know has it.
///
void
LayoutManager::ChunkCorrupt(MetaChunkCorrupt* r)
{
    const char* p = r->chunkIdsStr.GetPtr();
    const char* e = p + r->chunkIdsStr.GetSize();
    for (int i = -1; i < 0 || i < r->chunkCount; i++) {
        chunkId_t chunkId = i < 0 ? r->chunkId : chunkId_t(-1);
        if (0 <= i && ! r->ParseInt(p, e - p, chunkId)) {
            r->status    = -EINVAL;
            r->statusMsg = "chunk id list parse error";
            KFS_LOG_STREAM_ERROR <<  r->Show() << " : " <<
                r->statusMsg <<
            KFS_LOG_EOM;
            break;
        }
        if (! r->isChunkLost) {
            r->server->IncCorruptChunks();
        }
        KFS_LOG_STREAM_INFO <<
            "server " << r->server->GetServerLocation() <<
            " claims chunk: <" <<
            r->fid << "," << chunkId <<
            "> to be " << (r->isChunkLost ? "lost" : "corrupt") <<
        KFS_LOG_EOM;
        const bool notifyStaleFlag = false;
        ChunkCorrupt(chunkId, r->server, notifyStaleFlag);
    }
}

void
LayoutManager::ChunkCorrupt(chunkId_t chunkId, const ChunkServerPtr& server,
        bool notifyStale)
{
    CSMap::Entry* const ci = mChunkToServerMap.Find(chunkId);
    if (! ci) {
        if (server && ! server->IsDown()) {
            server->NotifyStaleChunk(chunkId);
        }
        return;
    }
    const bool removedFlag = ci->Remove(mChunkToServerMap, server);
    mChunkLeases.ReplicaLost(chunkId, server.get());
    // Invalidate cache.
    mARAChunkCache.Invalidate(ci->GetFileId(), chunkId);
    if (removedFlag) {
        // check the replication state when the replicaiton checker gets to it
        CheckReplication(*ci);
    }
    const MetaFattr* const fa = ci->GetFattr();
    KFS_LOG_STREAM_INFO << "server " << server->GetServerLocation() <<
        " declaring: <" <<
        ci->GetFileId() << "," << chunkId <<
        "> lost" <<
        " servers: " << mChunkToServerMap.ServerCount(*ci) <<
        (removedFlag ? " -1" : " -0") <<
        " replication: " << fa->numReplicas <<
        " recovery: "    << fa->numRecoveryStripes <<
    KFS_LOG_EOM;
    if (! notifyStale || server->IsDown()) {
        return;
    }
    server->NotifyStaleChunk(chunkId);
}

void
LayoutManager::ChunkEvacuate(MetaChunkEvacuate* r)
{
    if (r->server->IsDown() || r->server->IsRetiring()) {
        return;
    }
    r->server->UpdateSpace(*r);
    ChunkIdQueue        deletedChunks;
    ChunkIdQueue        evacuatedChunks;
    const MetaAllocate* alloc = 0;
    const char*         p     = r->chunkIds.GetPtr();
    const char*         e     = p + r->chunkIds.GetSize();
    while (p < e) {
        chunkId_t chunkId = -1;
        if (! r->ParseInt(p, e - p, chunkId)) {
            while (p < e && *p <= ' ') {
                p++;
            }
            if (p != e) {
                r->status    = -EINVAL;
                r->statusMsg = "chunk id list parse error";
                KFS_LOG_STREAM_ERROR <<  r->Show() << " : " <<
                    r->statusMsg <<
                KFS_LOG_EOM;
            }
            break;
        }
        CSMap::Entry* const ci = mChunkToServerMap.Find(chunkId);
        if (! ci) {
            const ChunkLeases::WriteLease* const lease =
                mChunkLeases.GetChunkWriteLease(chunkId);
            if (! lease || ! (alloc = lease->allocInFlight) ||
                    find(alloc->servers.begin(),
                        alloc->servers.end(),
                        r->server) ==
                        alloc->servers.end()) {
                deletedChunks.PushBack(chunkId);
                alloc = 0;
                continue;
            }
        } else if (! ci->HasServer(mChunkToServerMap, r->server)) {
            evacuatedChunks.PushBack(chunkId);
            continue;
        }
        const int status = r->server->Evacuate(chunkId);
        if (status == -EEXIST) {
            continue; // Already scheduled.
        }
        if (status != 0) {
            r->status = status;
            if (status == -EAGAIN) {
                r->statusMsg = "exceeded evacuate queue limit";
            }
            break;
        }
        if (! ci) {
            assert(alloc);
            alloc = 0;
            continue;
        }
        CheckReplication(*ci);
    }
    if (! deletedChunks.IsEmpty()) {
        r->server->NotifyStaleChunks(deletedChunks);
    }
    if (! evacuatedChunks.IsEmpty() && ! r->server->IsDown()) {
        const bool kEvacuatedFlag = true;
        r->server->NotifyStaleChunks(evacuatedChunks, kEvacuatedFlag);
    }
}

// Chunk replicas became available again: the disk / directory came back.
// Use these replicas only if absolutely must -- no other replicas exists,
// and / or the chunk replica cannot be recovered, or there is only one replica
// left, etc.
// If disk / chunk directory goes off line it is better not not use it as it is
// unreliable, except for the case where there is some kind of "DoS attack"
// affecting multiple nodes at the same time.
void
LayoutManager::ChunkAvailable(MetaChunkAvailable* r)
{
    if (r->server->IsDown()) {
        return;
    }
    vector<MetaChunkInfo*> cblk;
    ChunkIdQueue           staleChunks;
    const char*            p = r->chunkIdAndVers.GetPtr();
    const char*            e = p + r->chunkIdAndVers.GetSize();
    while (p < e) {
        chunkId_t chunkId        = -1;
        seq_t     chunkVersion   = -1;
        bool      gotVersionFlag = true;
        if (! HexIntParser::Parse(p, e - p, chunkId) ||
                ! (gotVersionFlag =
                    HexIntParser::Parse(p, e - p, chunkVersion))) {
            while (p < e && *p <= ' ') {
                p++;
            }
            if (! gotVersionFlag || p != e) {
                r->status    = -EINVAL;
                r->statusMsg = "chunk id list parse error";
                KFS_LOG_STREAM_ERROR << r->Show() << " : " <<
                    r->statusMsg <<
                KFS_LOG_EOM;
            }
            break;
        }
        CSMap::Entry* const cmi = mChunkToServerMap.Find(chunkId);
        if (! cmi) {
            KFS_LOG_STREAM_DEBUG <<
                "available chunk: " << chunkId <<
                " version: "        << chunkVersion <<
                " does not exist" <<
            KFS_LOG_EOM;
            staleChunks.PushBack(chunkId);
            continue;
        }
        const MetaChunkInfo& ci = *(cmi->GetChunkInfo());
        if (cmi->HasServer(mChunkToServerMap, r->server)) {
            KFS_LOG_STREAM_ERROR <<
                "available chunk: " << chunkId <<
                " version: "        << chunkVersion <<
                " hosted version: " << ci.chunkVersion <<
                " replica is already hosted" <<
            KFS_LOG_EOM;
            // This is likely the result of the replication or recovery, or
            // previous chunk available rpc that the chunk server considered
            // timed out, and retried.
            continue;
        }
        if (ci.chunkVersion != chunkVersion) {
            KFS_LOG_STREAM_DEBUG <<
                "available chunk: "     << chunkId <<
                " version: "            << chunkVersion <<
                " mismatch, expected: " << ci.chunkVersion <<
            KFS_LOG_EOM;
            staleChunks.PushBack(chunkId);
            continue;
        }
        const ChunkLeases::WriteLease* const lease =
            mChunkLeases.GetChunkWriteLease(chunkId);
        if (lease) {
            KFS_LOG_STREAM_DEBUG <<
                "available chunk: " << chunkId <<
                " version: "        << chunkVersion <<
                " write lease exists" <<
            KFS_LOG_EOM;
            staleChunks.PushBack(chunkId);
            continue;
        }
        if (! IsChunkStable(chunkId)) {
            KFS_LOG_STREAM_INFO <<
                "available chunk: " << chunkId <<
                " version: "        << chunkVersion <<
                " not stable" <<
            KFS_LOG_EOM;
            // Available chunks are always stable. If the version is matches
            // then it is likely that the replica became stable but make stable
            // reply was "lost" due chunk server disconnect or chunk directory
            // transition into "lost" state.
        }
        const MetaFattr& fa     = *(cmi->GetFattr());
        const size_t     srvCnt = mChunkToServerMap.ServerCount(*cmi);
        if (0 < srvCnt && (fa.numReplicas <= srvCnt ||
                (0 <= mChunkAvailableUseReplicationOrRecoveryThreshold &&
                    fa.numReplicas <= srvCnt +
                        mChunkAvailableUseReplicationOrRecoveryThreshold))) {
            KFS_LOG_STREAM_DEBUG <<
                "available chunk: "      << chunkId <<
                " version: "             << chunkVersion <<
                " sufficinet replicas: " << srvCnt <<
            KFS_LOG_EOM;
            staleChunks.PushBack(chunkId);
            continue;
        }
        bool incompleteChunkBlockFlag              = false;
        bool incompleteChunkBlockWriteHasLeaseFlag = false;
        int  goodCnt                               = 0;
        if (0 < fa.numRecoveryStripes &&
                CanBeRecovered(
                    *cmi,
                    incompleteChunkBlockFlag,
                    &incompleteChunkBlockWriteHasLeaseFlag,
                    cblk,
                    &goodCnt) &&
                0 <= mChunkAvailableUseReplicationOrRecoveryThreshold &&
                (int)fa.numStripes +
                    mChunkAvailableUseReplicationOrRecoveryThreshold <=
                    goodCnt) {
            KFS_LOG_STREAM_DEBUG <<
                "available chunk: "   << chunkId <<
                " version: "          << chunkVersion <<
                " can be recovered: "
                " good: "             << goodCnt <<
                " data stripes: "     << fa.numStripes <<
            KFS_LOG_EOM;
            staleChunks.PushBack(chunkId);
            continue;
        }
        if (incompleteChunkBlockWriteHasLeaseFlag) {
            KFS_LOG_STREAM_DEBUG <<
                "available chunk: "   << chunkId <<
                " version: "          << chunkVersion <<
                " partial chunk block has write lease" <<
            KFS_LOG_EOM;
            staleChunks.PushBack(chunkId);
            continue;
        }
        AddServer(*cmi, r->server);
    }
    // The chunk's server logic presently "prefers" stale chunk's RPC arrival
    // prior to chunk available RPC response.
    if (! staleChunks.IsEmpty()) {
        r->server->NotifyStaleChunks(staleChunks, *r);
    }
}

void
CSMap::Entry::destroySelf()
{
    gLayoutManager.DeleteChunk(*this);
}

void
LayoutManager::DeleteChunk(CSMap::Entry& entry)
{
    if (mChunkEntryToChange == &entry) {
        // The entry is deleted from the b+tree, it should be inserted
        // back shortly with different file attribute.
        MetaFattr* const fa = mFattrToChangeTo;
        if (! fa) {
            panic("chunk change file id: invalid null file attribute");
            return;
        }
        const bool checkReplicationFlag = ! entry.GetFattr() ||
            fa->numReplicas != entry.GetFattr()->numReplicas;
        mChunkEntryToChange = 0;
        mFattrToChangeTo    = 0;
        mChunkLeases.ChangeFileId(
            entry.GetChunkId(), entry.GetFileId(), fa->id());
        entry.SetFattr(fa);
        if (checkReplicationFlag) {
            CheckReplication(entry);
        }
        return;
    }

    const fid_t     fid     = entry.GetFileId();
    const chunkId_t chunkId = entry.GetChunkInfo()->chunkId;
    StTmp<Servers>  serversTmp(mServers3Tmp);
    Servers&        servers = serversTmp.Get();
    mChunkToServerMap.GetServers(entry, servers);
    // remove the mapping
    KFS_LOG_STREAM_DEBUG <<
        "delete chunk: <" << fid << "," << chunkId << ">"
        " servers: " << MetaRequest::DisplayServers(servers) <<
    KFS_LOG_EOM;
    mChunkToServerMap.Erase(chunkId);
    DeleteChunk(fid, chunkId, servers);
}

void
LayoutManager::DeleteChunk(fid_t fid, chunkId_t chunkId,
    const LayoutManager::Servers& servers)
{
    // Make a copy to deal with possible recursion.
    Servers const cs(servers);

    for (StripedFilesAllocationsInFlight::iterator it =
            mStripedFilesAllocationsInFlight.lower_bound(
                make_pair(make_pair(fid, 0), 0));
            it != mStripedFilesAllocationsInFlight.end() &&
            it->first.first == fid;
            ++it) {
        if (it->second == chunkId) {
            mStripedFilesAllocationsInFlight.erase(it);
            break;
        }
    }
    mARAChunkCache.Invalidate(fid, chunkId);
    mPendingBeginMakeStable.Erase(chunkId);
    mPendingMakeStable.Erase(chunkId);
    mChunkLeases.Delete(fid, ChunkLeases::EntryKey(chunkId));
    mChunkVersionRollBack.Erase(chunkId);

    // submit an RPC request
    for_each(cs.begin(), cs.end(),
        bind(&ChunkServer::DeleteChunk, _1, chunkId));
}

void
LayoutManager::DeleteChunk(MetaAllocate* req)
{
    if (0 == req->numReplicas) {
        if (mChunkLeases.DeleteWriteLease(
                req->fid,
                ChunkLeases::EntryKey(req->fid, req->offset),
                req->leaseId) &&
                ! req->servers.empty() &&
                ! req->servers.front()->IsDown()) {
            const bool       kHasChunkChecksum = false;
            const bool       kPendingAddFlag   = false;
            const chunkOff_t kChunkSize        = -1;
            req->servers.front()->MakeChunkStable(
                req->fid, req->fid, -req->chunkVersion - 1,
                kChunkSize, kHasChunkChecksum, 0, kPendingAddFlag);
        }
        return;
    }
    if (mChunkToServerMap.Find(req->chunkId)) {
        panic("allocation attempts to delete existing chunk mapping");
        return;
    }
    DeleteChunk(req->fid, req->chunkId, req->servers);
}

bool
LayoutManager::InvalidateAllChunkReplicas(
    fid_t fid, chunkOff_t offset, chunkId_t chunkId, seq_t& chunkVersion)
{
    CSMap::Entry* const ci = mChunkToServerMap.Find(chunkId);
    if (! ci || ci->GetFileId() != fid) {
        return false;
    }
    MetaChunkInfo* const mci = ci->GetChunkInfo();
    if (mci->offset != offset) {
        return false;
    }
    StTmp<Servers> serversTmp(mServers3Tmp);
    Servers&       c = serversTmp.Get();
    mChunkToServerMap.GetServers(*ci, c);
    ci->RemoveAllServers(mChunkToServerMap);
    mci->chunkVersion += IncrementChunkVersionRollBack(chunkId);
    chunkVersion = mci->chunkVersion;
    mARAChunkCache.Invalidate(ci->GetFileId(), chunkId);
    mPendingBeginMakeStable.Erase(chunkId);
    mPendingMakeStable.Erase(chunkId);
    mChunkLeases.Delete(fid, ChunkLeases::EntryKey(chunkId));
    mChunkVersionRollBack.Erase(chunkId);
    const bool kEvacuateChunkFlag = false;
    for_each(c.begin(), c.end(), bind(&ChunkServer::NotifyStaleChunk,
        _1, chunkId, kEvacuateChunkFlag));
    return true;
}

MetaChunkInfo*
LayoutManager::AddChunkToServerMapping(MetaFattr* fattr,
    chunkOff_t offset, chunkId_t chunkId, seq_t chunkVersion,
    bool& newEntryFlag)
{
    if (! fattr) {
        panic("AddChunkToServerMapping: fattr == null");
        return 0;
    }
    CSMap::Entry* const ret = mChunkToServerMap.Insert(fattr,
            offset, chunkId, chunkVersion, newEntryFlag);
    if (! ret) {
        panic("failed to create chunk map entry");
        return 0;
    }
    // Chunk allocation log or checkpoint entry resets chunk version roll
    // back.
    mChunkVersionRollBack.Erase(chunkId);
    return ret->GetChunkInfo();
}

int
LayoutManager::UpdateChunkToServerMapping(chunkId_t chunkId, const ChunkServerPtr& s)
{
    // If the chunkid isn't present in the mapping table, it could be a
    // stale chunk
    CSMap::Entry* const ci = mChunkToServerMap.Find(chunkId);
    if (! ci) {
        return -1;
    }
    AddHosted(chunkId, *ci, s);
    return 0;
}

bool
LayoutManager::GetChunkFileId(chunkId_t chunkId, fid_t& fileId,
    const MetaChunkInfo** chunkInfo, const MetaFattr** fa,
    LayoutManager::Servers* srvs)
{
    const CSMap::Entry* const entry = mChunkToServerMap.Find(chunkId);
    if (! entry) {
        return false;
    }
    fileId = entry->GetFileId();
    if (fa) {
        *fa = entry->GetFattr();
    }
    if (chunkInfo) {
        *chunkInfo = entry->GetChunkInfo();
    }
    if (srvs) {
        mChunkToServerMap.GetServers(*entry, *srvs);
    }
    return true;
}

int
LayoutManager::GetChunkToServerMapping(MetaChunkInfo& chunkInfo,
    LayoutManager::Servers& c, MetaFattr*& fa, bool* orderReplicasFlag /* = 0 */)
{
    const CSMap::Entry& entry = GetCsEntry(chunkInfo);
    fa = entry.GetFattr();
    c.clear();
    const size_t cnt = mChunkToServerMap.GetServers(entry, c);
    if (cnt <= 0) {
        return -1;
    }
    if (cnt <= 1 || ! orderReplicasFlag ||
            ! mGetAllocOrderServersByLoadFlag) {
        return 0;
    }
    // Random shuffle hosting servers, such that the servers with
    // smaller load go before the servers with larger load.
    int64_t       loadAvgSum    = 0;
    const int64_t kLoadAvgFloor = 1;
    for (Servers::const_iterator it = c.begin();
            it != c.end();
            ++it) {
        loadAvgSum += (*it)->GetLoadAvg() + kLoadAvgFloor;
    }
    *orderReplicasFlag = true;
    for (size_t i = c.size(); i >= 2; ) {
        assert(loadAvgSum > 0);
        int64_t rnd = Rand(loadAvgSum);
        size_t  ri  = i--;
        int64_t load;
        do {
            --ri;
            load = c[ri]->GetLoadAvg() + kLoadAvgFloor;
            rnd -= load;
        } while (rnd >= 0 && ri > 0);
        iter_swap(c.begin() + i, c.begin() + ri);
        loadAvgSum -= load;
    }
    return 0;
}

int64_t
LayoutManager::GetFreeIoBufferByteCount() const
{
    // This has to be re-entrant. Racy check is OK though.
    return (
        mBufferPool ?
        (int64_t)mBufferPool->GetFreeBufferCount() *
        mBufferPool->GetBufferSize()  : int64_t(-1)
    );
}

class Pinger
{
    ostream&   os;
    const bool useFsTotalSpaceFlag;
public:
    uint64_t               totalSpace;
    uint64_t               usedSpace;
    uint64_t               freeFsSpace;
    uint64_t               goodMasters;
    uint64_t               goodSlaves;
    uint64_t               writableDrives;
    uint64_t               totalDrives;
    LayoutManager::Servers retiring;
    LayoutManager::Servers evacuating;

    Pinger(ostream& s, bool f)
        : os(s),
          useFsTotalSpaceFlag(f),
          totalSpace(0),
          usedSpace(0),
          freeFsSpace(0),
          goodMasters(0),
          goodSlaves(0),
          writableDrives(0),
          totalDrives(0),
          retiring(),
          evacuating()
        {}
    void Process(const ChunkServerPtr& c)
    {
        ChunkServer& cs = *c;
        cs.Ping(os, useFsTotalSpaceFlag);
        totalSpace  += cs.GetTotalSpace(useFsTotalSpaceFlag);
        usedSpace   += cs.GetUsedSpace();
        freeFsSpace += cs.GetFreeFsSpace();
        if (gLayoutManager.IsCandidateServer(cs)) {
            if (cs.CanBeChunkMaster()) {
                goodMasters++;
            } else {
                goodSlaves++;
            }
            writableDrives += max(0, cs.GetNumWritableDrives());
        }
        totalDrives += max(0, cs.GetNumDrives());
        if (cs.IsRetiring()) {
            retiring.push_back(c);
        } else if (cs.GetEvacuateCount() > 0) {
            evacuating.push_back(c);
        }
    }
};

inline static void
ShowTiersInfo(
    ostream&                         os,
    const RackInfo*                  rack,
    const RackInfo::StorageTierInfo* tiersInfo,
    const int*                       candidatesCnt)
{
    for (size_t i = 0; i < kKfsSTierCount; i++) {
        const RackInfo::StorageTierInfo& info = tiersInfo[i];
        if (info.GetDeviceCount() <= 0) {
            continue;
        }
        if (rack) {
            os << "\t" << rack->id();
        } else {
            os << "\tall";
        }
        os <<
            "\t" << i <<
            "\t" << info.GetDeviceCount() <<
            "\t" << info.GetNotStableOpenCount() <<
            "\t" << info.GetChunkCount() <<
            "\t" << info.GetSpaceAvailable() <<
            "\t" << info.GetTotalSpace() <<
            "\t" << setprecision(2) << fixed <<
                info.GetSpaceUtilization() * 1e2 <<
            "\t" << (candidatesCnt ? candidatesCnt[i] :
                rack->getPossibleCandidatesCount(i))
        ;
    }
}

void
LayoutManager::Ping(IOBuffer& buf, bool wormModeFlag)
{
    if (! mPingResponse.IsEmpty() &&
            TimeNow() < mPingUpdateTime + mPingUpdateInterval) {
        buf.Copy(&mPingResponse, mPingResponse.BytesConsumable());
        return;
    }
    UpdateGoodCandidateLoadAvg();
    mPingResponse.Clear();
    IOBuffer tmpbuf;
    mWOstream.Set(tmpbuf);
    mWOstream <<
        "\r\n"
        "Servers: ";
    Pinger pinger(mWOstream, mUseFsTotalSpaceFlag);
    for_each(mChunkServers.begin(), mChunkServers.end(),
        bind(&Pinger::Process, ref(pinger), _1));
    mWOstream <<
        "\r\n"
        "Retiring Servers: ";
    for_each(pinger.retiring.begin(), pinger.retiring.end(),
        bind(&ChunkServer::GetRetiringStatus, _1, boost::ref(mWOstream)));
    mWOstream <<
        "\r\n"
        "Evacuating Servers: ";
    for_each(pinger.evacuating.begin(), pinger.evacuating.end(),
        bind(&ChunkServer::GetEvacuateStatus, _1, boost::ref(mWOstream)));
    mWOstream <<
        "\r\n"
        "Down Servers: ";
    copy(mDownServers.begin(), mDownServers.end(),
        ostream_iterator<string>(mWOstream));
    mWOstream <<
        "\r\n"
        "Rebalance status: ";
    mRebalanceCtrs.Show(mWOstream, "= ", "\t");
    mWOstream <<
        "\r\n"
        "Config: " << mConfig;
    const bool kRusageSelfFlag = true;
    mWOstream <<
        "\r\n"
        "Rusage self: ";
    showrusage(mWOstream, "= ", "\t", kRusageSelfFlag);
    mWOstream <<
        "\r\n"
        "Rusage children: ";
    showrusage(mWOstream, "= ", "\t", ! kRusageSelfFlag);
    mWOstream <<
        "\r\n"
        "Storage tiers info names: "
        "rack\ttier\tdevices\twr-chunks\tchunks\tspace-available"
            "\ttotal-space\t%util.\tcandidates"
        "\r\n"
        "Storage tiers info: "
    ;
    ShowTiersInfo(mWOstream, 0, mStorageTierInfo, mTierCandidatesCount);
    for (RackInfos::const_iterator it = mRacks.begin();
            it != mRacks.end();
            ++it) {
        ShowTiersInfo(mWOstream, &*it, it->getStorageTiersInfo(), 0);
    }
    mWOstream << "\r\n\r\n"; // End of headers.
    mWOstream.flush();
    // Initial headers.
    mWOstream.Set(mPingResponse);
    mPingUpdateTime = TimeNow();
    mWOstream <<
        "Build-version: "       << KFS_BUILD_VERSION_STRING << "\r\n"
        "Source-version: "      << KFS_SOURCE_REVISION_STRING << "\r\n"
        "WORM: "                << (wormModeFlag ? "1" : "0") << "\r\n"
        "System Info: "
        "Up since= "            << DisplayDateTime(kSecs2MicroSecs * mStartTime) << "\t"
        "Total space= "         << pinger.totalSpace << "\t"
        "Used space= "          << pinger.usedSpace << "\t"
        "Replications= "        << mNumOngoingReplications << "\t"
        "Replications check= "  << mChunkToServerMap.GetCount(
            CSMap::Entry::kStateCheckReplication) << "\t"
        "Pending recovery= "    << mChunkToServerMap.GetCount(
            CSMap::Entry::kStatePendingRecovery) << "\t"
        "Repl check timeouts= " << mReplicationCheckTimeouts << "\t"
        "Find repl timemoust= " << mReplicationFindWorkTimeouts << "\t"
        "Update time= "         << DisplayDateTime(kSecs2MicroSecs * mPingUpdateTime) << "\t"
        "Uptime= "              << (mPingUpdateTime - mStartTime) << "\t"
        "Buffers= "             <<
            (mBufferPool ? mBufferPool->GetUsedBufferCount() : 0) << "\t"
        "Clients= "             << ClientSM::GetClientCount() << "\t"
        "Chunk srvs= "          << ChunkServer::GetChunkServerCount() << "\t"
        "Requests= "            << MetaRequest::GetRequestCount() << "\t"
        "Sockets= "             << globals().ctrOpenNetFds.GetValue() << "\t"
        "Chunks= "              << mChunkToServerMap.Size() << "\t"
        "Pending replication= " << mChunkToServerMap.GetCount(
            CSMap::Entry::kStatePendingReplication) << "\t"
        "Internal nodes= "      <<
            MetaNode::getPoolAllocator<Node>().GetInUseCount() << "\t"
        "Internal node size= "  <<
            MetaNode::getPoolAllocator<Node>().GetItemSize() << "\t"
        "Internal nodes storage= "  <<
            MetaNode::getPoolAllocator<Node>().GetStorageSize() << "\t"
        "Dentry nodes= "      <<
            MetaNode::getPoolAllocator<MetaDentry>().GetInUseCount() << "\t"
        "Dentry node size= "  <<
            MetaNode::getPoolAllocator<MetaDentry>().GetItemSize() << "\t"
        "Dentry nodes storage= "  <<
            MetaNode::getPoolAllocator<MetaDentry>().GetStorageSize() << "\t"
        "Fattr nodes= "      <<
            MetaNode::getPoolAllocator<MetaFattr>().GetInUseCount() << "\t"
        "Fattr node size= "  <<
            MetaNode::getPoolAllocator<MetaFattr>().GetItemSize() << "\t"
        "Fattr nodes storage= "  <<
            MetaNode::getPoolAllocator<MetaFattr>().GetStorageSize() << "\t"
        "ChunkInfo nodes= "      <<
            CSMap::Entry::GetAllocBlockCount() << "\t"
        "ChunkInfo node size= "  <<
            sizeof(MetaChunkInfo) << "\t"
        "ChunkInfo nodes storage= "  <<
            0 << "\t"
        "CSmap nodes= "  <<
            mChunkToServerMap.GetAllocator().GetInUseCount() << "\t"
        "CSmap node size= "  <<
            mChunkToServerMap.GetAllocator().GetItemSize() << "\t"
        "CSmap nodes storage= "  <<
            mChunkToServerMap.GetAllocator().GetStorageSize() << "\t"
        "CSmap entry nodes= "  <<
            CSMap::Entry::GetAllocBlockCount() << "\t"
        "CSmap entry bytes= "  <<
            CSMap::Entry::GetAllocByteCount() << "\t"
        "Delayed recovery= " << mChunkToServerMap.GetCount(
            CSMap::Entry::kStateDelayedRecovery) << "\t"
        "Replication backlog= " << mChunkToServerMap.GetCount(
            CSMap::Entry::kStateNoDestination) << "\t"
        "In recovery= " << (InRecovery() ? 1 : 0) << "\t"
        "To restart= "         << mCSToRestartCount << "\t"
        "To restart masters= " << mMastersToRestartCount << "\t" <<
        "CS Max Good Load Avg= "        <<
            mCSMaxGoodCandidateLoadAvg << "\t" <<
        "CS Max Good Master Load Avg= " <<
            mCSMaxGoodMasterCandidateLoadAvg << "\t" <<
        "CS Max Good Slave Load Avg= "   <<
            mCSMaxGoodSlaveCandidateLoadAvg << "\t" <<
        "Hibernated servers= " <<
            mChunkToServerMap.GetHibernatedCount() << "\t"
        "Free space= "        << pinger.freeFsSpace << "\t"
        "Good masters= "      << pinger.goodMasters << "\t"
        "Good slaves= "       << pinger.goodSlaves  << "\t"
        "Total drives= "      << pinger.totalDrives << "\t"
        "Writable drives= "   << pinger.writableDrives << "\t"
        "Append cache size= " << mARAChunkCache.GetSize() << "\t"
        "Max clients= "       << gNetDispatch.GetMaxClientCount() << "\t"
        "Max chunk srvs= "    << ChunkServer::GetMaxChunkServerCount() << "\t"
        "Buffers total= "     <<
            (mBufferPool ? mBufferPool->GetTotalBufferCount() : 0) << "\t"
        "Object store enabled= " << mObjectStoreEnabledFlag << "\t"
        "Object store deletes= " << mObjStoreFilesDeleteQueue.GetSize() << "\t"
        "Object store in flight deletes= " <<
            mObjBlocksDeleteInFlight.GetSize() << "\t"
        "Object store block retry deletes= " <<
            mObjBlocksDeleteRequeue.GetSize() << "\t"
        "Object store first delete time= " <<
            (mObjStoreFilesDeleteQueue.IsEmpty() ? time_t(0) :
                TimeNow() - mObjStoreFilesDeleteQueue.Front()->mTime)
    ;
    mWOstream.flush();
    mWOstream.Reset();
    mPingResponse.Move(&tmpbuf);
    buf.Copy(&mPingResponse, mPingResponse.BytesConsumable());
}

class UpServersList
{
    ostream& os;
public:
    UpServersList(ostream& s) : os(s) {}
    void operator () (const ChunkServerPtr& c) {
        os << c->GetServerLocation() << "\n";
    }
};

void
LayoutManager::UpServers(ostream &os)
{
    for_each(mChunkServers.begin(), mChunkServers.end(), UpServersList(os));
}

// Periodically, check the replication level of ALL chunks in the system.
void
LayoutManager::InitCheckAllChunks()
{
    // HandoutChunkReplicationWork() iterates trough this list when
    // replication check is exhausted.
    mChunkToServerMap.First(CSMap::Entry::kStateNone);
    mCheckAllChunksInProgressFlag = true;
    mChunkReplicator.ScheduleNext();
}

bool
LayoutManager::ExpiredLeaseCleanup(int64_t now, chunkId_t chunkId)
{
    const int ownerDownExpireDelay = 0;
    return mChunkLeases.ExpiredCleanup(
        ChunkLeases::EntryKey(chunkId), TimeNow(), ownerDownExpireDelay,
        mARAChunkCache, mChunkToServerMap
    );
}

void
LayoutManager::LeaseCleanup(
    int64_t startTime)
{
    if (mDisableTimerFlag) {
        return;
    }

    const time_t now = (time_t)startTime;
    mChunkLeases.Timer(now, mLeaseOwnerDownExpireDelay,
        mARAChunkCache, mChunkToServerMap);
    if (now < mLeaseCleanerOtherNextRunTime) {
        return;
    }
    mLeaseCleanerOtherNextRunTime = now + mLeaseCleanerOtherIntervalSec;
    if (mAppendCacheCleanupInterval >= 0) {
        // Timing out the cache entries should now be redundant,
        // and is disabled by default, as the cache should not have
        // any stale entries. The lease cleanup, allocation
        // completion in the case of failure, and chunk deletion
        // should cleanup the cache.
        mARAChunkCache.Timeout(now - mAppendCacheCleanupInterval);
    }
    if (metatree.getUpdatePathSpaceUsageFlag() &&
            mLastRecomputeDirsizeTime + mRecomputeDirSizesIntervalSec < now) {
        KFS_LOG_STREAM_INFO << "Doing a recompute dir size..." <<
        KFS_LOG_EOM;
        metatree.recomputeDirSize();
        mLastRecomputeDirsizeTime = now;
        KFS_LOG_STREAM_INFO << "Recompute dir size is done..." <<
        KFS_LOG_EOM;
    }
    if (mResubmitClearObjectStoreDeleteFlag) {
        mResubmitClearObjectStoreDeleteFlag = false;
        submit_request(new MetaLogClearObjStoreDelete());
    }
    MetaRequest* nextReq = mResubmitQueueHead;
    mResubmitQueueTail = 0;
    mResubmitQueueHead = 0;
    while (nextReq) {
        MetaRequest& req = *nextReq;
        nextReq = req.next;
        req.next         = 0;
        req.status       = 0;
        req.statusMsg.clear();
        req.submitCount  = 0;
        req.seqno        = -1;
        req.logseq       = -1;
        req.suspended    = false;
        submit_request(&req);
    }
    ScheduleChunkServersRestart();
}

void
LayoutManager::ScheduleRestartChunkServers()
{
    mCSRestartTime = TimeNow();
    if (mMaxCSRestarting <= 0) {
        mMaxCSRestarting = 2;
    }
    KFS_LOG_STREAM_INFO <<
        "scheduling chunk servers restart:"
        " servers: "            << mChunkServers.size() <<
        " masters: "            << mMastersCount <<
        " restarting: "         << mCSToRestartCount <<
        " masters restarting: " << mMastersToRestartCount <<
        " max restarting: "     << mMaxCSRestarting <<
    KFS_LOG_EOM;
}

int64_t
LayoutManager::GetMaxCSUptime() const
{
    const time_t now = TimeNow();
    return (mCSRestartTime <= now ?
        min(mMaxCSUptime, now - mCSRestartTime) : mMaxCSUptime);
}

void
LayoutManager::ScheduleChunkServersRestart()
{
    if (mMaxCSRestarting <= 0 || ! IsChunkServerRestartAllowed()) {
        return;
    }
    Servers servers(mChunkServers);
    make_heap(servers.begin(), servers.end(),
        bind(&ChunkServer::Uptime, _1) <
        bind(&ChunkServer::Uptime, _2));
    const int64_t maxCSUptime  = GetMaxCSUptime();
    const size_t  minMastersUp = max(size_t(1), mSlavesCount / 3 * 2);
    while (! servers.empty()) {
        ChunkServer& srv = *servers.front().get();
        if (srv.Uptime() < maxCSUptime) {
            break;
        }
        bool restartFlag = srv.IsRestartScheduled();
        if (! restartFlag && mCSToRestartCount < mMaxCSRestarting) {
            // Make sure that there are enough masters.
            restartFlag = ! srv.CanBeChunkMaster() ||
                mMastersCount >
                mMastersToRestartCount + minMastersUp;
            if (! restartFlag && ! mAssignMasterByIpFlag) {
                for (Servers::const_iterator
                        it = servers.begin();
                        it != servers.end();
                        ++it) {
                    ChunkServer& cs = **it;
                    if (! cs.CanBeChunkMaster() &&
                            ! cs.IsRestartScheduled() &&
                            IsCandidateServer(cs)) {
                        cs.SetCanBeChunkMaster(true);
                        srv.SetCanBeChunkMaster(false);
                        restartFlag = true;
                        break;
                    }
                }
            }
            if (restartFlag) {
                mCSToRestartCount++;
                if (srv.CanBeChunkMaster()) {
                    mMastersToRestartCount++;
                }
            }
        }
        if (restartFlag &&
                srv.ScheduleRestart(
                    mCSGracefulRestartTimeout,
                    mCSGracefulRestartAppendWithWidTimeout)) {
            KFS_LOG_STREAM_INFO <<
                "initiated restart sequence for: " <<
                servers.front()->GetServerLocation() <<
            KFS_LOG_EOM;
            break;
        }
        pop_heap(servers.begin(), servers.end(),
            bind(&ChunkServer::Uptime, _1) <
            bind(&ChunkServer::Uptime, _2));
        servers.pop_back();
    }
}

bool
LayoutManager::Validate(MetaAllocate* r)
{
    const ChunkLeases::WriteLease* const lease =
        r->numReplicas == 0 ?
            mChunkLeases.GetWriteLease(
                ChunkLeases::EntryKey(r->fid, r->offset)) :
            mChunkLeases.GetChunkWriteLease(r->chunkId);
    if (lease && lease->allocInFlight == r &&
            lease->leaseId == r->leaseId &&
            lease->chunkVersion == r->chunkVersion) {
        return true;
    }
    KFS_LOG_STREAM_DEBUG <<
        "stale allocation: " << (const void*)r <<
        " status: "   << r->status <<
        " chunk: "    << r->chunkId <<
        " version:"
        " initial: "  << r->initialChunkVersion <<
        " current: "  << r->chunkVersion <<
        " lease: "
        " id: "       << (lease ? lease->leaseId : ChunkLeases::LeaseId(-1)) <<
        " inflight: " << (lease ?
            (const void*)lease->allocInFlight : (const void*)0) <<
        " version: "  << (lease ? lease->chunkVersion : seq_t(-1)) <<
        " expires: "  << (lease ? lease->expires - TimeNow() : time_t(-1)) <<
    KFS_LOG_EOM;
    if (0 <= r->status) {
        r->status    = -EALLOCFAILED;
        r->statusMsg = lease ? "invalid write lease" : "no write lease";
    }
    return false;
}

void
LayoutManager::CommitOrRollBackChunkVersion(MetaLogChunkAllocate* r)
{
    if (r->alloc) {
        if (0 != r->status && r->initialChunkVersion < 0) {
            DeleteChunk(r->alloc);
        } else {
            CommitOrRollBackChunkVersion(r->alloc);
        }
        return;
    }
    // Replay.
    if (0 != r->status || r->objectStoreFileFlag) {
        return;
    }
    if (r->appendChunk) {
        // Create pending make stable in case of replay.
        ReplayPendingMakeStable(
            r->chunkId, r->chunkVersion, -1, false, 0, true);
    }
    mChunkVersionRollBack.Erase(r->chunkId);
}

void
LayoutManager::CommitOrRollBackChunkVersion(MetaAllocate* r)
{
    if (r->stripedFileFlag && r->initialChunkVersion < 0 && 0 != r->numReplicas) {
        if (mStripedFilesAllocationsInFlight.erase(make_pair(make_pair(
                r->fid, r->chunkBlockStart), r->chunkId)) != 1 &&
                0 == r->status) {
            panic("no striped file allocation entry");
        }
    }
    if (mClientCSAuthRequiredFlag && 0 <= r->status) {
        r->clientCSAllowClearTextFlag = mClientCSAllowClearTextFlag;
        if ((r->writeMasterKeyValidFlag = ! r->servers.empty() &&
                r->servers.front()->GetCryptoKey(
                    r->writeMasterKeyId, r->writeMasterKey))) {
            r->issuedTime   = TimeNow();
            r->validForTime = mCSAccessValidForTimeSec;
            r->tokenSeq     = (MetaAllocate::TokenSeq)mRandom.Rand();
        } else {
            r->status    = -EALLOCFAILED;
            r->statusMsg = "no write master crypto key";
        }
    }
    ChunkLeases::EntryKey const leaseKey(
        0 == r->numReplicas ? r->fid    : r->chunkId,
        0 == r->numReplicas ? r->offset : chunkOff_t(-1));
    if (r->status >= 0) {
        // Tree::assignChunkId() succeeded.
        // File and chunk ids are valid and in sync with meta tree.
        const bool kAllocDoneFlag = true;
        const int  ret            = mChunkLeases.Renew(
            r->fid, leaseKey, r->leaseId, kAllocDoneFlag);
        if (ret < 0) {
            panic("failed to renew allocation write lease");
            r->status = ret;
            return;
        }
        if (0 == r->numReplicas) {
            return;
        }
        // AddChunkToServerMapping() should delete version roll back for
        // new chunks.
        if (mChunkVersionRollBack.Erase(r->chunkId) > 0 &&
                r->initialChunkVersion < 0) {
            panic("chunk version roll back still exists");
            r->status = -EFAULT;
            return;
        }
        CSMap::Entry* const ci = mChunkToServerMap.Find(r->chunkId);
        if (! ci) {
            panic("missing chunk mapping");
            r->status = -EFAULT;
            return;
        }
        if (r->initialChunkVersion < 0) {
            // New valid chunk -- set servers.
            // r->offset is a multiple of CHUNKSIZE
            assert(r->offset >= 0 && (r->offset % CHUNKSIZE) == 0);
            if (r->fid != ci->GetFileId() ||
                    mChunkToServerMap.HasServers(*ci)) {
                panic("invalid chunk mapping");
                r->status = -EFAULT;
                return;
            }
            for (Servers::const_iterator
                    it = r->servers.begin();
                    it != r->servers.end();
                    ++it) {
                AddHosted(*ci, *it);
            }
            // Schedule replication check if needed.
            if (r->servers.size() != (size_t)r->numReplicas) {
                CheckReplication(*ci);
            }
        }
        if (r->appendChunk) {
            // Insert pending make stable entry here, to ensure that
            // it gets into the checkpoint.
            // With checkpoints from forked copy enabled checkpoint
            // can start *before* the corresponding make stable
            // starts
            const chunkOff_t kSize            = -1;
            const bool       kHasChecksumFlag = false;
            const uint32_t   kChecksum        = 0;
            bool             insertedFlag     = false;
            mPendingMakeStable.Insert(r->chunkId, PendingMakeStableEntry(
                    kSize, kHasChecksumFlag, kChecksum, r->chunkVersion),
                insertedFlag
            );
        }
        if (mClientCSAuthRequiredFlag) {
            r->clientCSAllowClearTextFlag = mClientCSAllowClearTextFlag;
            if ((r->writeMasterKeyValidFlag = r->servers.front()->GetCryptoKey(
                    r->writeMasterKeyId, r->writeMasterKey))) {
                r->issuedTime   = TimeNow();
                r->validForTime = mCSAccessValidForTimeSec;
                r->tokenSeq     = (MetaAllocate::TokenSeq)mRandom.Rand();
            } else {
                // Fail the allocation only for the client, by telling him to
                // retry, but keep the chunk and lease,
                // This is required because the write ahead log replay does not
                // (and cannot possibly) go through this code path, therefore
                // changing the meta data state by deleting chunk or rolling
                // back chunk version might cause replay and checkpoint states
                // to diverge.
                r->status    = -EALLOCFAILED;
                r->statusMsg = "no write master crypto key";
            }
        }
        return;
    }
    // Delete write lease, it wasn't ever handed to the client, and
    // version change will make chunk stable, thus there is no need to
    // go trough the normal lease cleanup procedure.
    if (! mChunkLeases.DeleteWriteLease(r->fid, leaseKey, r->leaseId)) {
        if (0 == r->numReplicas) {
            return;
        }
        if (! mChunkToServerMap.Find(r->chunkId)) {
            // Chunk does not exist, deleted.
            mChunkVersionRollBack.Erase(r->chunkId);
            for_each(r->servers.begin(), r->servers.end(),
                bind(&ChunkServer::DeleteChunk, _1, r->chunkId));
            return;
        }
        panic("chunk version roll back failed to delete write lease");
    }
    if (0 == r->numReplicas) {
        if (! r->servers.empty() && r->servers.front() &&
                ! r->servers.front()->IsDown()) {
            const bool       kHasChunkChecksum = false;
            const bool       kPendingAddFlag   = false;
            const chunkOff_t kChunkSize        = -1;
            r->servers.front()->MakeChunkStable(
                r->fid, r->fid, -r->chunkVersion - 1,
                kChunkSize, kHasChunkChecksum, 0, kPendingAddFlag);
        }
        return;
    }
    if (r->initialChunkVersion < 0 || r->logChunkVersionChangeFailedFlag) {
        return;
    }
    if (r->initialChunkVersion >= r->chunkVersion) {
        panic("invalid chunk version transition");
    }
    CSMap::Entry* const ci = mChunkToServerMap.Find(r->chunkId);
    if (! ci) {
        mChunkVersionRollBack.Erase(r->chunkId);
        for_each(r->servers.begin(), r->servers.end(),
            bind(&ChunkServer::DeleteChunk, _1, r->chunkId));
        return;
    }
    if (r->initialChunkVersion + GetChunkVersionRollBack(r->chunkId) !=
            r->chunkVersion) {
        ostringstream os;
        os <<
        "invalid chunk version transition:" <<
        " "    << r->initialChunkVersion <<
        "+"    << GetChunkVersionRollBack(r->chunkId) <<
        " => " << r->chunkVersion;
        const string msg = os.str();
        panic(msg.c_str());
        return;
    }
    // Roll back to the initial chunk version, and make chunk stable.
    // mChunkToServerMap.NotifyHibernated(*ci);
    StTmp<Servers> serversTmp(mServers3Tmp);
    Servers&       srvs = serversTmp.Get();
    mChunkToServerMap.GetServers(*ci, srvs);
    const bool kMakeStableFlag = true;
    for (Servers::const_iterator it = srvs.begin(); it != srvs.end(); ++it) {
        if ((*it)->IsDown() ||
                find(r->servers.begin(), r->servers.end(), *it) ==
                r->servers.end()) {
            // Roll back only with servers that are not down, and were in
            // instructed to "re-allocate" / advance chunk versions.
            continue;
        }
        (*it)->NotifyChunkVersChange(
            r->fid,
            r->chunkId,
            r->initialChunkVersion, // to
            r->chunkVersion,        // from
            kMakeStableFlag
        );
    }
}

void
LayoutManager::SetChunkVersion(MetaChunkInfo& chunkInfo, seq_t version)
{
    mChunkToServerMap.SetVersion(GetCsEntry(chunkInfo), version);
}

int
LayoutManager::LeaseRelinquish(MetaLeaseRelinquish *req)
{
    return mChunkLeases.LeaseRelinquish(
        *req, mARAChunkCache, mChunkToServerMap);
}

// Periodically, check the status of all the leases
// This is an expensive call...use sparingly....
void
LayoutManager::CheckAllLeases()
{
    mChunkLeases.Timer(TimeNow(), mLeaseOwnerDownExpireDelay,
        mARAChunkCache, mChunkToServerMap);
}

/*

Make chunk stable protocol description.

The protocol is mainly designed for write append, though it is also partially
used for random write.

The protocol is needed to solve consensus problem, i.e. make all chunk replicas
identical. This also allows replication participants (chunk servers) to
determine the status of a particular write append operation, and, if requested,
to convey this status to the write append client(s).

The fundamental idea is that the meta server always makes final irrevocable
decision what stable chunk replicas should be: chunk size and chunk checksum.
The meta server selects exactly one variant of the replica, and broadcast this
information to all replication participants (the hosting chunk servers). More
over, the meta server maintains this information until sufficient number or
replicas become "stable" as a result of "make chunk stable" operation, or as a
result of re-replication from already "stable" replica(s).

The meta server receives chunk size and chunk checksum from the chunk servers.
There are two ways meta server can get this information:
1. Normally chunk size, and checksum are conveyed by the write master in the
write lease release request.
2. The meta server declares chunk master nonoperational, and broadcasts "begin
make chunk stable" request to all remaining operational replication participants
(slaves). The slaves reply with chunk size and chunk checksum. The meta server
always selects one reply that has the smallest chunk size, in the hope that
other participants can converge their replicas to this chunk size, and checksum
by simple truncation. Begin make chunk stable repeated until the meta server
gets at least one valid reply.

The meta server writes this decision: chunk version, size, and checksum into the
log before broadcasting make chunk stable request with these parameters to all
operational replication participants. This guarantees that the decision is
final: it can never change as long as the log write is persistent. Once log
write completes successfully the meta server broadcasts make chunk stable
request to all operational
replication participants.

The chunk server maintains the information about chunk state: stable -- read
only, or not stable -- writable, and if the chunk was open for write append or
for random write. This information conveyed (back) to the meta server in the
chunk server hello message. The hello message contains 3 chunk lists: stable,
not stable write append, and not stable random write. This is needed to make
appropriate decision when chunk server establishes communication with the meta
server.

The chunk server can never transition not stable chunk replica into stable
replica, unless it receives make chunk stable request from the meta server.
The chunk server discards all non stable replicas on startup (restart).

For stable chunks the server is added to the list of the servers hosting the
chunk replica, as long as the corresponding chunk meta data exists, and version
of the replica matches the meta data version.

In case of a failure, the meta server declares chunk replica stale and conveys
this decision to the chunk server, then the chunk server discards the stale
replica.

For not stable random write chunk replicas the same checks are performed, plus
additional step: make chunk stable request is issued, The request in this case
does not specify the chunk size, and checksum. When make chunk stable completes
successfully the server added to the list of servers hosting the chunk replica.

With random writes version number is used to detect missing writes, and the task
of making chunk replicas consistent left entirely up to the writer (client).
Write lease mechanism is used to control write concurrency: for random write
only one concurrent writer per chunk is allowed.

Not stable write append chunk handling is more involved, because multiple
concurrent write appenders are allowed to append to the same chunk.

First, the same checks for chunk meta data existence, and the version match are
applied.  If successful, then the check for existing write lease is performed.
If the write (possibly expired) lease exists the server is added to the list of
servers hosting the replica. If the write lease exists, and begin make chunk
stable or make chunk stable operation for the corresponding chunk is in
progress, the chunk server is added to the operation.

If no lease exists, and begin make chunk stable was never successfully completed
(no valid pending make chunk stable info exists), then the meta server issues
begin make chunk stable request.

Once begin make chunks stable successfully completes the meta server writes
"mkstable" log record with the chunk version, size, and checksum into the log,
and adds this information to in-memory pending make chunk stable table. Make
chunk stable request is issued after log write successfully completes.

The make chunk stable info is kept in memory, and in the checkpoint file until
sufficient number of stable replicas created, or chunk ceases to exist. Once
sufficient number of replicas is created, the make chunk stable info is purged
from memory, and the "mkstabledone" record written to the log. If chunk ceases
to exist then only in-memory information purged, but no log write performed.
"Mkstabledone" log records effectively cancels "mkstable" record.

Chunk allocation log records have an additional "append" attribute set to 1. Log
replay process creates in-memory make chunk stable entry with chunk size
attribute set to -1 for every chunk allocation record with the append attribute
set to 1. In memory entries with size set to -1 mark not stable chunks for which
chunk size and chunk checksum are not known. For such chunks begin make stable
has to be issued first. The "mkstable" records are used to update in-memory
pending make stable info with the corresponding chunk size and checksum. The
"mkstabledone" records are used to delete the corresponding in-memory pending
make stable info. Chunk delete log records also purge the corresponding
in-memory pending make stable info.

In memory pending delete info is written into the checkpoint file, after the
meta (tree) information. One "mkstable" entry for every chunk that is not
stable, or does not have sufficient number of replicas.

During "recovery" period, begin make chunk stable is not issued, instead these
are delayed until recovery period ends, in the hope that begin make stable with
more servers has higher chances of succeeding, and can potentially produce more
stable replicas.

*/

void
LayoutManager::MakeChunkStableInit(
    const CSMap::Entry& entry,
    seq_t               chunkVersion,
    string              pathname,
    bool                beginMakeStableFlag,
    chunkOff_t          chunkSize,
    bool                hasChunkChecksum,
    uint32_t            chunkChecksum,
    bool                stripedFileFlag,
    bool                appendFlag,
    bool                leaseRelinquishFlag)
{
    const char* const logPrefix  = beginMakeStableFlag ? "BMCS:" : "MCS:";
    const chunkId_t   chunkId    = entry.GetChunkId();
    const fid_t       fid        = entry.GetFileId();
    StTmp<Servers>    serversTmp(mServers3Tmp);
    Servers&          srvs       = serversTmp.Get();
    const int         serversCnt =
        (int)mChunkToServerMap.GetServers(entry, srvs);
    const Servers&    servers    = srvs;
    if (serversCnt <= 0) {
        if (leaseRelinquishFlag) {
            // Update file modification time.
            MetaFattr* const fa  = entry.GetFattr();
            const int64_t    now = microseconds();
            if (! fa->IsStriped() &&
                    fa->mtime + mMTimeUpdateResolution < now) {
                submit_request(new MetaSetMtime(fid, fa->mtime));
            }
        }
        if (beginMakeStableFlag) {
            // Ensure that there is at least pending begin make
            // stable.
            // Append allocations are marked as such, and log replay
            // adds begin make stable entries if necessary.
            bool insertedFlag = false;
            PendingMakeStableEntry* const entry = mPendingMakeStable.Insert(
                    chunkId, PendingMakeStableEntry(), insertedFlag);
            if (insertedFlag) {
                entry->mChunkVersion = chunkVersion;
            }
        }
        // If no servers, MCS with append (checksum and size) still
        // needs to be logged and the corresponding pending make stable
        // entry has to be created.
        if (beginMakeStableFlag || ! appendFlag) {
            const MetaFattr* const fa = entry.GetFattr();
            KFS_LOG_STREAM_INFO << logPrefix <<
                " <" << fid << "," << chunkId << ">"
                " name: "     << pathname <<
                " servers: 0" <<
                " replication: " << fa->numReplicas <<
                " recovery: "    << fa->numRecoveryStripes <<
            KFS_LOG_EOM;
            // Update replication state.
            ChangeChunkReplication(chunkId);
            return;
        }
    }
    bool nonStableInsertedFlag = false;
    MakeChunkStableInfo* const ret = mNonStableChunks.Insert(chunkId,
            MakeChunkStableInfo(
                serversCnt,
                beginMakeStableFlag,
                pathname,
                chunkVersion,
                stripedFileFlag,
                leaseRelinquishFlag && serversCnt > 0 &&
                    ! entry.GetFattr()->IsStriped()
        ), nonStableInsertedFlag);
    if (! nonStableInsertedFlag) {
        KFS_LOG_STREAM_INFO << logPrefix <<
            " <" << fid << "," << chunkId << ">"
            " name: " << pathname <<
            " already in progress" <<
        KFS_LOG_EOM;
        return;
    }
    KFS_LOG_STREAM_INFO << logPrefix <<
        " <" << fid << "," << chunkId << ">"
        " name: "     << pathname <<
        " version: "  << chunkVersion <<
        " servers: "  << serversCnt <<
        " size: "     << chunkSize <<
        " checksum: " << (hasChunkChecksum ?
            (int64_t)chunkChecksum : (int64_t)-1) <<
        " append: "   << appendFlag <<
    KFS_LOG_EOM;
    if (beginMakeStableFlag) {
        for_each(servers.begin(), servers.end(),
            bind(&ChunkServer::BeginMakeChunkStable, _1,
                fid, chunkId, chunkVersion));
    } else if (appendFlag) {
        // Remember chunk check sum and size.
        PendingMakeStableEntry const pmse(
            chunkSize,
            hasChunkChecksum,
            chunkChecksum,
            chunkVersion
        );
        bool insertedFlag = false;
        PendingMakeStableEntry* const entry =
            mPendingMakeStable.Insert(chunkId, pmse, insertedFlag);
        if (! insertedFlag) {
            KFS_LOG_STREAM((entry->mSize >= 0 || entry->mHasChecksum) ?
                    MsgLogger::kLogLevelWARN :
                    MsgLogger::kLogLevelDEBUG) <<
                logPrefix <<
                " <" << fid << "," << chunkId << ">"
                " updating existing pending MCS: " <<
                " chunkId: "  << chunkId <<
                " version: "  << entry->mChunkVersion <<
                "=>"          << pmse.mChunkVersion <<
                " size: "     << entry->mSize <<
                "=>"          << pmse.mSize <<
                " checksum: " << (entry->mHasChecksum ?
                    int64_t(entry->mChecksum) :
                    int64_t(-1)) <<
                "=>"          << (pmse.mHasChecksum ?
                    int64_t(pmse.mChecksum) :
                    int64_t(-1)) <<
            KFS_LOG_EOM;
            *entry = pmse;
        }
        ret->logMakeChunkStableFlag = true;
        submit_request(new MetaLogMakeChunkStable(
            fid, chunkId, chunkVersion,
            chunkSize, hasChunkChecksum, chunkChecksum, chunkId
        ));
    } else {
        const bool kPendingAddFlag = false;
        for_each(servers.begin(), servers.end(), bind(
            &ChunkServer::MakeChunkStable, _1,
            fid, chunkId, chunkVersion,
            chunkSize, hasChunkChecksum, chunkChecksum,
            kPendingAddFlag
        ));
    }
}

bool
LayoutManager::AddServerToMakeStable(
    CSMap::Entry&  placementInfo,
    ChunkServerPtr server,
    chunkId_t      chunkId,
    seq_t          chunkVersion,
    const char*&   errMsg)
{
    errMsg = 0;
    MakeChunkStableInfo* const it = mNonStableChunks.Find(chunkId);
    if (! it) {
        return false; // Not in progress
    }
    MakeChunkStableInfo& info = *it;
    if (info.chunkVersion != chunkVersion) {
        errMsg = "version mismatch";
        return false;
    }
    StTmp<Servers> serversTmp(mServers3Tmp);
    Servers&       servers = serversTmp.Get();
    mChunkToServerMap.GetServers(placementInfo, servers);
    if (find_if(servers.begin(), servers.end(),
            bind(&ChunkServer::GetServerLocation, _1) ==
                server->GetServerLocation()
            ) != servers.end()) {
        // Already there, duplicate chunk? Same as in progress.
        return true;
    }
    KFS_LOG_STREAM_DEBUG <<
        (info.beginMakeStableFlag ? "B" :
            info.logMakeChunkStableFlag ? "L" : "") <<
        "MCS:"
        " <" << placementInfo.GetFileId() << "," << chunkId << ">"
        " adding server: " << server->GetServerLocation() <<
        " name: "          << info.pathname <<
        " servers: "       << info.numAckMsg <<
        "/"                << info.numServers <<
        "/"                << servers.size() <<
        " size: "          << info.chunkSize <<
        " checksum: "      << info.chunkChecksum <<
        " added: "         << info.serverAddedFlag <<
    KFS_LOG_EOM;
    AddHosted(chunkId, placementInfo, server);
    info.numServers++;
    info.serverAddedFlag = true;
    if (info.beginMakeStableFlag) {
        server->BeginMakeChunkStable(
            placementInfo.GetFileId(), chunkId, info.chunkVersion);
    } else if (! info.logMakeChunkStableFlag) {
        const bool kPendingAddFlag = false;
        server->MakeChunkStable(
            placementInfo.GetFileId(),
            chunkId,
            info.chunkVersion,
            info.chunkSize,
            info.chunkSize >= 0,
            info.chunkChecksum,
            kPendingAddFlag
        );
    }
    // If log make stable is in progress, then make stable or begin make
    // stable will be started when logging is done.
    return true;
}

void
LayoutManager::ScheduleResubmitOrCancel(MetaLogMakeChunkStable& req)
{
    if (req.next) {
        panic("invalid resubmit request attempt");
    }
    req.next      = 0;
    req.logAction = MetaRequest::kLogIfOk;
    req.suspended = true;
    if (mResubmitQueueTail) {
        mResubmitQueueTail->next = &req;
    } else {
        mResubmitQueueHead = &req;
    }
    mResubmitQueueTail = &req;
}

void
LayoutManager::BeginMakeChunkStableDone(const MetaBeginMakeChunkStable* req)
{
    const char* const          logPrefix = "BMCS: done";
    MakeChunkStableInfo* const it        = mNonStableChunks.Find(req->chunkId);
    if (! it || ! it->beginMakeStableFlag) {
        KFS_LOG_STREAM_DEBUG << logPrefix <<
            " <" << req->fid << "," << req->chunkId << ">"
            " " << req->Show() <<
            " ignored: " <<
            (it ? "MCS in progress" : "not in progress") <<
        KFS_LOG_EOM;
        return;
    }
    MakeChunkStableInfo& info = *it;
    KFS_LOG_STREAM_DEBUG << logPrefix <<
        " <" << req->fid << "," << req->chunkId << ">"
        " name: "     << info.pathname <<
        " servers: "  << info.numAckMsg << "/" << info.numServers <<
        " size: "     << info.chunkSize <<
        " checksum: " << info.chunkChecksum <<
        " " << req->Show() <<
    KFS_LOG_EOM;
    CSMap::Entry* ci              = 0;
    bool          noSuchChunkFlag = false;
    if (req->status != 0 || req->chunkSize < 0) {
        if (req->status == 0 && req->chunkSize < 0) {
            KFS_LOG_STREAM_ERROR << logPrefix <<
                " <" << req->fid << "," << req->chunkId  << ">"
                " invalid chunk size: " << req->chunkSize <<
                " declaring chunk replica corrupt" <<
                " " << req->Show() <<
            KFS_LOG_EOM;
        }
        ci = mChunkToServerMap.Find(req->chunkId);
        if (ci) {
            const ChunkServerPtr server = ci->GetServer(
                mChunkToServerMap, req->serverLoc);
            if (server && ! server->IsDown()) {
                ChunkCorrupt(req->chunkId, server);
            }
        } else {
            noSuchChunkFlag = true;
        }
    } else if (req->chunkSize < info.chunkSize || info.chunkSize < 0) {
        // Pick the smallest good chunk.
        info.chunkSize     = req->chunkSize;
        info.chunkChecksum = req->chunkChecksum;
    }
    if (++info.numAckMsg < info.numServers) {
        return;
    }
    if (! noSuchChunkFlag && ! ci) {
        ci = mChunkToServerMap.Find(req->chunkId);
        noSuchChunkFlag = ! ci;
    }
    if (noSuchChunkFlag) {
        KFS_LOG_STREAM_DEBUG << logPrefix <<
            " <" << req->fid << "," << req->chunkId  << ">"
            " no such chunk, cleaning up" <<
        KFS_LOG_EOM;
        DeleteNonStableEntry(req->chunkId, it, -EINVAL, "no such chunk");
        mPendingMakeStable.Erase(req->chunkId);
        return;
    }
    info.beginMakeStableFlag    = false;
    info.logMakeChunkStableFlag = true;
    info.serverAddedFlag        = false;
    // Remember chunk check sum and size.
    PendingMakeStableEntry const pmse(
        info.chunkSize,
        info.chunkSize >= 0,
        info.chunkChecksum,
        req->chunkVersion
    );
    bool insertedFlag = false;
    PendingMakeStableEntry* const entry =
        mPendingMakeStable.Insert(req->chunkId, pmse, insertedFlag);
    assert(
        insertedFlag ||
        (entry->mSize < 0 && entry->mChunkVersion == pmse.mChunkVersion)
    );
    if (! insertedFlag && pmse.mSize >= 0) {
        *entry = pmse;
    }
    if (entry->mSize < 0) {
        int numUpServers = 0;
        StTmp<Servers> serversTmp(mServers3Tmp);
        Servers&       servers = serversTmp.Get();
        mChunkToServerMap.GetServers(*ci, servers);
        for (Servers::const_iterator
                si = servers.begin();
                si != servers.end();
                ++si) {
            if (! (*si)->IsDown()) {
                numUpServers++;
            }
        }
        if (numUpServers <= 0) {
            const MetaFattr* const fa = ci->GetFattr();
            KFS_LOG_STREAM_DEBUG << logPrefix <<
                " <" << req->fid << "," << req->chunkId  << ">"
                " no servers up, retry later" <<
                " servers: 0" <<
                " replication: " << fa->numReplicas <<
                " recovery: "    << fa->numRecoveryStripes <<
            KFS_LOG_EOM;
        } else {
            // Shouldn't get here.
            KFS_LOG_STREAM_WARN << logPrefix <<
                " <" << req->fid << "," << req->chunkId  << ">"
                " internal error:"
                " up servers: "         << numUpServers <<
                " invalid chunk size: " <<
                    entry->mSize <<
            KFS_LOG_EOM;
        }
        // Try again later.
        DeleteNonStableEntry(req->chunkId, it, -EAGAIN, "no servers");
        UpdateReplicationState(*ci);
        return;
    }
    submit_request(new MetaLogMakeChunkStable(
        req->fid, req->chunkId, req->chunkVersion,
        info.chunkSize, info.chunkSize >= 0, info.chunkChecksum,
        req->opSeqno
    ));
}

void
LayoutManager::LogMakeChunkStableDone(MetaLogMakeChunkStable* req)
{
    const char* const          logPrefix = "LMCS: done";
    MakeChunkStableInfo* const it        = mNonStableChunks.Find(req->chunkId);
    if (! it) {
        KFS_LOG_STREAM_DEBUG << logPrefix <<
            " <" << req->fid << "," << req->chunkId  << ">"
            " " << req->Show() <<
            " ignored: not in progress" <<
        KFS_LOG_EOM;
        // Update replication state.
        ChangeChunkReplication(req->chunkId);
        return;
    }
    if (! it->logMakeChunkStableFlag) {
        KFS_LOG_STREAM_ERROR << logPrefix <<
            " <" << req->fid << "," << req->chunkId  << ">"
            " " << req->Show() <<
            " ignored: " <<
                (it->beginMakeStableFlag ? "B" : "") <<
                "MCS in progress" <<
        KFS_LOG_EOM;
        return;
    }
    MakeChunkStableInfo& info = *it;
    CSMap::Entry* const  ci   = mChunkToServerMap.Find(req->chunkId);
    if (! ci || ! mChunkToServerMap.HasServers(*ci)) {
        KFS_LOG_STREAM_INFO << logPrefix <<
            " <" << req->fid << "," << req->chunkId  << ">" <<
            " name: " << info.pathname <<
            (! ci ?
                " does not exist, cleaning up" :
                " no servers, run MCS later") <<
        KFS_LOG_EOM;
        if (ci) {
            UpdateReplicationState(*ci);
        } else {
            // If chunk was deleted, do not emit mkstabledone log
            // entry. Only ensure that no stale pending make stable
            // entry exists.
            mPendingMakeStable.Erase(req->chunkId);
        }
        DeleteNonStableEntry(
            req->chunkId, it,
            ci ? -EINVAL         : -EAGAIN,
            ci ? "no such chunk" : "no replicas available"
        );
        return;
    }
    if (req->status < 0) {
        // Log failure.
        KFS_LOG_STREAM_ERROR <<
            req->Show() <<
            " status: " << req->status <<
            " "         << req->statusMsg <<
        KFS_LOG_EOM;
        // Make stable needs to be re-submitted once the logger starts working,
        // again, or canceled if the other meta server becomes primary.
        // In the later case the primary will re-run make stable state machine
        // as a result of the non-stable chunks inventory synchronization.
        // Possible log failures of make stable done, should be resolved by
        // full chunk replication check, that should be initiated by the primary
        // once logger starts working again.
        ScheduleResubmitOrCancel(*req);
        return;
    }
    const bool     serverWasAddedFlag = info.serverAddedFlag;
    const int      prevNumServer      = info.numServers;
    StTmp<Servers> serversTmp(mServers3Tmp);
    Servers&       servers            = serversTmp.Get();
    info.numServers                   =
        (int)mChunkToServerMap.GetServers(*ci, servers);
    info.numAckMsg                    = 0;
    info.beginMakeStableFlag          = false;
    info.logMakeChunkStableFlag       = false;
    info.serverAddedFlag              = false;
    info.chunkSize                    = req->chunkSize;
    info.chunkChecksum                = req->chunkChecksum;
    KFS_LOG_STREAM_INFO << logPrefix <<
        " <" << req->fid << "," << req->chunkId  << ">"
        " starting MCS"
        " version: "  << req->chunkVersion  <<
        " name: "     << info.pathname <<
        " size: "     << info.chunkSize     <<
        " checksum: " << info.chunkChecksum <<
        " servers: "  << prevNumServer << "->" << info.numServers <<
        " "           << (serverWasAddedFlag ? "new servers" : "") <<
    KFS_LOG_EOM;
    if (serverWasAddedFlag && info.chunkSize < 0) {
        // Retry make chunk stable with newly added servers.
        info.beginMakeStableFlag = true;
        for_each(servers.begin(), servers.end(), bind(
            &ChunkServer::BeginMakeChunkStable, _1,
            ci->GetFileId(), req->chunkId, info.chunkVersion
        ));
        return;
    }
    const bool kPendingAddFlag = false;
    for_each(servers.begin(), servers.end(), bind(
        &ChunkServer::MakeChunkStable, _1,
        req->fid, req->chunkId, req->chunkVersion,
        req->chunkSize, req->hasChunkChecksum, req->chunkChecksum,
        kPendingAddFlag
    ));
}

void
LayoutManager::MakeChunkStableDone(const MetaChunkMakeStable* req)
{
    if (req->chunkVersion < 0) {
        // Client is responsible for updating logical EOF for object store
        // files.
        return;
    }
    const char* const          logPrefix       = "MCS: done";
    string                     pathname;
    CSMap::Entry*              pinfo           = 0;
    bool                       updateSizeFlag  = false;
    bool                       updateMTimeFlag = false;
    MakeChunkStableInfo* const it              =
        mNonStableChunks.Find(req->chunkId);
    if (req->addPending) {
        // Make chunk stable started in AddNotStableChunk() is now
        // complete. Sever can be added if nothing has changed since
        // the op was started.
        // It is also crucial to ensure to the server with the
        // identical location is not already present in the list of
        // servers hosting the chunk before declaring chunk stale.
        bool                           notifyStaleFlag = true;
        const char*                    res             = 0;
        PendingMakeStableEntry*        msi             = 0;
        ChunkLeases::WriteLease const* li              = 0;
        if (it) {
            res = "not stable again";
        } else {
            msi = mPendingMakeStable.Find(req->chunkId);
        }
        if (res) {
            // Has already failed.
        } else if (req->chunkSize >= 0 || req->hasChunkChecksum) {
            if (! msi) {
                // Chunk went away, or already sufficiently
                // replicated.
                res = "no pending make stable info";
            } else if (msi->mChunkVersion != req->chunkVersion ||
                    msi->mSize            != req->chunkSize ||
                    msi->mHasChecksum     != req->hasChunkChecksum ||
                    msi->mChecksum        != req->chunkChecksum) {
                // Stale request.
                res = "pending make stable info has changed";
            }
        } else if (msi) {
            res = "pending make stable info now exists";
        }
        if (req->server->IsDown()) {
            res = "server down";
            notifyStaleFlag = false;
        } else if (req->status != 0) {
            res = "request failed";
            notifyStaleFlag = false;
        } else {
            CSMap::Entry* const ci = mChunkToServerMap.Find(req->chunkId);
            if (! ci) {
                res = "no such chunk";
            } else if (ci->HasServer(mChunkToServerMap,
                    req->server->GetServerLocation())) {
                res = "already added";
                notifyStaleFlag = false;
            } else if ((li = mChunkLeases.GetChunkWriteLease(req->chunkId)) &&
                (((! li->relinquishedFlag &&
                    li->expires >= TimeNow()) ||
                    li->chunkVersion !=
                    req->chunkVersion))) {
                // No write lease existed when this was started.
                res = "new write lease exists";
            } else if (req->chunkVersion !=
                    ci->GetChunkInfo()->chunkVersion) {
                res = "chunk version has changed";
            } else {
                pinfo          = ci;
                updateSizeFlag =
                    ! mChunkToServerMap.HasServers(*pinfo);
                AddHosted(*ci, req->server);
                notifyStaleFlag = false;
            }
        }
        if (res) {
            KFS_LOG_STREAM_INFO << logPrefix <<
                " <" << req->fid << "," << req->chunkId  << ">"
                " "  << req->server->GetServerLocation() <<
                " not added: " << res <<
                (notifyStaleFlag ? " => stale" : "") <<
                "; " << req->Show() <<
            KFS_LOG_EOM;
            if (notifyStaleFlag) {
                req->server->NotifyStaleChunk(req->chunkId);
            }
            // List of servers hosting the chunk remains unchanged.
            return;
        }
    } else {
        if (! it ||
                it->beginMakeStableFlag ||
                it->logMakeChunkStableFlag) {
            KFS_LOG_STREAM_ERROR << "MCS"
                " " << req->Show() <<
                " ignored: BMCS in progress" <<
            KFS_LOG_EOM;
            return;
        }
        MakeChunkStableInfo& info = *it;
        KFS_LOG_STREAM_DEBUG << logPrefix <<
            " <" << req->fid << "," << req->chunkId  << ">"
            " name: "     << info.pathname <<
            " servers: "  << info.numAckMsg <<
                "/" << info.numServers <<
            " size: "     << req->chunkSize <<
                "/" << info.chunkSize <<
            " checksum: " << req->chunkChecksum <<
                "/" << info.chunkChecksum <<
            " " << req->Show() <<
        KFS_LOG_EOM;
        if (req->status != 0 && ! req->server->IsDown()) {
            ChunkCorrupt(req->chunkId, req->server);
        }
        if (++info.numAckMsg < info.numServers) {
            return;
        }
        // Cleanup mNonStableChunks, after the lease cleanup, for extra
        // safety: this will prevent make chunk stable from restarting
        // recursively, in the case if there are double or stale
        // write lease.
        ExpiredLeaseCleanup(TimeNow(), req->chunkId);
        pathname = info.pathname;
        updateSizeFlag  = ! info.stripedFileFlag;
        updateMTimeFlag = info.updateMTimeFlag;
        DeleteNonStableEntry(req->chunkId, it);
        // "&info" is invalid at this point.
    }
    if (! pinfo) {
        CSMap::Entry* const ci = mChunkToServerMap.Find(req->chunkId);
        if (! ci) {
            KFS_LOG_STREAM_INFO << logPrefix <<
                " <"      << req->fid <<
                ","       << req->chunkId  << ">" <<
                " name: " << pathname <<
                " does not exist, skipping size update" <<
            KFS_LOG_EOM;
            return;
        }
        pinfo = ci;
    }
    UpdateReplicationState(*pinfo);
    unsigned int   numServers     = 0;
    int            numDownServers = 0;
    ChunkServerPtr goodServer;
    StTmp<Servers> serversTmp(mServers3Tmp);
    Servers&       servers = serversTmp.Get();
    mChunkToServerMap.GetServers(*pinfo, servers);
    for (Servers::const_iterator csi = servers.begin();
            csi != servers.end();
            ++csi) {
        if ((*csi)->IsDown()) {
            numDownServers++;
        } else {
            numServers++;
            if (! goodServer) {
                goodServer = *csi;
            }
        }
    }
    MetaFattr* const fa     = pinfo->GetFattr();
    const fid_t      fileId = pinfo->GetFileId();
    if (updateMTimeFlag || mChunkToServerMap.GetState(*pinfo) !=
            CSMap::Entry::kStateCheckReplication) {
        if (fa->IsStriped()) {
            updateSizeFlag = false;
        }
        if (updateMTimeFlag) {
            const int64_t now = microseconds();
            if (fa->mtime + mMTimeUpdateResolution < now) {
                submit_request(new MetaSetMtime(fileId, fa->mtime));
            }
        }
        if (fa->numReplicas != numServers) {
            CheckReplication(*pinfo);
        } else {
            CancelPendingMakeStable(fileId, req->chunkId);
        }
    }
    KFS_LOG_STREAM_INFO << logPrefix <<
        " <" << req->fid << "," << req->chunkId  << ">"
        " fid: "              << fileId <<
        " version: "          << req->chunkVersion  <<
        " name: "             << pathname <<
        " size: "             << req->chunkSize <<
        " checksum: "         << req->chunkChecksum <<
        " replicas: "         << fa->numReplicas <<
        " is now stable on: " << numServers <<
        " down: "             << numDownServers <<
        " server(s)" <<
    KFS_LOG_EOM;
    if (! updateSizeFlag ||
            numServers <= 0 ||
            fa->filesize >= 0 ||
            fa->IsStriped() ||
            pinfo->GetChunkInfo()->offset +
                (chunkOff_t)CHUNKSIZE < fa->nextChunkOffset()) {
         // if no servers, or not the last chunk can not update size.
        return;
    }
    if (req->chunkSize >= 0) {
        // Already know the size, update it.
        // The following will invoke GetChunkSizeDone(),
        // and update the log.
        MetaChunkSize* const op = new MetaChunkSize(
            0, // seq #
            req->server, // chunk server
            fileId, req->chunkId, req->chunkVersion,
            false
        );
        op->chunkSize = req->chunkSize;
        submit_request(op);
    } else {
        // Get the chunk's size from one of the servers.
        goodServer->GetChunkSize(fileId, req->chunkId, req->chunkVersion);
    }
}

void
LayoutManager::ReplayPendingMakeStable(
    chunkId_t  chunkId,
    seq_t      chunkVersion,
    chunkOff_t chunkSize,
    bool       hasChunkChecksum,
    uint32_t   chunkChecksum,
    bool       addFlag)
{
    const char*               res             = 0;
    seq_t                     curChunkVersion = -1;
    const CSMap::Entry* const ci              = mChunkToServerMap.Find(chunkId);
    MsgLogger::LogLevel logLevel = MsgLogger::kLogLevelDEBUG;
    if (! ci) {
        res = "no such chunk";
    } else if ((curChunkVersion = ci->GetChunkInfo()->chunkVersion) !=
            chunkVersion) {
        res      = "chunk version mismatch";
        logLevel = MsgLogger::kLogLevelERROR;
    }
    if (res) {
        // Failure.
    } else if (addFlag) {
        const PendingMakeStableEntry entry(
            chunkSize,
            hasChunkChecksum,
            chunkChecksum,
            chunkVersion
        );
        bool insertedFlag = false;
        PendingMakeStableEntry* const res =
            mPendingMakeStable.Insert(chunkId, entry, insertedFlag);
        if (! insertedFlag) {
            KFS_LOG_STREAM((res->mHasChecksum || res->mSize >= 0) ?
                    MsgLogger::kLogLevelWARN :
                    MsgLogger::kLogLevelDEBUG) <<
                "replay MCS add:" <<
                " update:"
                " chunkId: "  << chunkId <<
                " version: "  << res->mChunkVersion <<
                "=>"          << entry.mChunkVersion <<
                " size: "     << res->mSize <<
                "=>"          << entry.mSize <<
                " checksum: " << (res->mHasChecksum ?
                    int64_t(res->mChecksum) :
                    int64_t(-1)) <<
                "=>"          << (entry.mHasChecksum ?
                    int64_t(entry.mChecksum) :
                    int64_t(-1)) <<
            KFS_LOG_EOM;
            *res = entry;
        }
    } else {
        PendingMakeStableEntry* const it = mPendingMakeStable.Find(chunkId);
        if (! it) {
            res      = "no such entry";
            logLevel = MsgLogger::kLogLevelERROR;
        } else {
            const bool warn =
                it->mChunkVersion != chunkVersion ||
                (it->mSize >= 0 && (
                    it->mSize != chunkSize ||
                    it->mHasChecksum != hasChunkChecksum ||
                    (hasChunkChecksum && it->mChecksum != chunkChecksum)
                ));
            KFS_LOG_STREAM(warn ?
                    MsgLogger::kLogLevelWARN :
                    MsgLogger::kLogLevelDEBUG) <<
                "replay MCS remove:"
                " chunkId: "  << chunkId <<
                " version: "  << it->mChunkVersion <<
                "=>"          << chunkVersion <<
                " size: "     << it->mSize <<
                "=>"          << chunkSize <<
                " checksum: " << (it->mHasChecksum ?
                    int64_t(it->mChecksum) :
                    int64_t(-1)) <<
                "=>"          << (hasChunkChecksum ?
                    int64_t(chunkChecksum) : int64_t(-1)) <<
            KFS_LOG_EOM;
            mPendingMakeStable.Erase(chunkId);
        }
    }
    KFS_LOG_STREAM(logLevel) <<
        "replay MCS: " <<
        (addFlag ? "add" : "remove") <<
        " "           << (res ? res : "ok") <<
        " total: "    << mPendingMakeStable.GetSize() <<
        " chunkId: "  << chunkId <<
        " version: "  << chunkVersion <<
        " cur vers: " << curChunkVersion <<
        " size: "     << chunkSize <<
        " checksum: " << (hasChunkChecksum ?
            int64_t(chunkChecksum) : int64_t(-1)) <<
    KFS_LOG_EOM;
}

void
LayoutManager::DeleteNonStableEntry(
    chunkId_t                           chunkId,
    LayoutManager::MakeChunkStableInfo* it,
    int                                 status    /* = 0 */,
    const char*                         statusMsg /* = 0 */)
{
    MetaRequest* next = it->pendingReqHead;
    mNonStableChunks.Erase(chunkId);
    // Submit requests in the same order they came in.
    MetaRequest* head = 0;
    while (next) {
        MetaRequest& req = *next;
        next = req.next;
        req.next = head;
        head = &req;
    }
    next = head;
    while (next) {
        MetaRequest& req = *next;
        next = req.next;
        req.next = 0;
        req.suspended = false;
        req.status = status;
        if (statusMsg) {
            req.statusMsg = statusMsg;
        }
        submit_request(&req);
    }
}

int
LayoutManager::WritePendingMakeStable(ostream& os)
{
    // Write all entries in restore_makestable() format.
    const PendingMakeStableKVEntry* it;
    mPendingMakeStable.First();
    while ((it = mPendingMakeStable.Next()) && os) {
        os <<
            "mkstable"
            "/chunkId/"      << it->GetKey() <<
            "/chunkVersion/" << it->GetVal().mChunkVersion  <<
            "/size/"         << it->GetVal().mSize <<
            "/checksum/"     << it->GetVal().mChecksum <<
            "/hasChecksum/"  << (it->GetVal().mHasChecksum ? 1 : 0) <<
        "\n";
    }
    return (os ? 0 : -EIO);
}

void
LayoutManager::CancelPendingMakeStable(fid_t fid, chunkId_t chunkId)
{
    PendingMakeStableEntry* const it = mPendingMakeStable.Find(chunkId);
    if (! it) {
        return;
    }
    MakeChunkStableInfo* const nsi = mNonStableChunks.Find(chunkId);
    if (nsi) {
        KFS_LOG_STREAM_ERROR <<
            "delete pending MCS:"
            " <" << fid << "," << chunkId << ">" <<
            " attempt to delete while " <<
            (nsi->beginMakeStableFlag ? "B" :
                (nsi->logMakeChunkStableFlag ? "L" : "")) <<
            "MCS is in progress denied" <<
        KFS_LOG_EOM;
        return;
    }
    // Emit done log record -- this "cancels" "mkstable" log record.
    // Do not write if begin make stable wasn't started before the
    // chunk got deleted.
    MetaLogMakeChunkStableDone* const op =
        (it->mSize < 0 || it->mChunkVersion < 0) ? 0 :
        new MetaLogMakeChunkStableDone(
            fid, chunkId, it->mChunkVersion,
            it->mSize, it->mHasChecksum,
            it->mChecksum, chunkId
        );
    mPendingMakeStable.Erase(chunkId);
    mPendingBeginMakeStable.Erase(chunkId);
    KFS_LOG_STREAM_DEBUG <<
        "delete pending MCS:"
        " <" << fid << "," << chunkId << ">" <<
        " total: " << mPendingMakeStable.GetSize() <<
        " " << MetaRequest::ShowReq(op) <<
    KFS_LOG_EOM;
    if (op) {
        submit_request(op);
    }
}

bool
LayoutManager::IsValidChunkStable(chunkId_t chunkId, seq_t chunkVersion) const
{
    const CSMap::Entry* ci;
    return (IsChunkStable(chunkId) && ! mChunkLeases.HasWriteLease(chunkId) &&
        (ci = mChunkToServerMap.Find(chunkId)) != 0 &&
        ci->GetChunkInfo()->chunkVersion == chunkVersion
    );
}

bool
LayoutManager::Start(MetaChunkSize* req)
{
    if (req->chunkSize < 0 || req->status < 0 ||
            ! IsChunkStable(req->chunkId) ||
            mChunkLeases.HasWriteLease(req->chunkId)) {
        return false;
    }
    const CSMap::Entry* const ci = mChunkToServerMap.Find(req->chunkId);
    if (! ci) {
        return false;
    }
    MetaFattr* const           fa    = ci->GetFattr();
    const MetaChunkInfo* const chunk = ci->GetChunkInfo();
    // Coalesce can change file id while request is in flight.
    if (req->fid != fa->id()) {
        req->fid = fa->id();
    }
    return (
        req->chunkVersion == chunk->chunkVersion &&
        ! fa->IsStriped() && fa->filesize < 0 && fa->type == KFS_FILE &&
        fa->nextChunkOffset() <= chunk->offset + (chunkOff_t)CHUNKSIZE
    );
}

int
LayoutManager::GetChunkSizeDone(MetaChunkSize* req)
{
    if (req->chunkVersion < 0) {
        return -1;
    }
    if (! req->retryFlag && (req->chunkSize < 0 || req->status < 0)) {
        return -EINVAL;
    }
    if (! IsChunkStable(req->chunkId) ||
            mChunkLeases.HasWriteLease(ChunkLeases::EntryKey(req->chunkId))) {
        return -1; // Chunk isn't stable yet, or being written again.
    }
    const CSMap::Entry* const ci = mChunkToServerMap.Find(req->chunkId);
    if (! ci) {
        return -ENOENT; // No such chunk, do not log.
    }
    MetaFattr* const fa = ci->GetFattr();
    const MetaChunkInfo* const chunk = ci->GetChunkInfo();
    // Coalesce can change file id while request is in flight.
    if (req->fid != fa->id()) {
        req->fid = fa->id();
    }
<<<<<<< HEAD
    if (fa->IsStriped() || 0 <= fa->filesize || fa->type != KFS_FILE ||
            chunk->offset + (chunkOff_t)CHUNKSIZE < fa->nextChunkOffset()) {
        return -EINVAL; // No update needed.
=======
    if (fa->IsStriped() || fa->filesize >= 0 || fa->type != KFS_FILE ||
            chunk->offset + (chunkOff_t)CHUNKSIZE < fa->nextChunkOffset() ||
            0 == fa->numReplicas) {
        return -1; // No update needed, do not write log entry.
>>>>>>> d58e5352
    }
    if (req->chunkVersion != chunk->chunkVersion) {
        KFS_LOG_STREAM_DEBUG <<
            " last chunk: " << chunk->chunkId      <<
            " version: "    << chunk->chunkVersion <<
            " ignoring: "   << req->Show()         <<
            " status: "     << req->status         <<
            " msg: "        << req->statusMsg      <<
        KFS_LOG_EOM;
        return -EBADVERS;
    }
    if (req->chunkSize < 0 || req->status < 0) {
        KFS_LOG_STREAM_ERROR <<
            req->Show() <<
            " status: " << req->status <<
            " msg: "    << req->statusMsg <<
        KFS_LOG_EOM;
        if (! req->retryFlag) {
            return -EINVAL;
        }
        // Retry the size request with all servers.
        StTmp<Servers> serversTmp(mServers3Tmp);
        Servers&       srvs = serversTmp.Get();
        mChunkToServerMap.GetServers(*ci, srvs);
        for (Servers::const_iterator it = srvs.begin();
                it != srvs.end();
                ++it) {
            if ((*it)->IsDown()) {
                continue;
            }
            const bool retryFlag = false;
            (*it)->GetChunkSize(
                req->fid, req->chunkId, req->chunkVersion,
                retryFlag);
        }
        return -EINVAL;
    }
    chunkOff_t const offset = chunk->offset;
    metatree.setFileSize(fa, offset + req->chunkSize);
    KFS_LOG_STREAM_DEBUG <<
        "file: "      << req->fid <<
        " chunk: "    << req->chunkId <<
        " version: "  << req->chunkVersion <<
        " size: "     << req->chunkSize <<
        " filesize: " << fa->filesize <<
    KFS_LOG_EOM;
    return 0;
}

bool
LayoutManager::IsChunkStable(chunkId_t chunkId) const
{
    return (! mNonStableChunks.Find(chunkId));
}

int
LayoutManager::ReplicateChunk(
    CSMap::Entry&                  clli,
    int                            extraReplicas,
    LayoutManager::ChunkPlacement& placement,
    const ChunkRecoveryInfo&       recoveryInfo)
{
    if (extraReplicas <= 0) {
        return 0;
    }
    const MetaFattr* const fa       = clli.GetFattr();
    kfsSTier_t             minSTier = fa->minSTier;
    kfsSTier_t             maxSTier = fa->maxSTier;
    if (! FindStorageTiersRange(minSTier, maxSTier)) {
        return 0;
    }
    bool useServerExcludesFlag = clli.GetFattr()->IsStriped();
    if (! recoveryInfo.HasRecovery()) {
        GetPlacementExcludes(clli, placement);
        if (useServerExcludesFlag &&
                clli.GetFattr()->numReplicas > 1 &&
                placement.GetExcludedRacksCount() +
                extraReplicas > mRacks.size()) {
            // Do not pay attention to other stripes, with
            // replication higher than 1 and insufficient number of
            // racks.
            StTmp<Servers> serversTmp(mServers3Tmp);
            Servers&       servers = serversTmp.Get();
            mChunkToServerMap.GetServers(clli, servers);
            placement.clear();
            placement.ExcludeServerAndRack(
                servers, clli.GetChunkId());
            useServerExcludesFlag = false;
        }
    }
    placement.FindCandidatesForReplication(minSTier, maxSTier);
    const size_t numRacks = placement.GetCandidateRackCount();
    const size_t numServersPerRack = numRacks <= 1 ?
        (size_t)extraReplicas :
        ((size_t)extraReplicas + numRacks - 1) / numRacks;
    // Find candidates other than those that are already hosting the chunk.
    StTmp<Servers>             serversTmp(mServersTmp);
    Servers&                   candidates = serversTmp.Get();
    StTmp<vector<kfsSTier_t> > tiersTmp(mPlacementTiersTmp);
    vector<kfsSTier_t>&        tiers = tiersTmp.Get();
    for (int rem = extraReplicas; ;) {
        const size_t psz = candidates.size();
        for (size_t i = 0; ; ) {
            const ChunkServerPtr cs = placement.GetNext(useServerExcludesFlag);
            if (! cs) {
                break;
            }
            if (placement.IsUsingServerExcludes() && (
                    find(candidates.begin(), candidates.end(), cs) !=
                        candidates.end() ||
                    mChunkToServerMap.HasServer(cs, clli))) {
                continue;
            }
            candidates.push_back(cs);
            tiers.push_back(placement.GetStorageTier());
            if (--rem <= 0 || ++i >= numServersPerRack) {
                break;
            }
        }
        if (rem <= 0 || placement.IsLastAttempt()) {
            break;
        }
        placement.ExcludeServer(candidates.begin() + psz, candidates.end());
        if (! placement.NextRack()) {
            break;
        }
    }
    if (candidates.empty()) {
        KFS_LOG_STREAM_WARN <<
            "can not find replication destination for: <" <<
            clli.GetFileId() << "," << clli.GetChunkId() <<
            "> replicas: " << mChunkToServerMap.ServerCount(clli) <<
            " extra: " << extraReplicas <<
        KFS_LOG_EOM;
        return 0;
    }
    return ReplicateChunk(clli, extraReplicas, candidates, recoveryInfo,
        tiers, maxSTier);
}

int
LayoutManager::ReplicateChunk(
    CSMap::Entry&                 clli,
    int                           extraReplicas,
    const LayoutManager::Servers& candidates,
    const ChunkRecoveryInfo&      recoveryInfo,
    const vector<kfsSTier_t>&     tiers,
    kfsSTier_t                    maxSTier,
    const char*                   reasonMsg)
{
    // prefer a server that is being retired to the other nodes as
    // the source of the chunk replication
    StTmp<Servers> serversTmp(mServers3Tmp);
    Servers&       servers = serversTmp.Get();
    mChunkToServerMap.GetServers(clli, servers);
    Servers::const_iterator const iter = find_if(
        servers.begin(), servers.end(),
        bind(&ChunkServer::IsEvacuationScheduled, _1, clli.GetChunkId())
    );
    vector<kfsSTier_t>::const_iterator ti = tiers.begin();
    int numDone = 0;
    for (Servers::const_iterator it = candidates.begin();
            numDone < extraReplicas && it != candidates.end();
            ++it) {
        const ChunkServerPtr& c    = *it;
        ChunkServer&          cs   = *c;
        const kfsSTier_t      tier = ti != tiers.end() ? *ti : kKfsSTierUndef;
        // verify that we got good candidates
        if (find(servers.begin(), servers.end(), c) != servers.end()) {
            panic("invalid replication candidate");
        }
        if (cs.IsDown()) {
            continue;
        }
        const char*    reason = "none";
        ChunkServerPtr dataServer;
        if (iter != servers.end()) {
            ChunkServer& ds = **iter;
            reason = "evacuation";
            if (recoveryInfo.HasRecovery()) {
                reason     = "evacuation recovery";
                dataServer = c;
            } else if (ds.GetReplicationReadLoad() <
                    mMaxConcurrentReadReplicationsPerNode &&
                    (ds.IsResponsiveServer() ||
                        servers.size() <= 1)) {
                dataServer = *iter;
            }
        } else if (recoveryInfo.HasRecovery()) {
            reason     = "recovery";
            dataServer = c;
        } else {
            reason = "re-replication";
        }
        // if we can't find a retiring server, pick a server that
        // has read b/w available
        for (Servers::const_iterator si = servers.begin();
                ! dataServer && si != servers.end();
                ++si) {
            ChunkServer& ss = **si;
            if (ss.GetReplicationReadLoad() >=
                    mMaxConcurrentReadReplicationsPerNode ||
                    ! ss.IsResponsiveServer()) {
                continue;
            }
            dataServer = *si;
        }
        if (! dataServer) {
            continue;
        }
        KFS_LOG_STREAM_INFO <<
            "starting re-replication:"
            " chunk: "  << clli.GetChunkId() <<
            " from: "   <<
                dataServer->GetServerLocation() <<
            " to: "     <<
                cs.GetServerLocation() <<
            " reason: " << reason <<
            ((reasonMsg && reasonMsg[0]) ? " " : "") <<
                (reasonMsg ? reasonMsg : "") <<
        KFS_LOG_EOM;
        // Do not increment replication read load when starting chunk recovery.
        // Chunk server side recovery logic decides from where to read.
        // With recovery dataServer == &cs here, and the source location in the
        // request will only have meta server port, and empty host name.
        FileRecoveryInFlightCount::iterator recovIt =
            mFileRecoveryInFlightCount.end();
        if (recoveryInfo.HasRecovery() && dataServer == c) {
            if (mClientCSAuthRequiredFlag && cs.GetAuthUid() != kKfsUserNone) {
                recovIt = mFileRecoveryInFlightCount.insert(
                    make_pair(make_pair(cs.GetAuthUid(), clli.GetFileId()), 0)
                ).first;
                recovIt->second++;
            }
        } else {
            dataServer->UpdateReplicationReadLoad(1);
        }
        assert(mNumOngoingReplications >= 0);
        // Bump counters here, completion can be invoked
        // immediately, for example when send fails.
        mNumOngoingReplications++;
        mOngoingReplicationStats->Update(1);
        mTotalReplicationStats->Update(1);
        const CSMap::Entry::State replicationState =
            mChunkToServerMap.GetState(clli);
        if (replicationState == CSMap::Entry::kStateNone ||
                replicationState ==
                CSMap::Entry::kStateCheckReplication) {
            SetReplicationState(clli,
                CSMap::Entry::kStatePendingReplication);
        }
        // Do not count synchronous failures.
        if (cs.ReplicateChunk(clli.GetFileId(), clli.GetChunkId(),
                dataServer, recoveryInfo, tier, maxSTier, recovIt) == 0 &&
                ! cs.IsDown()) {
            numDone++;
        }
    }
    return numDone;
}

bool
LayoutManager::GetPlacementExcludes(
    const CSMap::Entry&            entry,
    LayoutManager::ChunkPlacement& placement,
    bool                           includeThisChunkFlag /* = true */,
    bool                           stopIfHasAnyReplicationsInFlight /* = false */,
    vector<MetaChunkInfo*>*        chunkBlock /* = 0 */)
{
    const MetaFattr* const fa = entry.GetFattr();
    if (! fa->IsStriped()) {
        if (includeThisChunkFlag) {
            StTmp<Servers> serversTmp(mServers3Tmp);
            Servers&       servers = serversTmp.Get();
            mChunkToServerMap.GetServers(entry, servers);
            placement.ExcludeServerAndRack(
                servers, entry.GetChunkId());
        }
        return true;
    }
    StTmp<vector<MetaChunkInfo*> > cinfoTmp(mChunkInfosTmp);
    const MetaChunkInfo* const     chunk  = entry.GetChunkInfo();
    chunkOff_t                     start  = -1;
    MetaFattr*                     mfa    = 0;
    MetaChunkInfo*                 mci    = 0;
    chunkOff_t                     offset = chunk->offset;
    vector<MetaChunkInfo*>&        cblk   =
        chunkBlock ? *chunkBlock : cinfoTmp.Get();
    cblk.reserve(fa->numStripes + fa->numRecoveryStripes);
    if (cblk.empty() &&
            (metatree.getalloc(fa->id(), offset,
                mfa, mci, &cblk, &start) != 0 ||
            mfa != fa || mci != chunk)) {
        panic("chunk mapping / getalloc mismatch");
        return false;
    }
    StTmp<Servers> serversTmp(mServers3Tmp);
    for (vector<MetaChunkInfo*>::const_iterator it = cblk.begin();
            it != cblk.end();
            ++it) {
        if (! includeThisChunkFlag && chunk == *it) {
            continue;
        }
        Servers&            servers = serversTmp.Get();
        const CSMap::Entry& ce      = GetCsEntry(**it);
        mChunkToServerMap.GetServers(ce, servers);
        if (chunk != *it) {
            if (stopIfHasAnyReplicationsInFlight &&
                    mChunkToServerMap.GetState(ce) !=
                        CSMap::Entry::kStateNone) {
                return false;
            }
            const chunkOff_t kObjStoreBlockPos = -1;
            if (GetInFlightChunkModificationOpCount(
                    (*it)->chunkId,
                    kObjStoreBlockPos,
                    stopIfHasAnyReplicationsInFlight ?
                        0 : &servers
                    ) > 0 &&
                    stopIfHasAnyReplicationsInFlight) {
                return false; // Early termination -- ignore the rest
            }
        }
        placement.ExcludeServerAndRack(servers, ce.GetChunkId());
    }
    return true;
}

bool
LayoutManager::CanReplicateChunkNow(
    CSMap::Entry&                  c,
    int&                           extraReplicas,
    LayoutManager::ChunkPlacement& placement,
    int*                           hibernatedReplicaCount /* = 0 */,
    ChunkRecoveryInfo*             recoveryInfo           /* = 0 */,
    bool                           forceRecoveryFlag      /* = false */)
{
    extraReplicas = 0;
    if (hibernatedReplicaCount) {
        *hibernatedReplicaCount = 0;
    }
    if (recoveryInfo) {
        recoveryInfo->Clear();
    }

    const MetaFattr* const fa      = c.GetFattr();
    const chunkId_t        chunkId = c.GetChunkId();
    // Don't replicate chunks for which a write lease has been
    // issued.
    const ChunkLeases::WriteLease* const wl =
        mChunkLeases.GetChunkWriteLease(chunkId);
    if (wl) {
        KFS_LOG_STREAM_DEBUG <<
            "re-replication delayed chunk:"
            " <" << c.GetFileId() << "," << chunkId << ">"
            " " << (TimeNow() <= wl->expires ?
                "valid" : "expired") <<
            " write lease exists" <<
        KFS_LOG_EOM;
        if (recoveryInfo) {
            SetReplicationState(c,
                CSMap::Entry::kStatePendingReplication);
        }
        return false;
    }
    if (! IsChunkStable(chunkId)) {
        KFS_LOG_STREAM_DEBUG <<
            "re-replication delayed chunk:"
            " <" << c.GetFileId() << "," << chunkId << ">"
            " is not stable yet" <<
        KFS_LOG_EOM;
        if (recoveryInfo) {
            SetReplicationState(c,
                CSMap::Entry::kStatePendingReplication);
        }
        return false;
    }
    const MetaChunkInfo* const chunk           = c.GetChunkInfo();
    size_t                     hibernatedCount = 0;
    StTmp<Servers>             serversTmp(mServers3Tmp);
    Servers&                   servers = serversTmp.Get();
    mChunkToServerMap.GetServers(c, servers, hibernatedCount);
    if (hibernatedReplicaCount) {
        *hibernatedReplicaCount = (int)hibernatedCount;
    }
    if (forceRecoveryFlag ||
            (servers.empty() &&
                (! recoveryInfo || hibernatedCount <= 0)) ||
            (mUseEvacuationRecoveryFlag &&
                recoveryInfo &&
                servers.size() == 1 &&
                servers.front()->GetReplicationReadLoad() >=
                    mMaxConcurrentReadReplicationsPerNode &&
                servers.front()->IsEvacuationScheduled(chunkId) &&
                fa->numReplicas == 1 &&
                fa->HasRecovery())) {
        if (! recoveryInfo || ! fa->HasRecovery()) {
            if (recoveryInfo) {
                KFS_LOG_STREAM_DEBUG <<
                    "can not re-replicate chunk:"
                    " <" << c.GetFileId() << "," << chunkId << ">"
                    " no copies left,"
                    " canceling re-replication" <<
                KFS_LOG_EOM;
                SetReplicationState(c,
                    CSMap::Entry::kStatePendingReplication);
            }
            return false;
        }
        StTmp<vector<MetaChunkInfo*> > cinfoTmp(mChunkInfosTmp);
        vector<MetaChunkInfo*>& cblk = cinfoTmp.Get();
        cblk.reserve(fa->numStripes + fa->numRecoveryStripes);
        chunkOff_t     start  = -1;
        MetaFattr*     mfa    = 0;
        MetaChunkInfo* mci    = 0;
        chunkOff_t     offset = chunk->offset;
        if (metatree.getalloc(fa->id(), offset,
                    mfa, mci, &cblk, &start) != 0 ||
                mfa != fa || mci != chunk) {
            panic("chunk mapping / getalloc mismatch");
            return false;
        }
        const chunkOff_t end       = start + fa->ChunkBlkSize();
        int              good      = 0;
        int              notStable = 0;
        unsigned int     stripeIdx = 0;
        bool             holeFlag  = false;
        vector<MetaChunkInfo*>::const_iterator it = cblk.begin();
        StTmp<Servers> serversTmp(mServers4Tmp);
        for (chunkOff_t pos = start;
                pos < end;
                pos += (chunkOff_t)CHUNKSIZE, stripeIdx++) {
            if (it == cblk.end()) {
                notStable = -1;
                break; // incomplete chunk block.
            }
            assert((*it)->offset % CHUNKSIZE == 0);
            if (pos < (*it)->offset) {
                if (fa->numStripes <= stripeIdx) {
                    // No recovery: incomplete chunk block.
                    notStable = -1;
                    break;
                }
                good++;
                holeFlag = true;
                continue; // no chunk -- hole.
            }
            if (holeFlag && stripeIdx < fa->numStripes) {
                // No prior stripes, incomplete chunk block.
                notStable = -1;
                break;
            }
            const chunkId_t curChunkId = (*it)->chunkId;
            if (mChunkLeases.GetChunkWriteLease(curChunkId) ||
                    ! IsChunkStable(curChunkId)) {
                notStable++;
                break;
                // MakeChunkStableDone will restart
                // re-replication.
            }
            Servers&            srvs = serversTmp.Get();
            const CSMap::Entry& ce   = GetCsEntry(**it);
            if (mChunkToServerMap.GetServers(ce, srvs) > 0) {
                good++;
            }
            if (chunkId != curChunkId) {
                const chunkOff_t kObjStoreBlockPos = -1;
                GetInFlightChunkModificationOpCount(
                    curChunkId, kObjStoreBlockPos, &srvs);
            }
            placement.ExcludeServerAndRack(srvs, curChunkId);
            ++it;
        }
        if (notStable > 0 ||
                (notStable == 0 && good < (int)fa->numStripes)) {
            if (! servers.empty()) {
                // Can not use recovery instead of replication.
                SetReplicationState(c,
                    CSMap::Entry::kStateNoDestination);
                return false;
            }
            // Ensure that all pending recovery chunks in this block
            // are adjacent in the the recovery list.
            // UpdatePendingRecovery() depends on this.
            int       pendingCnt   = 0;
            chunkId_t firstPending = -1;
            for (it = cblk.begin(); it != cblk.end(); ++it) {
                chunkId_t const chunkId = (*it)->chunkId;
                CSMap::Entry&   ci      = GetCsEntry(**it);
                if (! mChunkToServerMap.HasServers(ci) ||
                        mChunkLeases.GetChunkWriteLease(chunkId) ||
                        ! IsChunkStable(chunkId)) {
                    mChunkToServerMap.SetState(ci,
                        CSMap::Entry::kStatePendingRecovery);
                    pendingCnt++;
                    if (&ci != &c && firstPending <= 0) {
                        firstPending = chunkId;
                    }
                }
            }
            const int64_t totalCnt = mChunkToServerMap.GetCount(
                CSMap::Entry::kStatePendingRecovery);
            KFS_LOG_STREAM(
                totalCnt < mMaxPendingRecoveryMsgLogInfo ?
                    MsgLogger::kLogLevelINFO :
                    MsgLogger::kLogLevelDEBUG) <<
                "recovery pending:"
                " <" << fa->id() << "," << chunkId << ">"
                " chunks: available: "  << good <<
                " stripe: "             << stripeIdx <<
                " required: "           << fa->numStripes <<
                " added: "              << pendingCnt <<
                " total: "              << totalCnt <<
                " not stable: "         << notStable <<
                " other chunk: "        << firstPending <<
                " block:"
                " chunks: "             << cblk.size() <<
                " pos: "                << start <<
                " size: "               << (end - start) <<
            KFS_LOG_EOM;
            return false;
        }
        // Temporary paper over: presently the client lib doesn't
        // re-invalidate chunks when all leases expire withing the chunk
        // group it writes into.
        // For example: no write activity for more than 5 min,
        // or client doesn't get scheduled on cpu because os thrashing,
        // or there is connectivity problem.
        // For now delay recovery of the chunk in the blocks past of
        // logical EOF, until the client updates EOF. This is needed to
        // prevent recovery from starting "too soon" and creating a
        // potentially bogus chunk.
        // Obviously this has no effect with re-write, when chunk block
        // position is less than logical EOF, but re-write isn't fully
        // supported with striped files.
        const int64_t timeMicrosec =
            (int64_t)TimeNow() * kSecs2MicroSecs;
        if (notStable != 0 || (fa->filesize <=
                fa->ChunkPosToChunkBlkFileStartPos(start) &&
                timeMicrosec < fa->mtime +
                    mPastEofRecoveryDelay)) {
            if (! servers.empty()) {
                // Cannot use recovery instead of replication.
                SetReplicationState(c,
                    CSMap::Entry::kStateNoDestination);
                return false;
            }
            KFS_LOG_STREAM_INFO <<
                "recovery:"
                " <" << fa->id() << "," << chunkId << ">"
                " file size: "   << fa->filesize <<
                " fblk pos: "    <<
                    fa->ChunkPosToChunkBlkFileStartPos(start) <<
                " chunk off: "   << start <<
                " not stable: "  << notStable <<
                " mtime: "       <<
                    ((timeMicrosec - fa->mtime) * 1e-6) <<
                    " sec. ago"
                " pending recovery: "  <<
                    mChunkToServerMap.GetCount(
                        CSMap::Entry::kStateDelayedRecovery) <<
                " delaying recovery by: " <<
                    ((fa->mtime + mPastEofRecoveryDelay -
                        timeMicrosec) * 1e-6) <<
                    " sec." <<
            KFS_LOG_EOM;
            SetReplicationState(c,
                CSMap::Entry::kStateDelayedRecovery);
            return false;
        }
        recoveryInfo->offset             = chunk->offset;
        recoveryInfo->version            = chunk->chunkVersion;
        recoveryInfo->striperType        = fa->striperType;
        recoveryInfo->numStripes         = fa->numStripes;
        recoveryInfo->numRecoveryStripes = fa->numRecoveryStripes;
        recoveryInfo->stripeSize         = fa->stripeSize;
        recoveryInfo->fileSize           = fa->filesize;
    }
    // if any of the chunkservers are retiring, we need to make copies
    // so, first determine how many copies we need because one of the
    // servers hosting the chunk is going down
    // May need to re-replicate this chunk:
    //    - extraReplicas > 0 means make extra copies;
    //    - extraReplicas == 0, take out this chunkid from the candidate set
    //    - extraReplicas < 0, means we got too many copies; delete some
    const int numRetiringServers = (int)count_if(
        servers.begin(), servers.end(),
        bind(&ChunkServer::IsEvacuationScheduled, _1, chunkId));
    // now, determine if we have sufficient copies
    // we need to make this many copies: # of servers that are
    // retiring plus the # this chunk is under-replicated
    extraReplicas = fa->numReplicas + numRetiringServers -
        (int)servers.size();
    // Do not delete evacuated / retired replicas until there is sufficient
    // number of replicas, then delete all extra copies at once.
    // Take into the account hibernated servers, delay the re-replication /
    // recovery until the hibernated servers are removed.
    // For now count hibernated server only in the case if
    if (extraReplicas <= 0) {
        extraReplicas -= numRetiringServers;
    } else if (recoveryInfo && (int)hibernatedCount <= extraReplicas) {
        extraReplicas -= hibernatedCount;
    }
    //
    // If additional copies need to be deleted, check if there is a valid
    // (read) lease issued on the chunk. In case if lease exists leave the
    // chunk alone for now; we'll look at deleting it when the lease has
    // expired.  This is for safety: if a client was reading from the copy
    // of the chunk that we are trying to delete, the client will see the
    // deletion and will have to failover; avoid unnecessary failovers
    //
    const bool readLeaseWaitFlag = recoveryInfo && extraReplicas < 0 &&
        mChunkLeases.UpdateReadLeaseReplicationCheck(chunkId, true);
    KFS_LOG_STREAM_DEBUG <<
        "re-replicate: chunk:"
        " <" << c.GetFileId() << "," << chunkId << ">"
        " version: "    << chunk->chunkVersion <<
        " offset: "     << chunk->offset <<
        " eof: "        << fa->filesize <<
        " replicas: "   << servers.size() <<
        " retiring: "   << numRetiringServers <<
        " target: "     << fa->numReplicas <<
        " rlease: "     << readLeaseWaitFlag <<
        " hibernated: " << hibernatedCount <<
        " needed: "     << extraReplicas <<
    KFS_LOG_EOM;
    if (readLeaseWaitFlag) {
        SetReplicationState(c, CSMap::Entry::kStatePendingReplication);
        return false;
    }
    return true;
}

void
LayoutManager::CheckHibernatingServersStatus()
{
    const time_t now = TimeNow();

    for (HibernatedServerInfos::iterator iter = mHibernatingServers.begin();
            iter != mHibernatingServers.end();
            ) {
        Servers::const_iterator const i = FindServer(iter->location);
        if (i == mChunkServers.end() && now < iter->sleepEndTime) {
            // within the time window where the server is sleeping
            // so, move on
            ++iter;
            continue;
        }
        if (i != mChunkServers.end()) {
            if (! iter->IsHibernated()) {
                if (iter->sleepEndTime + 10 * 60 < now) {
                    KFS_LOG_STREAM_INFO <<
                        "hibernated server: " <<
                            iter->location  <<
                        " still connected, canceling"
                        " hibernation" <<
                    KFS_LOG_EOM;
                    iter = mHibernatingServers.erase(iter);
                } else {
                    ++iter;
                }
                continue;
            }
            KFS_LOG_STREAM_INFO <<
                "hibernated server: " << iter->location  <<
                " is back as promised" <<
            KFS_LOG_EOM;
        } else {
            // server hasn't come back as promised...so, check
            // re-replication for the blocks that were on that node
            KFS_LOG_STREAM_INFO <<
                "hibernated server: " << iter->location <<
                " is NOT back as promised" <<
            KFS_LOG_EOM;
        }
        if (! mChunkToServerMap.RemoveHibernatedServer(iter->csmapIdx)) {
            panic("failed to remove hibernated server");
        }
        iter = mHibernatingServers.erase(iter);
    }
}

int
LayoutManager::CountServersAvailForReReplication() const
{
    int anyAvail = 0;
    for (uint32_t i = 0; i < mChunkServers.size(); i++) {
        const ChunkServer& cs = *mChunkServers[i].get();
        if (cs.GetSpaceUtilization(mUseFsTotalSpaceFlag) >
                mMaxSpaceUtilizationThreshold) {
            continue;
        }
        if (cs.GetNumChunkReplications() >=
                mMaxConcurrentWriteReplicationsPerNode) {
            continue;
        }
        anyAvail++;
    }
    return anyAvail;
}

bool
LayoutManager::HandoutChunkReplicationWork()
{
    // There is a set of chunks that are affected: their server went down
    // or there is a change in their degree of replication.  in either
    // case, walk this set of chunkid's and work on their replication amount.

    // List of in flight ops to transition chunk to pending list.
    // Completion of any op in this list must transition chunk from this
    // list (usually by invoking UpdateReplicationState()) as the list is
    // not scanned by the timer.
    MetaOp const makePendingOpTypes[] = {
        META_CHUNK_REPLICATE,
        META_CHUNK_VERSCHANGE,
        META_CHUNK_MAKE_STABLE,
        META_NUM_OPS_COUNT     // Sentinel
    };

    int64_t   now          = microseconds();
    int64_t   endTime      = now;
    const int kCheckTime   = 32;
    int       pass         = kCheckTime;
    int64_t   start        = now;
    int64_t   count        = 0;
    int64_t   doneCount    = 0;
    int64_t   loopCount    = 0;
    int       avail        = 0;
    bool      timedOutFlag = false;
    if (now <= mLastReplicationCheckRunEndTime +
            mMinChunkReplicationCheckInterval) {
        int64_t kMinInterval = 500;
        if (mLastReplicationCheckRunEndTime + kMinInterval < now) {
            endTime += kMinInterval;
        } else {
            pass = 4;
        }
    } else {
        endTime += mMaxTimeForChunkReplicationCheck;
    }
    ChunkRecoveryInfo     recoveryInfo;
    StTmp<ChunkPlacement> placementTmp(mChunkPlacementTmp);
    bool nextRunLowPriorityFlag = false;
    mChunkToServerMap.First(CSMap::Entry::kStateCheckReplication);
    for (; ; loopCount++) {
        if (--pass <= 0) {
            now  = microseconds();
            pass = kCheckTime;
            if (endTime <= now) {
                mReplicationCheckTimeouts++;
                if (nextRunLowPriorityFlag) {
                    break;
                }
                timedOutFlag = true;
                mChunkReplicator.ScheduleNext();
                const int64_t kMsgInterval =
                    2 * kSecs2MicroSecs;
                if (now < mLastReplicationCheckRunEndTime +
                        kMsgInterval) {
                    break;
                }
                KFS_LOG_STREAM_INFO <<
                    "exiting replication check:"
                     " time spent: " << (now - start) <<
                        " microsec" <<
                     " timeouts: "   <<
                        mReplicationCheckTimeouts <<
                     " candidates: " <<
                        mChunkToServerMap.GetCount(
                    CSMap::Entry::kStateCheckReplication) <<
                     " initiated: "  << count <<
                     " done: "       << doneCount <<
                     " loop: "       << loopCount <<
                KFS_LOG_EOM;
                break;
            }
        }
        if (avail <= 0 && (avail =
                CountServersAvailForReReplication()) <= 0) {
            if (count <= 0) {
                mNoServersAvailableForReplicationCount++;
                KFS_LOG_STREAM_INFO <<
                    "exiting replication check:"
                    " no servers available for"
                    " replication: " <<
                    mNoServersAvailableForReplicationCount <<
                KFS_LOG_EOM;
            }
            break;
        }
        CSMap::Entry* cur = mChunkToServerMap.Next(
            CSMap::Entry::kStateCheckReplication);
        if (! cur) {
            // See if all chunks check was requested.
            if (! (cur = mChunkToServerMap.Next(
                    CSMap::Entry::kStateNone))) {
                mCheckAllChunksInProgressFlag = false;
                nextRunLowPriorityFlag = true;
                if (! (cur = mChunkToServerMap.Next(
                            CSMap::Entry::kStateNoDestination)) &&
                        ! (cur = mChunkToServerMap.Next(
                            CSMap::Entry::kStateDelayedRecovery))) {
                    mChunkToServerMap.First(
                        CSMap::Entry::kStateNoDestination);
                    mChunkToServerMap.First(
                        CSMap::Entry::kStateDelayedRecovery);
                    break; // Done.
                }
            }
            // Move to the replication list.
            mChunkToServerMap.SetState(
                *cur, CSMap::Entry::kStateCheckReplication);
        }
        CSMap::Entry& entry = *cur;

        if (GetInFlightChunkOpsCount(entry.GetChunkId(),
                makePendingOpTypes) > 0) {
            // This chunk is being re-replicated, or in transition.
            // Replication check will get scheduled again when the
            // corresponding op completes.
            SetReplicationState(entry,
                CSMap::Entry::kStatePendingReplication);
            continue;
        }
        int extraReplicas          = 0;
        int hibernatedReplicaCount = 0;
        recoveryInfo.Clear();
        ChunkPlacement& placement = placementTmp.Get();
        if (! CanReplicateChunkNow(
                entry,
                extraReplicas,
                placement,
                &hibernatedReplicaCount,
                &recoveryInfo)) {
            continue;
        }
        if (extraReplicas > 0) {
            const int numStarted = ReplicateChunk(
                entry,
                extraReplicas,
                placement,
                recoveryInfo);
            if (numStarted <= 0) {
                SetReplicationState(entry,
                    CSMap::Entry::kStateNoDestination);
            }
            count += numStarted;
            avail -= numStarted;
        } else {
            if (extraReplicas < 0) {
                DeleteAddlChunkReplicas(
                    entry, -extraReplicas, placement);
            }
            if (hibernatedReplicaCount <= 0) {
                // Sufficient replicas, now no need to make
                // chunk stable.
                CancelPendingMakeStable(
                    entry.GetFileId(), entry.GetChunkId());
            }
            SetReplicationState(entry, CSMap::Entry::kStateNone);
            doneCount++;
        }
        if (mNumOngoingReplications > (int64_t)mChunkServers.size() *
                mMaxConcurrentWriteReplicationsPerNode) {
            // throttle...we are handing out
            break;
        }
    }
    mLastReplicationCheckRunEndTime =
        pass == kCheckTime ? now : microseconds();
    return timedOutFlag;
}

void LayoutManager::Timeout()
{
    ScheduleCleanup(mMaxServerCleanupScan);
}

void LayoutManager::ScheduleCleanup(size_t maxScanCount /* = 1 */)
{
    if (mChunkToServerMap.RemoveServerCleanup(maxScanCount)) {
        if (! mCleanupScheduledFlag) {
            mCleanupScheduledFlag = true;
            globalNetManager().RegisterTimeoutHandler(this);
        }
        globalNetManager().Wakeup();
    } else {
        if (mCleanupScheduledFlag) {
            mCleanupScheduledFlag = false;
            globalNetManager().UnRegisterTimeoutHandler(this);
        }
    }
}

struct EvacuateChunkChecker
{
    bool& mRetiringServersFlag;
    EvacuateChunkChecker(bool& flag)
            : mRetiringServersFlag(flag) {
        mRetiringServersFlag = false;
    }
    void operator()(const ChunkServerPtr& c) const {
        if (! c->IsRetiring()) {
            return;
        }
        // Until the server disconnects, even if it has no chunks,
        // set the flag.
        mRetiringServersFlag = true;
        if (c->GetChunkCount() > 0) {
            return;
        }
        c->Retire();
    }
};

void
LayoutManager::ChunkReplicationChecker()
{
    if (! mPendingBeginMakeStable.IsEmpty() && ! InRecoveryPeriod()) {
        ProcessPendingBeginMakeStable();
    }
    const bool    recoveryFlag  = InRecovery();
    const int64_t now           = microseconds();
    const bool    fullCheckFlag = mCompleteReplicationCheckTime +
        mCompleteReplicationCheckInterval <= now;
    if (fullCheckFlag) {
        mCompleteReplicationCheckTime = now;
        CheckHibernatingServersStatus();
    }
    if (mLastReplicationCheckTime + mFullReplicationCheckInterval <= now) {
        KFS_LOG_STREAM_INFO <<
            "Initiating a replication check of all chunks" <<
        KFS_LOG_EOM;
        InitCheckAllChunks();
        mLastReplicationCheckTime = now;
    }
    const bool runRebalanceFlag =
        ! recoveryFlag &&
        ! HandoutChunkReplicationWork() &&
        ! mCheckAllChunksInProgressFlag;
    if (fullCheckFlag) {
        if (mMightHaveRetiringServersFlag) {
            // Chunk deletion does not initiate retiring, and retire
            // isn't completely reliable -- notification only.
            // Tell servers to retire if they are still here.
            for_each(mChunkServers.begin(), mChunkServers.end(),
                EvacuateChunkChecker(
                    mMightHaveRetiringServersFlag));
        }
    }
    if (! RunObjectBlockDeleteQueue() && runRebalanceFlag &&
            (mIsRebalancingEnabled || mIsExecutingRebalancePlan) &&
            mLastRebalanceRunTime + mRebalanceRunInterval <= now) {
        mLastRebalanceRunTime = now;
        RebalanceServers();
    }
    mReplicationTodoStats->Set(mChunkToServerMap.GetCount(
        CSMap::Entry::kStateCheckReplication));
    ScheduleCleanup(mMaxServerCleanupScan);
}

void
LayoutManager::ChunkReplicationDone(MetaChunkReplicate* req)
{
    const bool versChangeDoneFlag = req->versChange != 0;
    assert(! req->suspended || versChangeDoneFlag);
    if (versChangeDoneFlag) {
        if (! req->suspended) {
            req->versChange = 0;
            return;
        }
        assert(! req->versChange->clnt);
        req->suspended = false;
        req->status    = req->versChange->status;
        req->statusMsg = req->versChange->statusMsg;
    }
    if (req->recovIt != mFileRecoveryInFlightCount.end()) {
        assert(0 < req->recovIt->second);
        if (--(req->recovIt->second) <= 0) {
            mFileRecoveryInFlightCount.erase(req->recovIt);
        }
        req->recovIt = mFileRecoveryInFlightCount.end();
    }

    // In the recovery case the source location's host name is empty.
    const bool replicationFlag = req->srcLocation.IsValid();
    KFS_LOG_STREAM_INFO <<
        (versChangeDoneFlag ? "version change" :
            (replicationFlag ? "replication" : "recovery")) <<
            " done:"
        " chunk: "      << req->chunkId <<
        " version: "    << req->chunkVersion <<
        " status: "     << req->status <<
        (req->statusMsg.empty() ? "" : " ") << req->statusMsg <<
        " server: " << req->server->GetServerLocation() <<
        " " << (req->server->IsDown() ? "down" : "OK") <<
        " replications in flight: " << mNumOngoingReplications <<
    KFS_LOG_EOM;

    if (! versChangeDoneFlag) {
        mOngoingReplicationStats->Update(-1);
        assert(mNumOngoingReplications > 0);
        mNumOngoingReplications--;
        req->server->ReplicateChunkDone(req->chunkId);
        if (replicationFlag && req->dataServer) {
            req->dataServer->UpdateReplicationReadLoad(-1);
        }
        req->dataServer.reset();
    }

    // Since this server is now free,
    // schedule chunk replication scheduler to run.
    if ((((int64_t)mChunkToServerMap.GetCount(
                CSMap::Entry::kStateCheckReplication) > 0 ||
            (int64_t)mChunkToServerMap.GetCount(
                CSMap::Entry::kStateNoDestination) >
            (int64_t)mChunkServers.size() *
                mMaxConcurrentWriteReplicationsPerNode) &&
            (int64_t)mNumOngoingReplications * 5 / 4 <
            (int64_t)mChunkServers.size() *
                mMaxConcurrentWriteReplicationsPerNode) ||
            (req->server->GetNumChunkReplications() * 5 / 4 <
                mMaxConcurrentWriteReplicationsPerNode &&
            ! req->server->IsRetiring() &&
            ! req->server->IsDown())) {
        mChunkReplicator.ScheduleNext();
    }

    CSMap::Entry* const ci = mChunkToServerMap.Find(req->chunkId);
    if (! ci) {
        KFS_LOG_STREAM_INFO <<
            "chunk " << req->chunkId <<
            " mapping no longer exists" <<
        KFS_LOG_EOM;
        req->server->NotifyStaleChunk(req->chunkId);
        return;
    }
    if (req->status != 0 || req->server->IsDown()) {
        // Replication failed...we will try again later
        const fid_t fid = ci->GetFileId();
        KFS_LOG_STREAM_INFO <<
            req->server->GetServerLocation() <<
            ": re-replication failed"
            " chunk: "           << req->chunkId <<
            " fid: "             << req->fid << "/" << fid <<
            " status: "          << req->status <<
            " in flight: "       <<
                GetInFlightChunkOpsCount(
                    req->chunkId, META_CHUNK_REPLICATE) <<
            " invalid stripes: " << req->invalidStripes.size() <<
        KFS_LOG_EOM;
        mFailedReplicationStats->Update(1);
        UpdateReplicationState(*ci);
        // Aways send stale chunk notification properly handle op time
        // outs by the meta server. Theoretically this could be
        // conditional on the op status code, if it is guaranteed that
        // the chunk server never sends the op timed out status.
        if (req->server->IsDown() ||
                ci->HasServer(mChunkToServerMap, req->server)) {
            return;
        }
        if (! versChangeDoneFlag && fid == req->fid) {
            ProcessInvalidStripes(*req);
        }
        req->server->NotifyStaleChunk(req->chunkId);
        if (! replicationFlag || req->server->IsDown() ||
                versChangeDoneFlag) {
            return;
        }
        const MetaFattr* const fa = ci->GetFattr();
        if (fa->HasRecovery() &&
                mChunkToServerMap.ServerCount(*ci) == 1) {
            KFS_LOG_STREAM_INFO <<
                "chunk: " << req->chunkId <<
                " fid: "  << req->fid << "/" << fid <<
                " attempting to use recovery"
                " instead of replication" <<
            KFS_LOG_EOM;
            const bool        kForceRecoveryFlag     = true;
            int               extraReplicas          = 0;
            int               hibernatedReplicaCount = 0;
            ChunkRecoveryInfo recoveryInfo;
            recoveryInfo.Clear();
            StTmp<ChunkPlacement> placementTmp(mChunkPlacementTmp);
            ChunkPlacement&       placement = placementTmp.Get();
            if (GetInFlightChunkModificationOpCount(
                        req->chunkId) <= 0 &&
                    CanReplicateChunkNow(
                        *ci,
                        extraReplicas,
                        placement,
                        &hibernatedReplicaCount,
                        &recoveryInfo,
                        kForceRecoveryFlag) &&
                    extraReplicas > 0 &&
                    ReplicateChunk(
                        *ci,
                        extraReplicas,
                        placement,
                        recoveryInfo) <= 0) {
                SetReplicationState(*ci,
                    CSMap::Entry::kStateNoDestination);
            }
        }
        return;
    }
    // replication succeeded: book-keeping
    // validate that the server got the latest copy of the chunk
    const MetaChunkInfo* const chunk = ci->GetChunkInfo();
    if (chunk->chunkVersion != req->chunkVersion) {
        // Version that we replicated has changed...so, stale
        KFS_LOG_STREAM_INFO <<
            req->server->GetServerLocation() <<
            " re-replicate: chunk " << req->chunkId <<
            " version changed was: " << req->chunkVersion <<
            " now " << chunk->chunkVersion << " => stale" <<
        KFS_LOG_EOM;
        mFailedReplicationStats->Update(1);
        UpdateReplicationState(*ci);
        req->server->NotifyStaleChunk(req->chunkId);
        return;
    }
    if (! replicationFlag && ! versChangeDoneFlag) {
        const fid_t fid = ci->GetFileId();
        if (fid != req->fid) {
            KFS_LOG_STREAM_INFO <<
                req->server->GetServerLocation() <<
                " recover: chunk " << req->chunkId <<
                " file id changed:"
                " was: "  << req->fid <<
                " now: "  << fid << " => stale" <<
            KFS_LOG_EOM;
            UpdateReplicationState(*ci);
            req->server->NotifyStaleChunk(req->chunkId);
            return;
        }
        req->suspended = true;
        const bool kMakeStableFlag = true;
        const bool kPendingAddFlag = false;
        req->server->NotifyChunkVersChange(
            req->fid,
            req->chunkId,
            req->chunkVersion, // to
            0,                 // from
            kMakeStableFlag,
            kPendingAddFlag,
            req
        );
        return;
    }
    UpdateReplicationState(*ci);
    // Yaeee...all good...
    KFS_LOG_STREAM_DEBUG <<
        req->server->GetServerLocation() <<
        " chunk: " << req->chunkId <<
        (replicationFlag ? " re-replication" : " recovery") <<
        " done" <<
    KFS_LOG_EOM;
    AddHosted(*ci, req->server);
    req->server->MovingChunkDone(req->chunkId);
    StTmp<Servers> serversTmp(mServersTmp);
    Servers&       servers = serversTmp.Get();
    mChunkToServerMap.GetServers(*ci, servers);
    // if any of the hosting servers were being "retired", notify them that
    // re-replication of any chunks hosted on them is finished
    // Replication check is already scheduled by UpdateReplicationState the
    // above. Let the normal path figure out if the any further actions are
    // needed.
    RemoveRetiring(*ci, servers, ci->GetFattr()->numReplicas);
}

void
LayoutManager::RemoveRetiring(
    CSMap::Entry&           ci,
    LayoutManager::Servers& servers,
    int                     numReplicas,
    bool                    deleteRetiringFlag /* = false */)
{
    const chunkId_t chunkId = ci.GetChunkId();
    int             cnt     = (int)servers.size();
    for (int i = 0; numReplicas < cnt && i < cnt; ) {
        const ChunkServerPtr& server = servers[i];
        if (! server->IsEvacuationScheduled(chunkId)) {
            i++;
            continue;
        }
        if (! mChunkToServerMap.RemoveServer(server, ci)) {
            panic("failed to remove server");
        }
        if (! server->IsDown()) {
            if (server->IsRetiring()) {
                if (server->GetChunkCount() <= 0) {
                    server->Retire();
                } else if (deleteRetiringFlag) {
                    server->DeleteChunk(chunkId);
                }
            } else {
                const bool kEvacuateChunkFlag = true;
                server->NotifyStaleChunk(
                    chunkId, kEvacuateChunkFlag);
            }
        }
        servers.erase(servers.begin() + i);
        cnt--;
    }
}

struct InvalidChunkInfo
{
    InvalidChunkInfo(const MetaChunkInfo& ci)
        : offset(ci.offset),
          chunkId(ci.chunkId),
          chunkVersion(ci.chunkVersion)
        {}
    chunkOff_t offset;
    chunkId_t  chunkId;
    seq_t      chunkVersion;
};
typedef vector<InvalidChunkInfo, StdAllocator<InvalidChunkInfo> > InvalidChunks;

void
LayoutManager::ProcessInvalidStripes(MetaChunkReplicate& req)
{
    if (req.invalidStripes.empty()) {
        return;
    }
    CSMap::Entry* const ci = mChunkToServerMap.Find(req.chunkId);
    if (! ci) {
        return;
    }
    const MetaFattr* const fa = ci->GetFattr();
    if (! fa->HasRecovery() ||
            fa->striperType != req.striperType ||
            (int)fa->stripeSize != req.stripeSize ||
            (int)fa->numStripes != req.numStripes ||
            (int)fa->numRecoveryStripes != req.numRecoveryStripes) {
        return;
    }
    const MetaChunkInfo* const chunk = ci->GetChunkInfo();
    chunkOff_t             start = -1;
    vector<MetaChunkInfo*> cblk;
    cblk.reserve(fa->numStripes + fa->numRecoveryStripes);
    MetaFattr*     mfa    = 0;
    MetaChunkInfo* mci    = 0;
    chunkOff_t     offset = chunk->offset;
    if (metatree.getalloc(fa->id(), offset,
                mfa, mci, &cblk, &start) != 0 ||
            mfa != fa || mci != chunk) {
        panic("chunk mapping / getalloc mismatch");
        return;
    }
    const chunkOff_t end = start + fa->ChunkBlkSize();
    int              idx = 0;
    InvalidChunks    invalidChunks;
    vector<MetaChunkInfo*>::const_iterator it = cblk.begin();
    for (chunkOff_t pos = start;
            pos < end;
            pos += (chunkOff_t)CHUNKSIZE, idx++) {
        if (it == cblk.end() || pos < (*it)->offset) {
            if (req.invalidStripes.find(idx) !=
                    req.invalidStripes.end()) {
                KFS_LOG_STREAM_ERROR << "invalid stripes:"
                    " index: "  << idx <<
                    " chunk: "  <<
                        (it == cblk.end() ?
                            (*it)->chunkId :
                            chunkId_t(-1)) <<
                    " chunk offset: " <<
                        (it == cblk.end() ?
                            (*it)->offset :
                            chunkOff_t(-1)) <<
                    " offset: " << pos <<
                    " error: no chunk" <<
                KFS_LOG_EOM;
                invalidChunks.clear();
                break;
            }
            continue; // no chunk -- hole.
        }
        assert(pos == (*it)->offset);
        if (mChunkLeases.GetChunkWriteLease((*it)->chunkId) ||
                ! IsChunkStable((*it)->chunkId)) {
            KFS_LOG_STREAM_ERROR << "invalid stripes:"
                " index: "  << idx <<
                " chunk: "  << (*it)->chunkId <<
                " offset: " << pos <<
                " error: chunk is not readable" <<
            KFS_LOG_EOM;
            invalidChunks.clear();
            break;
        }
        MetaChunkReplicate::InvalidStripes::const_iterator const isi =
            req.invalidStripes.find(idx);
        if (isi != req.invalidStripes.end()) {
            if (isi->second.first != (*it)->chunkId ||
                    isi->second.second != (*it)->chunkVersion) {
                KFS_LOG_STREAM_ERROR << "invalid stripes:"
                    " index: "    << idx <<
                    " chunk: "    << (*it)->chunkId <<
                    " expected: " << isi->second.first <<
                    " version: "  << (*it)->chunkVersion <<
                    " expected: " << isi->second.second <<
                    " offset: "   << pos <<
                    " error: chunk id or version mismatch" <<
                KFS_LOG_EOM;
                invalidChunks.clear();
                break;
            }
            assert(mChunkToServerMap.Find((*it)->chunkId));
            // It is likely that more than one recovery was
            // scheduled at the same time for this chunk group, and
            // at least one has finished and reported this chunk
            // as invalid.
            // Do not invalidate chunks, wait for in-flight recovery
            // to finish.
            MetaOp const opTypes[] = {
                META_CHUNK_ALLOCATE,
                META_CHUNK_REPLICATE,
                META_CHUNK_MAKE_STABLE,
                META_CHUNK_VERSCHANGE,
                META_NUM_OPS_COUNT
            };
            if (GetInFlightChunkOpsCount(
                    (*it)->chunkId, opTypes) > 0) {
                KFS_LOG_STREAM_ERROR << "invalid stripes:"
                    " index: "  << idx <<
                    " chunk: "  << (*it)->chunkId <<
                    " offset: " << pos <<
                    " error: chunk is being replicated" <<
                KFS_LOG_EOM;
                invalidChunks.clear();
                break;
            }
            invalidChunks.push_back(InvalidChunkInfo(**it));
        }
        ++it;
    }
    if (invalidChunks.empty()) {
        return;
    }
    if (req.invalidStripes.size() != invalidChunks.size()) {
        KFS_LOG_STREAM_ERROR << "invalid stripes:"
            " failed to find all chunks:"
            " expected: " << req.invalidStripes.size() <<
            " found: "    << invalidChunks.size() <<
        KFS_LOG_EOM;
        return;
    }
    MetaChunkReplicate::InvalidStripes::const_iterator sit =
        req.invalidStripes.begin();
    for (InvalidChunks::const_iterator cit = invalidChunks.begin();
            cit != invalidChunks.end();
            ++cit, ++sit) {
        KFS_LOG_STREAM(fa->filesize <= 0 ?
                MsgLogger::kLogLevelINFO : MsgLogger::kLogLevelERROR) <<
            "invalidating:"
            " <"         << req.fid <<
            ","          << cit->chunkId << ">"
            " version: " << cit->chunkVersion <<
            " offset: "  << cit->offset <<
            " stripe: "  << sit->first <<
            " eof: "     << fa->filesize <<
        KFS_LOG_EOM;
        if (mPanicOnInvalidChunkFlag && 0 < fa->filesize) {
            ostringstream os;
            os <<
            "invalid chunk detected:"
            " <"         << req.fid <<
            ","          << cit->chunkId << ">"
            " version: " << cit->chunkVersion <<
            " offset: "  << cit->offset <<
            " stripe: "  << sit->first <<
            " eof: "     << fa->filesize;
            panic(os.str());
        }
        MetaAllocate& alloc = *(new MetaAllocate(
            sit->first, req.fid, cit->offset));
        alloc.invalidateAllFlag = true;
        alloc.clientProtoVers   = max(KFS_CLIENT_PROTO_VERS,
            mMinChunkAllocClientProtoVersion + 1);
        // To pass worm mode check assign name with tmp suffix.
        const char* const kWormFakeName = "InvalidateChunk.tmp";
        alloc.pathname.Copy(kWormFakeName, strlen(kWormFakeName));
        submit_request(&alloc);
    }
}

//
// To delete additional copies of a chunk, find the servers that have the least
// amount of space and delete the chunk from there.  In addition, also pay
// attention to rack-awareness: if two copies are on the same rack, then we pick
// the server that is the most loaded and delete it there
//
void
LayoutManager::DeleteAddlChunkReplicas(
    CSMap::Entry&                  entry,
    int                            extraReplicas,
    LayoutManager::ChunkPlacement& placement)
{
    if (extraReplicas <= 0) {
        return;
    }
    StTmp<Servers> serversTmp(mServersTmp);
    Servers&       servers = serversTmp.Get();
    mChunkToServerMap.GetServers(entry, servers);
    size_t cnt = servers.size();
    if (cnt <= (size_t)extraReplicas) {
        return;
    }
    // Remove retiring / evacuating first, regardless of the placement
    // constraints to make retirement / evacuation work in the case where
    // not enough racks or disk space is available.
    const size_t numReplicas         = cnt - extraReplicas;
    const bool   kDeleteRetiringFlag = true;
    RemoveRetiring(entry, servers, (int)numReplicas, kDeleteRetiringFlag);
    if (servers.size() <= numReplicas) {
        return;
    }
    placement.clear();
    const MetaFattr* const fa                    = entry.GetFattr();
    const int              fileNumReplicas       = fa->numReplicas;
    bool                   useOtherSrvsRacksFlag = fa->IsStriped();
    if (useOtherSrvsRacksFlag && fileNumReplicas > 1) {
        // If more than one replicas are on the same rack, then do not
        // take into the account placement of other chunks in the stripe
        // block.
        placement.ExcludeServerAndRack(servers);
        useOtherSrvsRacksFlag = placement.GetExcludedRacksCount() >=
            servers.size();
        placement.clear();
    }
    size_t otherRacksEx = 0;
    if (useOtherSrvsRacksFlag) {
        const bool kIncludeThisChunkFlag = false;
        GetPlacementExcludes(entry, placement, kIncludeThisChunkFlag);
        otherRacksEx = placement.GetExcludedRacksCount();
        if (fileNumReplicas > 1 &&
                otherRacksEx + fileNumReplicas >
                    mRacks.size()) {
            // Do not pay attention to other stripes, with
            // replication higher than 1 and insufficient number of
            // racks.
            placement.clear();
            otherRacksEx = 0;
        }
    }

    StTmp<Servers> copiesToDiscardTmp(mServers2Tmp);
    Servers&       copiesToDiscard = copiesToDiscardTmp.Get();
    // Sort server by space utilization in ascending order: the delete
    // candidates with the least free space will be at the end.
    sort(servers.begin(), servers.end(),
        bind(&ChunkServer::GetSpaceUtilization, _1,
            mUseFsTotalSpaceFlag) <
        bind(&ChunkServer::GetSpaceUtilization, _2,
            mUseFsTotalSpaceFlag)
    );
    const size_t otherSrvEx = placement.GetExcludedServersCount();
    if (otherSrvEx > 0) {
        for (Servers::iterator it = servers.end();
                numReplicas < cnt &&
                it != servers.begin(); ) {
            ChunkServerPtr& server = *--it;
            if (! placement.IsServerExcluded(server)) {
                continue;
            }
            // Delete redundant replica on the server with
            // other chunks / replicas from the same
            // stripe block.
            copiesToDiscard.insert(copiesToDiscard.end(),
                ChunkServerPtr())->swap(server);
            cnt--;
        }
    }
    const chunkId_t chunkId = entry.GetChunkId();
    if (numReplicas < cnt) {
        // Try to keep as many copies as racks.
        // For striped files placement keep the copies that are on
        // different racks than the chunks in stripe / rs block.
        StBufferT<size_t, 16> canDiscardIdx;
        for (Servers::const_iterator it = servers.begin();
                it != servers.end();
                ++it) {
            const ChunkServerPtr& server = *it;
            if (! server || placement.ExcludeServerAndRack(
                    server, chunkId)) {
                continue;
            }
            // Delete redundant replica on this rack.
            canDiscardIdx.Append(it - servers.begin());
        }
        for (const size_t* first = canDiscardIdx.GetPtr(),
                    * cur = first + canDiscardIdx.GetSize();
                first < cur && numReplicas < cnt;
                ) {
            --cur;
            ChunkServerPtr& server = servers[*cur];
            copiesToDiscard.insert(copiesToDiscard.end(),
                ChunkServerPtr())->swap(server);
            cnt--;
        }
        // Drop the tail if needed.
        for (Servers::iterator it = servers.end();
                numReplicas < cnt &&
                it != servers.begin(); ) {
            ChunkServerPtr& server = *--it;
            if (! server) {
                continue;
            }
            copiesToDiscard.insert(copiesToDiscard.end(),
                ChunkServerPtr())->swap(server);
            cnt--;
        }
    }

    KFS_LOG_STREAM_START(MsgLogger::kLogLevelINFO, logStream);
        ostream& os = logStream.GetStream();
        os <<
        "<" << entry.GetFileId() << "," << chunkId  << ">"
        " excludes:"
        " srv: "
        " other: " << otherSrvEx <<
        " all: "   << placement.GetExcludedServersCount() <<
        " rack:"
        " other: " << otherRacksEx <<
        " all: "   << placement.GetExcludedRacksCount() <<
        " keeping:";
        const char* prefix = " ";
        for (Servers::const_iterator it = servers.begin();
                it != servers.end();
                ++it) {
            const ChunkServerPtr& server = *it;
            if (! server) {
                continue;
            }
            const ChunkServer& srv = *server;
            os << prefix <<
                srv.GetServerLocation() <<
                " " << srv.GetRack() <<
                " " << srv.GetSpaceUtilization(
                        mUseFsTotalSpaceFlag);
            prefix = ",";
        }
        os << " discarding:";
        prefix = " ";
        for (Servers::const_iterator it = copiesToDiscard.begin();
                it != copiesToDiscard.end();
                ++it) {
            const ChunkServer& srv = **it;
            os << prefix <<
                srv.GetServerLocation() <<
                " " << srv.GetRack() <<
                " " << srv.GetSpaceUtilization(
                        mUseFsTotalSpaceFlag);
            prefix = ",";
        }
    KFS_LOG_STREAM_END;

    for (Servers::const_iterator it = copiesToDiscard.begin();
            it != copiesToDiscard.end();
            ++it) {
        const ChunkServerPtr& server = *it;
        server->DeleteChunk(chunkId);
        entry.Remove(mChunkToServerMap, server);
    }
}

void
LayoutManager::ChangeChunkReplication(chunkId_t chunkId)
{
    CSMap::Entry* const entry = mChunkToServerMap.Find(chunkId);
    if (entry) {
        CheckReplication(*entry);
    }
}

static inline void
MoveChunkBlockBack(
    vector<MetaChunkInfo*>& cblk,
    CSMap&                  csmap)
{
    if (cblk.size() <= 1) {
        return; // No point of moving it.
    }
    // Move all chunks in the block to the back of the list.
    // The order in "state none" list presently only has effect on
    // re-balance, and nothing else. The logic depend on the relative order
    // in the other chunk lists, on particular delayed recovery.
    for (vector<MetaChunkInfo*>::const_iterator
            it = cblk.begin(); it != cblk.end(); ++it) {
        CSMap::Entry& ce = CSMap::Entry::GetCsEntry(**it);
        if (csmap.GetState(ce) == CSMap::Entry::kStateNone) {
            csmap.SetState(ce, CSMap::Entry::kStateNone);
        }
    }
}

//
// Periodically, if we find that some chunkservers have LOT (> 80% free) of space
// and if others are loaded (i.e., < 30% free space), move chunks around.  This
// helps with keeping better disk space utilization (and maybe load).
//
void
LayoutManager::RebalanceServers()
{
    if (InRecovery() ||
            mChunkServers.empty() ||
            mChunkToServerMap.Size() <= 0) {
        return;
    }
    if (mRebalanceReplicationsThresholdCount <= mNumOngoingReplications) {
        return;
    }
    // if we are doing rebalancing based on a plan, execute as
    // much of the plan as there is room.
    ExecuteRebalancePlan();

    if (! mIsRebalancingEnabled || mIsExecutingRebalancePlan) {
        return;
    }

    // Use backward cursor, check all chunk replication uses forward cursor,
    // see InitCheckAllChunks()
    const ChunkRecoveryInfo        recoveryInfo;
    StTmp<Servers>                 serversTmp(mServersTmp);
    StTmp<ChunkPlacement>          placementTmp(mChunkPlacementTmp);
    StTmp<vector<MetaChunkInfo*> > cblkTmp(mChunkInfos2Tmp);
    StTmp<vector<kfsSTier_t> >     tiersTmp(mPlacementTiersTmp);
    vector<MetaChunkInfo*>&        cblk           = cblkTmp.Get();
    bool                           rescheduleFlag = true;
    int64_t                        maxTime        =
        microseconds() + mMaxRebalanceRunTime;
    const size_t            maxScan        = min(mChunkToServerMap.Size(),
        (size_t)max(mMaxRebalanceScan, 0));
    for (size_t i = 0; i < maxScan; i++) {
        if (((i + 1) & 0x1F) == 0) {
            const int64_t now = microseconds();
            if (maxTime < now) {
                mRebalanceCtrs.ScanTimeout();
                break;
            }
        }
        CSMap::Entry* p = mChunkToServerMap.Prev(
            CSMap::Entry::kStateNone);
        if (! p) {
            rescheduleFlag = false;
            mRebalanceCtrs.NextRound();
            // Restart backward scan.
            mChunkToServerMap.Last(CSMap::Entry::kStateNone);
            if (! (p = mChunkToServerMap.Prev(
                    CSMap::Entry::kStateNone))) {
                break;
            }
        }
        mRebalanceCtrs.Scanned();
        CSMap::Entry&   entry         = *p;
        const chunkId_t cid           = entry.GetChunkId();
        int             extraReplicas = 0;
        ChunkPlacement& placement     = placementTmp.Get();
        if (GetInFlightChunkModificationOpCount(cid) > 0 ||
                ! CanReplicateChunkNow(
                    entry, extraReplicas, placement) ||
                extraReplicas != 0) {
            mRebalanceCtrs.Busy();
            continue;
        }
        // Cache chunk block.
        if (find(cblk.begin(), cblk.end(), entry.GetChunkInfo()) ==
                cblk.end()) {
            cblk.clear();
        }
        placement.clear();
        const bool kIncludeThisChunkFlag             = false;
        const bool kStopIfHasAnyReplicationsInFlight = true;
        const bool busyFlag = ! GetPlacementExcludes(
            entry,
            placement,
            kIncludeThisChunkFlag,
            kStopIfHasAnyReplicationsInFlight,
            &cblk
        );
        const int numReplicas = entry.GetFattr()->numReplicas;
        if (numReplicas > 1 &&
                placement.GetExcludedRacksCount() +
                numReplicas >= mRacks.size()) {
            // Do not pay attention to other stripes, with
            // replication higher than 1 and insufficient number of
            // racks.
            placement.clear();
        } else if (busyFlag) {
            mRebalanceCtrs.BusyOther();
            cblk.clear();
            // Move all chunks in the blok to the back of
            // the list, in order to skip them on this
            // re-balance pass.
            MoveChunkBlockBack(cblk, mChunkToServerMap);
            continue;
        }
        Servers& srvs = serversTmp.Get();
        mChunkToServerMap.GetServers(entry, srvs);
        double maxUtil = -1;
        int    srcCnt  = 0;
        int    srvPos  = -1;
        int    rackPos = -1;
        int    loadPos = -1;
        for (Servers::const_iterator it = srvs.begin();
                it != srvs.end();
                ++it) {
            ChunkServer& srv = **it;
            if (srv.GetReplicationReadLoad() <
                    mMaxConcurrentReadReplicationsPerNode &&
                    srv.IsResponsiveServer()) {
                srcCnt++;
            }
            if (srvPos < 0 &&
                    (placement.IsServerExcluded(srv) &&
                    placement.GetExcludedServersCount() <
                    mChunkServers.size())) {
                srvPos = (int)(it - srvs.begin());
            }
            if (! placement.ExcludeServerAndRack(srv, cid) &&
                        rackPos < 0 &&
                        placement.SearchCandidateRacks()
                        ) {
                rackPos = (int)(it - srvs.begin());
            }
            if (srvPos >= 0 || rackPos >= 0) {
                continue;
            }
            const double util =
                srv.GetSpaceUtilization(mUseFsTotalSpaceFlag);
            if (util > max(maxUtil,
                    mMaxRebalanceSpaceUtilThreshold)) {
                loadPos = (int)(it - srvs.begin());
                maxUtil = util;
            }
        }
        if (srcCnt <= 0) {
            if (srvPos >= 0 || rackPos >= 0 || loadPos >= 0) {
                mRebalanceCtrs.NoSource();
            } else {
                mRebalanceCtrs.ServerOk();
            }
            continue;
        }
        const char*            reason   = 0;
        const MetaFattr* const fa       = entry.GetFattr();
        vector<kfsSTier_t>&    tiers    = tiersTmp.Get();
        kfsSTier_t             maxSTier = kKfsSTierUndef;
        if (srvPos >= 0 || rackPos >= 0) {
            srvs.clear();
            tiers.clear();
            double     maxUtilization = mMinRebalanceSpaceUtilThreshold;
            kfsSTier_t minSTier       = kKfsSTierUndef;
            for (int i = 0; ; i++) {
                if (i > 0) {
                    if (mMaxSpaceUtilizationThreshold <= maxUtilization) {
                        break;
                    }
                    maxUtilization = mMaxSpaceUtilizationThreshold;
                }
                if (minSTier == kKfsSTierUndef) {
                    minSTier = fa->minSTier;
                    maxSTier = fa->maxSTier;
                    if (! FindStorageTiersRange(minSTier, maxSTier)) {
                        break;
                    }
                }
                placement.FindRebalanceCandidates(
                    minSTier, maxSTier, maxUtilization);
                if (srvPos < 0) {
                    if (placement.IsUsingRackExcludes()) {
                        continue;
                    }
                    const RackId rackId = placement.GetRackId();
                    if (rackId < 0 || rackId == srvs[rackPos]->GetRack()) {
                        continue;
                    }
                }
                const bool kCanIgnoreServerExcludesFlag = false;
                const ChunkServerPtr srv = placement.GetNext(
                    kCanIgnoreServerExcludesFlag);
                if (! srv) {
                    continue;
                }
                srvs.push_back(srv);
                tiers.push_back(placement.GetStorageTier());
                reason = srvPos >= 0 ?
                    "re-balance server placement" :
                    "re-balance rack placement";
                break;
            }
        } else if (loadPos >= 0) {
            const RackId   rackId   = srvs[loadPos]->GetRack();
            kfsSTier_t     minSTier = fa->minSTier;
            maxSTier = fa->maxSTier;
            ChunkServerPtr srv;
            if (FindStorageTiersRange(minSTier, maxSTier)) {
                placement.FindRebalanceCandidates(
                    minSTier,
                    maxSTier,
                    mMinRebalanceSpaceUtilThreshold,
                    rackId
                );
                const bool kCanIgnoreServerExcludesFlag = false;
                srv = placement.GetNext(kCanIgnoreServerExcludesFlag);
            }
            srvs.clear();
            tiers.clear();
            if (srv && (srv->GetRack() >= 0 || rackId < 0) &&
                    ((placement.GetRackId() >= 0 &&
                        ! placement.IsUsingRackExcludes()
                    ) ||
                    (placement.GetCandidateRackCount() <=
                        0 &&
                    placement.GetExcludedRacksCount() +
                    numReplicas >= mRacks.size()))) {
                srvs.push_back(srv);
                tiers.push_back(placement.GetStorageTier());
                reason = "re-balance utilization";
            }
        } else {
            mRebalanceCtrs.ServerOk();
            continue;
        }
        const bool noCandidatesFlag = srvs.empty();
        if (srvPos >= 0) {
            mRebalanceCtrs.ServerNeeded();
            if (noCandidatesFlag) {
                mRebalanceCtrs.NoServerFound();
            }
        } else if (rackPos >= 0) {
            mRebalanceCtrs.RackNeeded();
            if (noCandidatesFlag) {
                mRebalanceCtrs.NoRackFound();
            }
        } else {
            mRebalanceCtrs.NonLoadedServerNeeded();
            if (noCandidatesFlag) {
                mRebalanceCtrs.NoNonLoadedServerFound();
            }
        }
        if (noCandidatesFlag) {
            continue;
        }
        if (ReplicateChunk(entry, 1, srvs, recoveryInfo, tiers, maxSTier,
                reason) > 0) {
            mRebalanceCtrs.ReplicationStarted();
            MoveChunkBlockBack(cblk, mChunkToServerMap);
            cblk.clear();
            if (mRebalanceReplicationsThresholdCount <=
                    mNumOngoingReplications) {
                break;
            }
        } else {
            mRebalanceCtrs.NoReplicationStarted();
        }
    }
    if (rescheduleFlag) {
        mChunkReplicator.ScheduleNext(mRebalanceRunInterval / 1024);
    }
}

int
LayoutManager::LoadRebalancePlan(const string& planFn)
{
    if (mRebalancePlanFileName == planFn &&
            mRebalancePlan.is_open()) {
        return 0;
    }
    mRebalancePlan.close();
    mRebalancePlanFileName = planFn;
    if (mRebalancePlanFileName.empty()) {
        return 0;
    }
    mRebalancePlan.open(mRebalancePlanFileName.c_str(), istream::in);
    if (! mRebalancePlan) {
        int err = errno;
        KFS_LOG_STREAM_ERROR << "re-balance plan: " <<
            mRebalancePlanFileName <<
            " error: " << QCUtils::SysError(err) <<
        KFS_LOG_EOM;
        return (err > 0 ? -err : -EINVAL);
    }
    mRebalancePlan.setf(istream::hex);
    mIsExecutingRebalancePlan = true;
    mRebalanceCtrs.StartPlan();
    KFS_LOG_STREAM_INFO <<
        "start executing re-balance plan: " <<
        mRebalancePlanFileName <<
    KFS_LOG_EOM;
    return 0;
}

bool
LayoutManager::ReadRebalancePlan(size_t nread)
{
    if (! mRebalancePlan.is_open()) {
        return false;
    }
    chunkId_t      chunkId;
    ServerLocation loc;
    bool           addedFlag = false;
    size_t         i;
    for (i = 0; i < nread && ! mRebalancePlan.eof(); i++) {
        if (! (mRebalancePlan >> chunkId >> loc)) {
            break;
        }
        mRebalanceCtrs.PlanLine();
        Servers::const_iterator const it = FindServer(loc);
        if (it == mChunkServers.end()) {
            mRebalanceCtrs.PlanNoServer();
            continue;
        }
        (*it)->AddToChunksToMove(chunkId);
        mRebalanceCtrs.PlanAdded();
        addedFlag = true;
    }
    if (nread <= i) {
        return true;
    }
    if (mRebalancePlan.eof()) {
        KFS_LOG_STREAM_INFO <<
            "finished loading re-balance plan" <<
        KFS_LOG_EOM;
    } else {
        KFS_LOG_STREAM_ERROR <<
            "invalid re-balance plan line: " <<
            mRebalanceCtrs.GetPlanLine() <<
            " terminating plan loading" <<
        KFS_LOG_EOM;
    }
    mRebalancePlan.close();
    return addedFlag;
}

void
LayoutManager::ExecuteRebalancePlan()
{
    if (! mIsExecutingRebalancePlan ||
            mRebalanceReplicationsThresholdCount <=
            mNumOngoingReplications) {
        return;
    }
    size_t  rem           = 0;
    int     maxScan       = mMaxRebalanceScan;
    int     nextTimeCheck = maxScan - 32;
    int64_t maxTime       = microseconds() + mMaxRebalanceRunTime;
    for (Servers::const_iterator it = mChunkServers.begin();
            maxScan > 0 && it != mChunkServers.end();
            ++it) {
        bool serverDownFlag = true;
        rem += ExecuteRebalancePlan(
            *it,
            serverDownFlag,
            maxScan,
            maxTime,
            nextTimeCheck);
        if (serverDownFlag ||
                mRebalanceReplicationsThresholdCount <=
                mNumOngoingReplications) {
            maxScan = -1;
            break;
        }
    }
    if (maxScan <= 0) {
        mChunkReplicator.ScheduleNext(mRebalanceRunInterval / 1024);
        return;
    }
    if (mMaxRebalancePlanRead <= 0 && mRebalancePlan) {
        KFS_LOG_STREAM_INFO <<
            "terminating loading re-balance plan " <<
            mRebalancePlanFileName <<
        KFS_LOG_EOM;
        mRebalancePlan.close();
    }
    if (rem >= mMaxRebalancePlanRead) {
        return;
    }
    if (ReadRebalancePlan(mMaxRebalancePlanRead - rem)) {
        return;
    }
    if (rem <= 0) {
        KFS_LOG_STREAM_INFO <<
            "finished execution of rebalance plan: " <<
            mRebalancePlanFileName <<
        KFS_LOG_EOM;
        mIsExecutingRebalancePlan = false;
    }
}

size_t
LayoutManager::ExecuteRebalancePlan(
    const ChunkServerPtr& c, bool& serverDownFlag, int& maxScan,
    int64_t maxTime, int& nextTimeCheck)
{
    serverDownFlag = false;
    if (! mIsExecutingRebalancePlan || c->IsRetiring() || c->IsDown()) {
        c->ClearChunksToMove();
        return 0;
    }
    ChunkIdSet& chunksToMove = const_cast<ChunkIdSet&>(c->GetChunksToMove());
    if (c->GetSpaceUtilization(mUseFsTotalSpaceFlag) >
            mMaxSpaceUtilizationThreshold) {
        KFS_LOG_STREAM_INFO <<
            "terminating re-balance plan execution for"
            " overloaded server " << c->GetServerLocation() <<
            " chunks left: " << c->GetChunksToMove().Size() <<
        KFS_LOG_EOM;
        c->ClearChunksToMove();
        return 0;
    }
    if (chunksToMove.IsEmpty() || ! IsCandidateServer(*c)) {
        return chunksToMove.Size();
    }

    StTmp<ChunkPlacement>      placementTmp(mChunkPlacementTmp);
    StTmp<Servers>             serversTmp(mServersTmp);
    StTmp<Servers>             candidatesTmp(mServers2Tmp);
    Servers&                   candidates = candidatesTmp.Get();
    StTmp<vector<kfsSTier_t> > tiersTmp(mPlacementTiersTmp);
    vector<kfsSTier_t>&        tiers = tiersTmp.Get();
    candidates.push_back(c);
    tiers.push_back(kKfsSTierMax);

    const ChunkRecoveryInfo recoveryInfo;
    size_t                  curScan = chunksToMove.Size();
    while (maxScan > 0 && curScan > 0) {
        if (c->GetNumChunkReplications() >=
                mMaxConcurrentWriteReplicationsPerNode) {
            mRebalanceCtrs.PlanNoDest();
            break;
        }
        if (maxScan <= nextTimeCheck) {
            if (maxTime < microseconds()) {
                maxScan = -1;
                mRebalanceCtrs.PlanTimeout();
                break;
            }
            nextTimeCheck = maxScan - 32;
        }
        const chunkId_t* it = chunksToMove.Next();
        if (! it) {
            const size_t sz = chunksToMove.Size();
            if (sz <= 0) {
                break;
            }
            curScan = min(curScan, sz);
            chunksToMove.First();
            continue;
        }
        curScan--;
        maxScan--;
        mRebalanceCtrs.PlanScanned();
        chunkId_t const     cid = *it;
        CSMap::Entry* const ci  = mChunkToServerMap.Find(cid);
        if (! ci) {
            // Chunk got deleted from the time the plan was created.
            c->MovingChunkDone(cid);
            mRebalanceCtrs.PlanNoChunk();
            continue;
        }
        const MetaFattr* const fa = ci->GetFattr();
        kfsSTier_t i;
        for (i = fa->minSTier;
                i <= fa->maxSTier && IsCandidateServer(*c, i);
                i++)
            {}
        if (fa->maxSTier < i) {
            KFS_LOG_STREAM_INFO <<
                "cannot move"
                " chunk: "    << cid <<
                " to: "       << c->GetServerLocation() <<
                " tiers: ["   << fa->minSTier << "," << fa->maxSTier << "]"
                " no storage tiers available" <<
            KFS_LOG_EOM;
            continue;
        }
        tiers.front() = i;
        Servers& srvs = serversTmp.Get();
        mChunkToServerMap.GetServers(*ci, srvs);
        bool foundFlag = false;
        int  srcCnt    = 0;
        for (Servers::const_iterator ci = srvs.begin();
                ci != srvs.end();
                ++ci) {
            if (*ci == c) {
                foundFlag = true;
                break;
            }
            if ((*ci)->GetReplicationReadLoad() <
                    mMaxConcurrentReadReplicationsPerNode &&
                    (*ci)->IsResponsiveServer()) {
                srcCnt++;
            }
        }
        if (foundFlag) {
            c->MovingChunkDone(cid); // Already there.
            continue;
        }
        if (srcCnt <= 0) {
            mRebalanceCtrs.PlanNoSrc();
            continue;
        }
        int extraReplicas = 0;
        ChunkPlacement& placement = placementTmp.Get();
        if (mChunkToServerMap.GetState(*ci) !=
                    CSMap::Entry::kStateNone ||
                GetInFlightChunkModificationOpCount(cid) > 0 ||
                ! CanReplicateChunkNow(
                    *ci, extraReplicas, placement)) {
            mRebalanceCtrs.PlanBusy();
            continue;
        }
        placement.clear();
        const bool kIncludeThisChunkFlag             = false;
        const bool kStopIfHasAnyReplicationsInFlight = true;
        if (ci->GetFattr()->numReplicas <= 1 &&
                ! GetPlacementExcludes(
                    *ci,
                    placement,
                    kIncludeThisChunkFlag,
                    kStopIfHasAnyReplicationsInFlight)) {
            mRebalanceCtrs.PlanBusyOther();
            continue;
        }
        if ((placement.IsServerExcluded(c) &&
                placement.GetExcludedServersCount() <
                    mChunkServers.size()) ||
                (placement.IsRackExcluded(c) &&
                    placement.HasCandidateRacks())) {
            // Chunk cannot be moved due to rack aware placement
            // constraints.
            c->MovingChunkDone(cid);
            KFS_LOG_STREAM_INFO <<
                "cannot move"
                " chunk: "    << cid <<
                " to: "       << c->GetServerLocation() <<
                " excluded: " <<
                " servers: "  <<
                    placement.GetExcludedServersCount() <<
                " racks: "    <<
                    placement.GetExcludedRacksCount() <<
            KFS_LOG_EOM;
            mRebalanceCtrs.PlanCannotMove();
            continue;
        }
        if (ReplicateChunk(*ci, 1, candidates, recoveryInfo,
                tiers, fa->maxSTier, "re-balance plan") > 0) {
            mRebalanceCtrs.PlanReplicationStarted();
            if (mRebalanceReplicationsThresholdCount <=
                    mNumOngoingReplications) {
                break;
            }
        } else {
            mRebalanceCtrs.PlanNoReplicationStarted();
        }
        // Always use smart pointer copy here, instead of a reference,
        // as reference might become invalid if the chunk server goes
        // down as result of queuing replication op.
        if (candidates.front()->IsDown()) {
            serverDownFlag = true;
            return 0;
        }
    }
    return chunksToMove.Size();
}

void
LayoutManager::GetOpenFiles(
    MetaOpenFiles::ReadInfo&  openForRead,
    MetaOpenFiles::WriteInfo& openForWrite)
{
    mChunkLeases.GetOpenFiles(openForRead, openForWrite, mChunkToServerMap);
}

bool
LayoutManager::HasEnoughFreeBuffers(MetaRequest* /* req = 0*/)
{
    // This has to be re-entrant with req == 0. Racy check is OK though.
    return (GetFreeIoBufferByteCount() >
        SyncAddAndFetch(mIoBufPending, int64_t(0)) +
            mMinIoBufferBytesToProcessRequest);
}

void
LayoutManager::SetUserAndGroupSelf(const MetaRequest& req,
    kfsUid_t& user, kfsGid_t& group)
{
    const string& ip = req.clientIp;
    if (ip.empty()) {
        return;
    }
    if (ip == mLastUidGidRemap.mIp &&
            mLastUidGidRemap.mUser == user &&
            mLastUidGidRemap.mGroup == group) {
        if (user != kKfsUserNone) {
            user = mLastUidGidRemap.mToUser;
        }
        if (group != kKfsGroupNone) {
            group = mLastUidGidRemap.mToGroup;
        }
        return;
    }
    mLastUidGidRemap.mIp    = ip;
    mLastUidGidRemap.mUser  = user;
    mLastUidGidRemap.mGroup = group;
    for (HostUserGroupRemap::const_iterator
            it = mHostUserGroupRemap.begin();
            it != mHostUserGroupRemap.end();
            ++it) {
        if (! it->mHostPrefix.Match(ip)) {
            continue;
        }
        if (user != kKfsUserNone) {
            HostUserGroupMapEntry::UserMap::const_iterator
                const ui = it->mUserMap.find(user);
            if (ui != it->mUserMap.end()) {
                user = ui->second;
            }
        }
        if (group != kKfsGroupNone) {
            HostUserGroupMapEntry::GroupMap::const_iterator
                const gi = it->mGroupMap.find(user);
            if (gi != it->mGroupMap.end()) {
                group = gi->second;
            }
        }
        break;
    }
    mLastUidGidRemap.mToUser  = user;
    mLastUidGidRemap.mToGroup = group;
}

void
LayoutManager::CSMapUnitTest(const Properties& props)
{
    const char* const kUniteTestPropName = "metaServer.csmap.unittest";
    const int unitTestPropVal = props.getValue(kUniteTestPropName, 0);
    if (unitTestPropVal == 0) {
        return;
    }

    if (mChunkToServerMap.Size() > 0 ||
            mChunkToServerMap.GetServerCount() > 0) {
        KFS_LOG_STREAM_INFO << "not running CSMap unit test:"
            " chunks: "  << mChunkToServerMap.Size() <<
            " servers: " << mChunkToServerMap.GetServerCount() <<
        KFS_LOG_EOM;
        return;
    }
    KFS_LOG_STREAM_WARN << "running CSMap unit test: " <<
        kUniteTestPropName << " = " << unitTestPropVal <<
    KFS_LOG_EOM;

    const chunkId_t kChunks  = 1000;
    const int       kServers = 100;

    mChunkToServerMap.SetDebugValidate(true);
    MetaFattr* const fattr = MetaFattr::create(KFS_FILE, 1, 1,
        kKfsUserRoot, kKfsGroupRoot, 0644);
    chunkId_t        cid;
    for (cid = 1; cid <= kChunks; cid++) {
        bool newEntryFlag = false;
        if (! mChunkToServerMap.Insert(
                fattr, (chunkOff_t)cid * CHUNKSIZE, cid, 1,
                newEntryFlag) || ! newEntryFlag) {
            panic("duplicate chunk id");
            break;
        }
    }
    for (int i = 0; i < kServers; i++) {
        mChunkServers.push_back(ChunkServerPtr(
            new ChunkServer(
                NetConnectionPtr(new NetConnection(new TcpSocket(), 0)),
                string()
        )));
        if (! mChunkToServerMap.AddServer(mChunkServers.back())) {
            panic("failed to add server");
        }
    }
    if (! mChunkToServerMap.RemoveServer(mChunkServers.front())) {
        panic("failed to remove server");
    }
    if (! mChunkToServerMap.RemoveServer(mChunkServers.back())) {
        panic("failed to remove server");
    }
    if (! mChunkToServerMap.AddServer(mChunkServers.front())) {
        panic("failed to add server");
    }
    if (! mChunkToServerMap.AddServer(mChunkServers.back())) {
        panic("failed to add server");
    }
    if (mChunkToServerMap.GetServerCount() != mChunkServers.size()) {
        panic("server count don't match");
    }
    Servers expected;
    for (int i = 0; i < 4; i++) {
        expected.push_back(mChunkServers[i]);
    }
    for (cid = 1; cid <= kChunks; cid++) {
        CSMap::Entry* const cur = mChunkToServerMap.Find(cid);
        if (! cur) {
            panic("missing chunk entry");
            break;
        }
        CSMap::Entry& entry = *cur;
        if (! mChunkToServerMap.AddServer(mChunkServers[5], entry)) {
            panic("failed to add server to entry");
            break;
        }
        for (int i = 0; i < 5; i++) {
            if (! mChunkToServerMap.AddServer(
                    mChunkServers[i], entry)) {
                panic("failed to add server to entry");
                break;
            }
        }
        if (! mChunkToServerMap.RemoveServer(mChunkServers[4], entry)) {
            panic("failed to remove server to entry");
            break;
        }
        if (! mChunkToServerMap.RemoveServer(mChunkServers[5], entry)) {
            panic("failed to remove server to entry");
            break;
        }
        if (mChunkToServerMap.GetServers(entry) != expected) {
            panic("servers don't match");
            break;
        }
        mChunkToServerMap.SetServers(mChunkServers, entry);
        if (mChunkToServerMap.GetServers(entry) != mChunkServers) {
            panic("servers don't match");
            break;
        }
        if (! mChunkToServerMap.RemoveServer(
                mChunkServers[10], entry)) {
            panic("failed to remove server to entry");
            break;
        }
        if (cid % 3 == 0) {
            continue;
        }
        for (int i = 0; i < kServers; i++) {
            if (i == 10) {
                continue;
            }
            if (! mChunkToServerMap.RemoveServer(
                    mChunkServers[i], entry)) {
                panic("failed to remove server");
            }
        }
        if (mChunkToServerMap.ServerCount(entry) != 0) {
            panic("invalid server count");
        }
    }
    cid = 1;
    for (int i = 11; i < kServers && i < 30; i++) {
        if (i == 10) {
            continue;
        }
        if (! mChunkToServerMap.RemoveServer(mChunkServers[i])) {
            panic("failed to remove server");
        }
        if (mChunkToServerMap.RemoveServerCleanup(1)) {
            KFS_LOG_STREAM_DEBUG <<
                "more cleanup " << i <<
            KFS_LOG_EOM;
        }
        if (! mChunkToServerMap.SetState(cid++,
                CSMap::Entry::kStatePendingReplication)) {
            panic("failed to move to pending replication");
        }
    }
    cid = 1000000;
    vector<size_t> idxs;
    for (int i = 30; i < kServers && i < 60; i++) {
        if (i == 10) {
            continue;
        }
        size_t idx = 0;
        if (! mChunkToServerMap.SetHibernated(mChunkServers[i], idx, -1)) {
            panic("failed to hibernate server");
        }
        idxs.push_back(idx);
        if (mChunkToServerMap.RemoveServerCleanup(1)) {
            KFS_LOG_STREAM_DEBUG <<
                "hibernate more cleanup: " << i <<
                " server: " << idx <<
            KFS_LOG_EOM;
        }
        bool newEntryFlag = false;
        cid++;
        if (! mChunkToServerMap.Insert(
                fattr, (chunkOff_t)cid * CHUNKSIZE, cid, 1,
                newEntryFlag) ||
                ! newEntryFlag) {
            panic("duplicate chunk id");
        }
        if (! mChunkToServerMap.SetState(cid,
                CSMap::Entry::kStateCheckReplication)) {
            panic("failed to move into check replication");
        }
    }
    expected = mChunkToServerMap.GetServers(3);
    for (chunkId_t cid = 1; cid <= kChunks; cid++) {
        if (cid % 3 == 0) {
            if (mChunkToServerMap.GetServers(cid) != expected) {
                panic("invalid servers");
            }
        } else {
            if (mChunkToServerMap.HasServers(cid)) {
                panic("invalid server count");
            }
        }
    }
    expected.clear();
    if (mChunkToServerMap.GetHibernatedCount() != idxs.size()) {
        panic("invalid hibernated servers count");
    }
    for (size_t i = 0; i < idxs.size(); i++) {
        if (! mChunkToServerMap.RemoveHibernatedServer(idxs[i])) {
            panic("failed to remove hibernated server");
        }
    }
    if (mChunkToServerMap.GetHibernatedCount() != 0) {
        panic("invalid hibernated servers count");
    }
    while (mChunkToServerMap.RemoveServerCleanup(3)) {
        KFS_LOG_STREAM_DEBUG << "final cleanup" << KFS_LOG_EOM;
    }
    KFS_LOG_STREAM_DEBUG <<
        "servers: " << mChunkToServerMap.GetServerCount() <<
        " replication: " << mChunkToServerMap.GetCount(
            CSMap::Entry::kStateCheckReplication) <<
        " pending: " << mChunkToServerMap.GetCount(
            CSMap::Entry::kStatePendingReplication) <<
    KFS_LOG_EOM;
    mChunkToServerMap.RemoveServerCleanup(0);
    mChunkToServerMap.Clear();
    for (int i = 0; i < kServers; i++) {
        if (mChunkServers[i]->GetIndex() < 0) {
            continue;
        }
        if (! mChunkToServerMap.RemoveServer(mChunkServers[i])) {
            panic("failed to remove server");
        }
        mChunkServers[i]->ForceDown();
    }
    if (mChunkToServerMap.GetServerCount() != 0) {
        panic("failed to remove all servers");
    }
    if (CSMap::Entry::GetAllocBlockCount() != 0) {
        panic("server list allocation leak");
    }
    if (CSMap::Entry::GetAllocByteCount() != 0) {
        panic("server list allocation byte count mismatch");
    }
    mChunkServers.clear();
    fattr->destroy();

    KFS_LOG_STREAM_WARN << "passed CSMap unit test" <<
    KFS_LOG_EOM;
}

bool
LayoutManager::AddReplica(CSMap::Entry& ci, const ChunkServerPtr& s)
{
    return AddHosted(ci, s);
}

void
LayoutManager::CheckChunkReplication(CSMap::Entry& entry)
{
    return CheckReplication(entry);
}

ostream&
LayoutManager::RebalanceCtrs::Show(
    ostream& os, const char* prefix, const char* suffix)
{
    const char* const pref = prefix ? prefix : " ";
    const char* const suf  = suffix ? suffix : " ";
    os <<
    "RoundCount"                    << pref << mRoundCount << suf <<
    "NoSource"                      << pref << mNoSource << suf <<
    "ServerNeeded"                  << pref << mServerNeeded << suf <<
    "NoServerFound"                 << pref << mNoServerFound << suf <<
    "RackNeeded"                    << pref << mRackNeeded << suf <<
    "NoRackFound"                   << pref << mNoRackFound << suf <<
    "NonLoadedServerNeeded"         << pref << mNonLoadedServerNeeded << suf <<
    "NoNonLoadedServerFound"        << pref << mNoNonLoadedServerFound << suf <<
    "Ok"                            << pref << mOk << suf <<
    "Scanned"                       << pref << mScanned << suf <<
    "Busy"                          << pref << mBusy << suf <<
    "BusyOther"                     << pref << mBusyOther << suf <<
    "ReplicationStarted"            << pref << mReplicationStarted << suf <<
    "NoReplicationStarted"          << pref << mNoReplicationStarted << suf <<
    "ScanTimeout"                   << pref << mScanTimeout << suf <<
    "TotalNoSource"                 << pref << mTotalNoSource << suf <<
    "TotalServerNeeded"             << pref << mTotalServerNeeded << suf <<
    "TotalNoServerFound"            << pref << mTotalNoServerFound << suf <<
    "TotalRackNeeded"               << pref << mTotalRackNeeded << suf <<
    "TotalNoRackFound"              << pref << mTotalNoRackFound << suf <<
    "TotalNonLoadedServerNeeded"    << pref << mTotalNonLoadedServerNeeded << suf <<
    "TotalNoNonLoadedServerFound"   << pref << mTotalNoNonLoadedServerFound << suf <<
    "TotalOk"                       << pref << mTotalOk << suf <<
    "TotalScanned"                  << pref << mTotalScanned << suf <<
    "TotalBusy"                     << pref << mTotalBusy << suf <<
    "TotalBusyOther"                << pref << mTotalBusyOther << suf <<
    "TotalReplicationStarted"       << pref << mTotalReplicationStarted << suf <<
    "TotalNoReplicationStarted"     << pref << mTotalNoReplicationStarted << suf <<
    "TotalScanTimeout"              << pref << mTotalScanTimeout << suf <<
    "Plan"                          << pref << mPlan << suf <<
    "PlanNoDest"                    << pref << mPlanNoDest << suf <<
    "PlanTimeout"                   << pref << mPlanTimeout << suf <<
    "PlanScanned"                   << pref << mPlanScanned << suf <<
    "PlanNoChunk"                   << pref << mPlanNoChunk << suf <<
    "PlanNoSrc"                     << pref << mPlanNoSrc << suf <<
    "PlanBusy"                      << pref << mPlanBusy << suf <<
    "PlanBusyOther"                 << pref << mPlanBusyOther << suf <<
    "PlanCannotMove"                << pref << mPlanCannotMove << suf <<
    "PlanReplicationStarted"        << pref << mPlanReplicationStarted << suf <<
    "PlanNoReplicationStarted"      << pref << mPlanNoReplicationStarted << suf <<
    "PlanLine"                      << pref << mPlanLine << suf <<
    "PlanNoServer"                  << pref << mPlanNoServer << suf <<
    "PlanAdded"                     << pref << mPlanAdded << suf <<
    "TotalPlanNoDest"               << pref << mTotalPlanNoDest << suf <<
    "TotalPlanTimeout"              << pref << mTotalPlanTimeout << suf <<
    "TotalPlanScanned"              << pref << mTotalPlanScanned << suf <<
    "TotalPlanNoChunk"              << pref << mTotalPlanNoChunk << suf <<
    "TotalPlanNoSrc"                << pref << mTotalPlanNoSrc << suf <<
    "TotalPlanBusy"                 << pref << mTotalPlanBusy << suf <<
    "TotalPlanBusyOther"            << pref << mTotalPlanBusyOther << suf <<
    "TotalPlanCannotMove"           << pref << mTotalPlanCannotMove << suf <<
    "TotalPlanReplicationStarted"   << pref << mTotalPlanReplicationStarted << suf <<
    "TotalPlanNoReplicationStarted" << pref << mTotalPlanNoReplicationStarted << suf <<
    "TotalPlanLine"                 << pref << mTotalPlanLine << suf <<
    "TotalPlanNoServer"             << pref << mTotalPlanNoServer << suf <<
    "TotalPlanAdded"                << pref << mTotalPlanAdded << suf
    ;
    return os;
}

void
LayoutManager::Handle(MetaForceChunkReplication& op)
{
    // The following is intended for debug and testing purposes only.
    if (op.chunkId < 0) {
        op.status    = -EINVAL;
        op.statusMsg = "invalid chunk id";
        return;
    }
    CSMap::Entry* const entry = mChunkToServerMap.Find(op.chunkId);
    if (! entry) {
        op.status    = -ENOENT;
        op.statusMsg = "no such chunk";
        return;
    }
    const MetaFattr* const fa = entry->GetFattr();
    if (fa->numRecoveryStripes <= 0 && op.recoveryFlag) {
        op.status    = -EINVAL;
        op.statusMsg = "file is not created with recovery";
        return;
    }
    if (op.recoveryFlag && ! op.forcePastEofRecoveryFlag && fa->filesize <=
            fa->ChunkPosToChunkBlkFileStartPos(entry->GetChunkInfo()->offset)) {
        op.status    = -EINVAL;
        op.statusMsg = "chunk block past logical end of file";
        return;
    }
    if (mChunkLeases.GetChunkWriteLease(op.chunkId)) {
        // This check isn't sufficient with recovery, typically the size check
        // the above would be sifficient, as logical end of file set and the end
        // of write. If remove isn't set, then the can replicate chunk now will
        // catch the theoretically possible corner case.
        op.status    = -EBUSY;
        op.statusMsg = "write lease exists";
        return;
    }
    bool                  removeDstFlag = false;
    const ServerLocation& dst           = op;
    Servers::const_iterator dstIt;
    if (dst.IsValid()) {
        dstIt = FindServer(dst);
        if (dstIt == mChunkServers.end()) {
            op.status    = -EINVAL;
            op.statusMsg = "no such chunk server";
            return;
        }
        StTmp<Servers> serversTmp(mServers3Tmp);
        Servers&       servers = serversTmp.Get();
        mChunkToServerMap.GetServers(*entry, servers);
        if (find(servers.begin(), servers.end(), *dstIt) != servers.end()) {
            if (! op.removeFlag ||
                    (servers.size() <= size_t(1) && ! op.recoveryFlag)) {
                op.status    = -EINVAL;
                op.statusMsg = "chunk exists already on " + dst.ToString();
                return;
            }
            removeDstFlag = true;
        }
    } else {
        dstIt = mChunkServers.end();
    }
    int extraReplicas = 0;
    ChunkRecoveryInfo recoveryInfo;
    StTmp<ChunkPlacement> placementTmp(mChunkPlacementTmp);
    ChunkPlacement& placement = placementTmp.Get();
    int hibernatedReplicaCount = 0;
    if (! CanReplicateChunkNow(
            *entry,
            extraReplicas,
            placement,
            &hibernatedReplicaCount,
            &recoveryInfo,
            op.recoveryFlag) &&
                (! op.removeFlag || dstIt == mChunkServers.end())) {
        op.status    = -EBUSY;
        op.statusMsg = "cannot be started at the moment";
        return;
    }
    KFS_LOG_STREAM_NOTICE <<
        "starting: "
        " seq: " << op.opSeqno <<
        " "      << op.Show() <<
    KFS_LOG_EOM;
    if (dstIt != mChunkServers.end()) {
        if (removeDstFlag) {
            mChunkToServerMap.RemoveServer(*dstIt, *entry);
            ChunkServerPtr const srv = *dstIt;
            srv->NotifyStaleChunk(op.chunkId);
            if (srv->IsDown()) {
                op.status    = -EFAULT;
                op.statusMsg = "server went down";
                return;
            }
        }
        StTmp<vector<kfsSTier_t> > tiersTmp(mPlacementTiersTmp);
        vector<kfsSTier_t>&        tiers = tiersTmp.Get();
        StTmp<Servers>             candidatesTmp(mServers2Tmp);
        Servers&                   candidates = candidatesTmp.Get();
        tiers.push_back(fa->minSTier);
        candidates.push_back(*dstIt);
        extraReplicas = 1;
        if (ReplicateChunk(
                *entry,
                extraReplicas,
                candidates,
                recoveryInfo,
                tiers,
                fa->maxSTier,
                "admin forced") <= 0) {
            op.status    = -EAGAIN;
            op.statusMsg = "failed to start replication";
            return;
        }
    } else {
        extraReplicas = max(1, extraReplicas + 1);
        if (ReplicateChunk(
                *entry, extraReplicas, placement, recoveryInfo) <= 0) {
            op.status    = -EAGAIN;
            op.statusMsg = "no replication candidates";
            return;
        }
    }
}

bool
LayoutManager::FindAccessProxy(
    const string&           host,
    LayoutManager::Servers& srvs)
{
    for (int pass = 0; pass < 2; pass++) {
        const RackId                    rackId =
            pass == 0 ? GetRackId(host) : RackId(-1);
        RackInfos::const_iterator const it     =
            rackId < 0 ? mRacks.end() : FindRack(rackId);
        if (it == mRacks.end() && 0 == pass) {
            pass++;
        }
        const Servers& servers =
            0 == pass ? it->getServers() : mChunkServers;
        const size_t   size    = servers.size();
        if (0 < size) {
            // Find one with below twice average load or writable object count.
            // Start from random place. Limit scan depth.
            const int64_t kWritableFloor = 6;
            const int64_t kOpenFloor     = 32;
            const size_t  kMaxScan       = 64;
            const int64_t                 mult = mChunkServers.size() / 2;
            Servers::const_iterator       it   = servers.begin() +
                (1 < size ? (size_t)Rand(size) : size_t(0));
            Servers::const_iterator const sit  = it;
            for (size_t i = 0; i < min(kMaxScan, size); i++) {
                if ((*it)->GetLoadAvg() * mult <= mCSTotalLoadAvgSum &&
                        ((*it)->GetWritableObjectCount() <= kWritableFloor ||
                            (*it)->GetWritableObjectCount() * mult <=
                            mCSWritableObjectCount) &&
                        ((*it)->GetOpenObjectCount() <= kOpenFloor ||
                            (*it)->GetOpenObjectCount() * mult <=
                            mCSOpenObjectCount)) {
                    srvs.push_back(*it);
                    return true;
                }
                if (servers.end() == ++it) {
                    it = servers.begin();
                }
            }
            if (0 != pass) {
                // No good one, use the fist randomly chosen one.
                srvs.push_back(*sit);
                return true;
            }
        }
    }
    return false;
}

void
LayoutManager::GetAccessProxyForHost(
    const string&           host,
    LayoutManager::Servers& servers)
{
    Servers::const_iterator it = mObjectStorePlacementTestFlag ?
        mChunkServers.end() : FindServerByHost(host);
    servers.clear();
    if (it != mChunkServers.end()) {
        servers.push_back(*it);
        return;
    }
    if (! mObjectStoreReadCanUsePoxoyOnDifferentHostFlag) {
        return;
    }
    FindAccessProxy(host, servers);
}

bool
LayoutManager::RunObjectBlockDeleteQueue()
{
    int          rem         = mObjStoreDeleteMaxSchedulePerRun;
    const size_t kMaxRandCnt = 4;
    size_t       randCnt     = 0;
    while (! mObjBlocksDeleteRequeue.IsEmpty() && 0 < rem) {
        const ObjBlockDeleteQueueEntry entry    = mObjBlocksDeleteRequeue.Back();
        const size_t                   prevSize =
            mObjBlocksDeleteRequeue.PopBack();
        if (DeleteFileBlocks(entry.first, entry.second, entry.second, rem) ==
                entry.second) {
            mObjBlocksDeleteRequeue.PushBack(entry);
        }
        const size_t size = mObjBlocksDeleteRequeue.GetSize();
        if (prevSize <= size) {
            if (rem <= 0 || size < 2 || min(size - 1, kMaxRandCnt) <= randCnt) {
                break;
            }
            randCnt++;
            // Delete cannot be scheduled due to allocation or make stable in
            // flight. Randomly choose next item to schedule.
            swap(mObjBlocksDeleteRequeue[
                    size < 3 ? int64_t(0) : Rand(size - 1)],
                mObjBlocksDeleteRequeue.Back());
        }
    }
    const time_t                     expire = TimeNow() - mObjStoreDeleteDelay;
    ObjStoreFilesDeleteQueue::Entry* entry;
    while (0 < rem &&
            (entry = mObjStoreFilesDeleteQueue.Front()) &&
            entry->mTime < expire &&
            (entry->mLast = DeleteFileBlocks(
                entry->mFid, 0, entry->mLast, rem)) < 0) {
        mObjStoreFilesDeleteQueue.Remove();
    }
    return (rem < mObjStoreDeleteMaxSchedulePerRun);
}

void
LayoutManager::DeleteFile(const MetaFattr& fa)
{
    if (0 != fa.numReplicas || KFS_FILE != fa.type) {
        return;
    }
    // Queue one past the last block, to handle possible in flight allocation.
    chunkOff_t last = fa.nextChunkOffset() + fa.maxSTier;
    int        rem  = mObjStoreDeleteMaxSchedulePerRun;
    if (mObjStoreDeleteDelay <= 0 &&
            (last = DeleteFileBlocks(fa.id(), 0, last, rem)) < 0) {
        return;
    }
    mObjStoreFilesDeleteQueue.Add(TimeNow(), fa.id(), last);
}

chunkOff_t
LayoutManager::DeleteFileBlocks(fid_t fid, chunkOff_t first, chunkOff_t last,
        int& remScanCnt)
{
    MetaOp const types[] = {
        META_CHUNK_DELETE,
        META_CHUNK_ALLOCATE,
        META_CHUNK_MAKE_STABLE,
        META_NUM_OPS_COUNT // Sentinel
    };
    ObjBlocksDeleteInFlightEntry::Val const entryVal(fid, 0);
    ObjBlocksDeleteInFlightEntry            entry(entryVal, entryVal);
    chunkOff_t                              pos;
    for (pos = last; first <= pos && 0 < remScanCnt; pos -= CHUNKSIZE) {
         // Update size as chunk servers might go down due to DeleteChunkVers()
         // invocation.
        remScanCnt--;
        const size_t size        = mChunkServers.size();
        const size_t maxInFlight = size * mObjStoreMaxDeletesPerServer;
        if (maxInFlight <= mObjBlocksDeleteInFlight.GetSize()) {
            remScanCnt = 0;
            return pos;
        }
        if (size <= mObjStoreDeleteSrvIdx) {
            mObjStoreDeleteSrvIdx = 0;
            if (size <= 0) {
                remScanCnt = 0;
                return pos;
            }
        }
        const seq_t chunkVersion = -(seq_t)pos - 1;
        if (0 < GetInFlightChunkOpsCount(fid, types,
                ChunkVersionToObjFileBlockPos(chunkVersion))) {
            if (maxInFlight <= mObjBlocksDeleteRequeue.GetSize()) {
                return pos;
            }
            mObjBlocksDeleteRequeue.PushBack(make_pair(fid, pos));
        } else {
            entry.GetVal().second = chunkVersion;
            bool insertedFlag = false;
            mObjBlocksDeleteInFlight.Insert(
                entry.GetKey(), entry.GetVal(), insertedFlag);
            if (insertedFlag) {
                mChunkServers[mObjStoreDeleteSrvIdx++
                    ]->DeleteChunkVers(fid, chunkVersion);
            }
        }
    }
    return pos;
}

void
LayoutManager::Done(MetaChunkDelete& req)
{
    if (0 <= req.chunkVersion ||
            mObjBlocksDeleteInFlight.Erase(ObjBlocksDeleteInFlightEntry::Key(
                req.chunkId, req.chunkVersion)) <= 0) {
        return;
    }
    if (0 != req.status && -ENOENT != req.status) {
        mObjBlocksDeleteRequeue.PushBack(
            make_pair(req.chunkId, -req.chunkVersion - 1));
        return; // Do not re-queue it immediately.
    }
    if (mObjBlocksDeleteInFlight.IsEmpty() &&
            mObjBlocksDeleteRequeue.IsEmpty() &&
                mObjStoreFilesDeleteQueue.IsEmpty()) {
        // Drained the queues, log this event.
        mResubmitClearObjectStoreDeleteFlag = false;
        submit_request(new MetaLogClearObjStoreDelete());
        return;
    }
    if (mObjBlocksDeleteInFlight.GetSize() + mObjStoreMaxDeletesPerServer / 2 <
            mObjStoreMaxDeletesPerServer * mChunkServers.size()) {
        RunObjectBlockDeleteQueue();
    }
}

void
LayoutManager::ClearObjStoreDelete()
{
    mObjBlocksDeleteInFlight.Clear();
    mObjBlocksDeleteRequeue.Clear();
    mObjStoreFilesDeleteQueue.Clear();
}

bool
LayoutManager::IsObjectStoreDeleteEmpty() const
{
    return (
        mObjBlocksDeleteInFlight.IsEmpty() &&
        mObjBlocksDeleteRequeue.IsEmpty()  &&
        mObjStoreFilesDeleteQueue.IsEmpty()
    );
}

void
LayoutManager::Handle(MetaLogClearObjStoreDelete& req)
{
    mResubmitClearObjectStoreDeleteFlag = ! req.replayFlag &&
        0 != req.status && IsObjectStoreDeleteEmpty();
    if (req.replayFlag && 0 == req.status) {
        ClearObjStoreDelete();
    }
}

bool
LayoutManager::AddPendingObjStoreDelete(
    chunkId_t chunkId, chunkOff_t first, chunkOff_t last)
{
    if (chunkId <= 0 || last < 0 || (0 != first && first != last)) {
        return false;
    }
    if (first == last) {
        mObjBlocksDeleteRequeue.PushBack(make_pair(chunkId, last));
    } else {
        mObjStoreFilesDeleteQueue.Add(TimeNow(), chunkId, last);
    }
    return true;
}

int
LayoutManager::WritePendingObjStoreDelete(ostream& os)
{
    const ObjStoreFilesDeleteQueue::Entry* fde =
        mObjStoreFilesDeleteQueue.Front();
    while (fde) {
        os <<
            "osx/" << fde->mFid <<
            "/"    << fde->mLast <<
        "\n";
        fde = fde->GetNext();
    }
    const ObjBlockDeleteQueueEntry* dre;
    ObjBlocksDeleteRequeue::ConstIterator rit(mObjBlocksDeleteRequeue);
    while ((dre = rit.Next())) {
        os <<
            "osd/" << dre->first <<
            "/"    << dre->second <<
        "\n";
    }
    const ObjBlocksDeleteInFlightEntry* dfe;
    mObjBlocksDeleteInFlight.First();
    while ((dfe = mObjBlocksDeleteInFlight.Next())) {
        os <<
            "osd/" << dfe->GetVal().first <<
            "/"    << (-dfe->GetVal().second - 1) <<
        "\n";
    }
    return (os ? 0 : -EIO);
}

} // namespace KFS<|MERGE_RESOLUTION|>--- conflicted
+++ resolved
@@ -9039,16 +9039,10 @@
     if (req->fid != fa->id()) {
         req->fid = fa->id();
     }
-<<<<<<< HEAD
     if (fa->IsStriped() || 0 <= fa->filesize || fa->type != KFS_FILE ||
-            chunk->offset + (chunkOff_t)CHUNKSIZE < fa->nextChunkOffset()) {
-        return -EINVAL; // No update needed.
-=======
-    if (fa->IsStriped() || fa->filesize >= 0 || fa->type != KFS_FILE ||
             chunk->offset + (chunkOff_t)CHUNKSIZE < fa->nextChunkOffset() ||
             0 == fa->numReplicas) {
-        return -1; // No update needed, do not write log entry.
->>>>>>> d58e5352
+        return -EINVAL; // No update needed.
     }
     if (req->chunkVersion != chunk->chunkVersion) {
         KFS_LOG_STREAM_DEBUG <<
