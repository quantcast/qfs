//---------------------------------------------------------- -*- Mode: C++ -*-
// $Id$
//
// Created 2006/06/06
// Author: Sriram Rao, Mike Ovsiannikov
//
// Copyright 2008-2012 Quantcast Corp.
// Copyright 2006-2008 Kosmix Corp.
//
// This file is part of Kosmos File System (KFS).
//
// Licensed under the Apache License, Version 2.0
// (the "License"); you may not use this file except in compliance with
// the License. You may obtain a copy of the License at
//
// http://www.apache.org/licenses/LICENSE-2.0
//
// Unless required by applicable law or agreed to in writing, software
// distributed under the License is distributed on an "AS IS" BASIS,
// WITHOUT WARRANTIES OR CONDITIONS OF ANY KIND, either express or
// implied. See the License for the specific language governing
// permissions and limitations under the License.
//
// Chunk server state machine implementation.
//
//----------------------------------------------------------------------------

#include "ChunkServer.h"
#include "CSMap.h"
#include "LayoutManager.h"
#include "NetDispatch.h"
#include "kfstree.h"
#include "util.h"
#include "kfsio/Globals.h"
#include "kfsio/DelegationToken.h"
#include "kfsio/ChunkAccessToken.h"
#include "kfsio/CryptoKeys.h"
#include "common/MdStream.h"
#include "qcdio/QCUtils.h"
#include "common/MsgLogger.h"
#include "common/kfserrno.h"
#include "common/RequestParser.h"
#include "common/IntToString.h"

#include <boost/bind.hpp>

#include <cassert>
#include <string>
#include <sstream>
#include <iomanip>
#include <limits>

namespace KFS
{

using std::string;
using std::istream;
using std::max;
using std::make_pair;
using std::pair;
using std::hex;
using std::numeric_limits;
using std::sort;
using std::setprecision;
using std::scientific;
using std::fixed;
using libkfsio::globalNetManager;
using boost::bind;

static inline time_t TimeNow()
{
    return globalNetManager().Now();
}

class HelloBufferQueueRunner : public ITimeout
{
public:
    static void Schedule()
        { Instance().ScheduleSelf(); }
    virtual void Timeout()
    {
        mWokenFlag = false;
        if (ChunkServer::RunHelloBufferQueue() || ! mRegisteredFlag) {
            return;
        }
        mRegisteredFlag = false;
        globalNetManager().UnRegisterTimeoutHandler(this);
    }
private:
    bool mRegisteredFlag;
    bool mWokenFlag;

    HelloBufferQueueRunner()
        : ITimeout(),
          mRegisteredFlag(false),
          mWokenFlag(false)
        {}
    virtual ~HelloBufferQueueRunner()
    {
        if (! mRegisteredFlag) {
            return;
        }
        mRegisteredFlag = false;
        globalNetManager().UnRegisterTimeoutHandler(this);
    }
    void ScheduleSelf()
    {
        if (! mWokenFlag) {
            mWokenFlag = true;
            globalNetManager().Wakeup();
        }
        if (mRegisteredFlag) {
            return;
        }
        mRegisteredFlag = true;
        globalNetManager().RegisterTimeoutHandler(this);
    }
    static HelloBufferQueueRunner& Instance()
    {
        static HelloBufferQueueRunner sHelloBufferQueueRunner;
        return sHelloBufferQueueRunner;
    }
private:
    HelloBufferQueueRunner(const HelloBufferQueueRunner&);
    HelloBufferQueueRunner& operator=(const HelloBufferQueueRunner&);
};

static ostringstream&
GetTmpOStringStream(bool secondFlag = false)
{
    static ostringstream os[2];
    ostringstream& ret = os[secondFlag ? 1 : 0];
    ret.str(string());
    resetOStream(ret);
    return ret;
}

static ostringstream&
GetTmpOStringStream1()
{
    return GetTmpOStringStream(true);
}

static kfsUid_t
MakeAuthUid(const MetaHello& op, const string& authName)
{
    // Ensure that the chunk server "id" doesn't changes and very unlikely
    // collides with other chunk server "id".
    // Collisions with "real" user ids are OK, as the chunk server and chunk
    // access tokens that this id is used for have "chunk server" flag / bit
    // set.
    static MdStream sha1Stream(
        0,             // inStreamPtr
        true,          // inSyncFlag
        string("sha1"),
        0              // inBufSize
    );
    char port[2] = { (char)((op.port >> 8) & 0xFF) , (char)(op.port & 0xFF) };
    sha1Stream
        .Reset()
        .write(authName.data(),    authName.size())
        .write(op.hostname.data(), op.hostname.size())
        .write(port, sizeof(port))
    ;
    MdStream::MD md;
    const size_t len = sha1Stream.GetMdBin(md);
    if (! sha1Stream || len <= 0) {
        panic("failed to calculate sha1");
        return kKfsUserNone;
    }
    kfsUid_t authUid = 0;
    for (size_t i = len, k = 0; 0 < i; ) {
        if (sizeof(authUid) * 8 <= k) {
            k = 0;
        }
        authUid ^= kfsUid_t(md[--i]) << k;
        k += 8;
    }
    if (authUid == kKfsUserNone) {
        authUid &= ~kfsUid_t(1);
    }
    if (authUid == kKfsUserRoot) {
        authUid = 3333333;
    }
    return authUid;
}

const time_t kMaxSessionTimeoutSec = 10 * 365 * 24 * 60 * 60;

int ChunkServer::sHeartbeatTimeout     = 60;
int ChunkServer::sHeartbeatInterval    = 20;
int ChunkServer::sHeartbeatLogInterval = 1000;
int ChunkServer::sChunkAllocTimeout    = 40;
int ChunkServer::sChunkReallocTimeout  = 75;
int ChunkServer::sMakeStableTimeout    = 330;
int ChunkServer::sReplicationTimeout   = 510;
int ChunkServer::sRequestTimeout       = 600;
int ChunkServer::sMetaClientPort       = 0;
size_t ChunkServer::sMaxChunksToEvacuate  = 2 << 10; // Max queue size
// sHeartbeatInterval * sSrvLoadSamplerSampleCount -- boxcar FIR filter
// if sSrvLoadSamplerSampleCount > 0
int ChunkServer::sSrvLoadSamplerSampleCount = 0;
string ChunkServer::sSrvLoadPropName("Buffer-usec-wait-avg");
bool ChunkServer::sRestartCSOnInvalidClusterKeyFlag = false;
ChunkServer::ChunkOpsInFlight ChunkServer::sChunkOpsInFlight;
ChunkServer* ChunkServer::sChunkServersPtr[kChunkSrvListsCount] = { 0, 0 };
int ChunkServer::sChunkServerCount    = 0;
int ChunkServer::sMaxChunkServerCount = 0;
int ChunkServer::sPendingHelloCount    = 0;
int ChunkServer::sMinHelloWaitingBytes = 0;
int64_t ChunkServer::sHelloBytesCommitted = 0;
int64_t ChunkServer::sHelloBytesInFlight  = 0;
int64_t ChunkServer::sMaxHelloBufferBytes = 256 << 20;
int ChunkServer::sEvacuateRateUpdateInterval = 120;
size_t ChunkServer::sChunkDirsCount = 0;

const int kMaxReadAhead             = 4 << 10;
// Bigger than the default MAX_RPC_HEADER_LEN: max heartbeat size.
const int kMaxRequestResponseHeader = 64 << 10;

void ChunkServer::SetParameters(const Properties& prop, int clientPort)
{
    sHeartbeatTimeout  = prop.getValue(
        "metaServer.chunkServer.heartbeatTimeout",
        sHeartbeatTimeout);
    sHeartbeatInterval = max(3, prop.getValue(
        "metaServer.chunkServer.heartbeatInterval",
        sHeartbeatInterval));
    sHeartbeatLogInterval = prop.getValue(
        "metaServer.chunkServer.heartbeatLogInterval",
        sHeartbeatLogInterval);
    sChunkAllocTimeout = prop.getValue(
        "metaServer.chunkServer.chunkAllocTimeout",
        sChunkAllocTimeout);
    sChunkReallocTimeout = prop.getValue(
        "metaServer.chunkServer.chunkReallocTimeout",
        sChunkReallocTimeout);
    sMakeStableTimeout = prop.getValue(
        "metaServer.chunkServer.makeStableTimeout",
        sMakeStableTimeout);
    sReplicationTimeout = prop.getValue(
        "metaServer.chunkServer.replicationTimeout",
        sReplicationTimeout);
    sRequestTimeout = prop.getValue(
        "metaServer.chunkServer.requestTimeout",
        sRequestTimeout);
    sSrvLoadSamplerSampleCount = prop.getValue(
        "metaServer.chunkServer.srvLoadSampler.sampleCount",
        sSrvLoadSamplerSampleCount);
    sSrvLoadPropName = prop.getValue(
        "metaServer.chunkServer.srvLoadPropName",
        sSrvLoadPropName);
    sMaxChunksToEvacuate = max(size_t(1), prop.getValue(
        "metaServer.chunkServer.maxChunksToEvacuate",
        sMaxChunksToEvacuate));
    if (clientPort > 0) {
        sMetaClientPort = clientPort;
    }
    sRestartCSOnInvalidClusterKeyFlag = prop.getValue(
        "metaServer.chunkServer.restartOnInvalidClusterKey",
        sRestartCSOnInvalidClusterKeyFlag ? 1 : 0) != 0;
}

static seq_t RandomSeqNo()
{
    seq_t ret = 0;
    CryptoKeys::PseudoRand(&ret, sizeof(ret));
    return ((ret < 0 ? -ret : ret) >> 1);
}

inline void
ChunkServerRequest(MetaChunkRequest& req, ostream& os, IOBuffer& buf)
{
    ReqOstream ros(os);
    req.request(ros, buf);
}

inline void
ChunkServerResponse(MetaRequest& req, ostream& os, IOBuffer& buf)
{
    ReqOstream ros(os);
    req.response(ros, buf);
}

inline void
ChunkServer::UpdateChunkWritesPerDrive(
    int  numChunkWrites,
    int  numWritableDrives)
{
    const int deltaChunkWrites    = numChunkWrites    - mNumChunkWrites;
    const int deltaWritableDrives = numWritableDrives - mNumWritableDrives;
    mNumChunkWrites    = numChunkWrites;
    mNumWritableDrives = numWritableDrives;
    gLayoutManager.UpdateChunkWritesPerDrive(
        *this,
        deltaChunkWrites,
        deltaWritableDrives,
        mStorageTiersInfoDelta
    );
}

inline void
ChunkServer::NewChunkInTier(kfsSTier_t tier)
{
    for (size_t i = 0; i < kKfsSTierCount; i++) {
        mStorageTiersInfoDelta[i].Clear();
    }
    if (kKfsSTierMin <= tier && tier <= kKfsSTierMax &&
            mStorageTiersInfo[tier].GetDeviceCount() > 0) {
        mStorageTiersInfoDelta[tier] = mStorageTiersInfo[tier];
        mStorageTiersInfo[tier].AddInFlightAlloc();
        mStorageTiersInfoDelta[tier].Delta(mStorageTiersInfo[tier]);
    }
    mAllocSpace += CHUNKSIZE;
    UpdateChunkWritesPerDrive(mNumChunkWrites + 1, mNumWritableDrives);
    gLayoutManager.UpdateSrvLoadAvg(*this, 0, mStorageTiersInfoDelta);
}

inline void
ChunkServer::HelloDone(MetaHello& r)
{
    if (this != r.server.get() || this != r.clnt) {
        panic("invalid hello done invocation");
    }
    if (mHelloDone) {
        return;
    }
    mHelloDone         = true;
    mHeartbeatSent     = true;
    mLastHeartbeatSent = TimeNow();
    if (mDown) {
        return;
    }
    Enqueue(new MetaChunkHeartbeat(NextSeq(), mSelfPtr,
            IsRetiring() ? int64_t(1) : (int64_t)mChunksToEvacuate.Size()),
        2 * sHeartbeatTimeout
    );
}

/* static */ KfsCallbackObj*
ChunkServer::Create(const NetConnectionPtr &conn)
{
    if (! conn || ! conn->IsGood()) {
        return 0;
    }
    if (sMaxChunkServerCount <= sChunkServerCount) {
        KFS_LOG_STREAM_ERROR << conn->GetPeerName() <<
            " chunk servers: "            << sChunkServerCount <<
            " over chunk servers limit: " << sMaxChunkServerCount <<
            " closing connection" <<
        KFS_LOG_EOM;
        return 0;
    }
    ChunkServer* const ret = new ChunkServer(conn, conn->GetPeerName());
    ret->mSelfPtr.reset(ret);
    return ret;
}

inline ChunkServerPtr
ChunkServer::GetSelfPtr()
{
    return (mSelfPtr ? mSelfPtr : shared_from_this());
}


ChunkServer::ChunkServer(const NetConnectionPtr& conn, const string& peerName)
    : KfsCallbackObj(),
      CSMapServerInfo(),
      SslFilterVerifyPeer(),
      mSeqNo(RandomSeqNo()),
      mAuthPendingSeq(-1),
      mNetConnection(conn),
      mHelloDone(false),
      mDown(false),
      mHeartbeatSent(false),
      mHeartbeatSkipped(false),
      mLastHeartbeatSent(TimeNow()),
      mCanBeChunkMaster(false),
      mIsRetiring(false),
      mDisconnectReason(),
      mRetireStartTime(0),
      mLastHeard(),
      mChunksToMove(),
      mChunksToEvacuate(),
      mLocation(),
      mHostPortStr(),
      mRackId(-1),
      mNumCorruptChunks(0),
      mTotalSpace(0),
      mPrevTotalSpace(0),
      mTotalFsSpace(0),
      mPrevTotalFsSpace(0),
      mOneOverTotalSpace(0),
      mOneOverTotalFsSpace(0),
      mUsedSpace(0),
      mAllocSpace(0),
      mNumChunks(0),
      mNumDrives(0),
      mNumWritableDrives(0),
      mNumChunkWrites(0),
      mNumAppendsWithWid(0),
      mNumChunkWriteReplications(0),
      mNumChunkReadReplications(0),
      mNumObjects(0),
      mNumWrObjects(0),
      mDispatchedReqs(),
      mReqsTimeoutQueue(),
      mLostChunks(0),
      mUptime(0),
      mHeartbeatProperties(),
      mRestartScheduledFlag(false),
      mRestartQueuedFlag(false),
      mRestartScheduledTime(0),
      mLastHeartBeatLoggedTime(0),
      mDownReason(),
      mOstream(),
      mRecursionCount(0),
      mAuthUid(kKfsUserNone),
      mAuthName(),
      mAuthenticateOp(0),
      mAuthCtxUpdateCount(0),
      mSessionExpirationTime(TimeNow() + kMaxSessionTimeoutSec),
      mReAuthSentFlag(false),
      mHelloOp(0),
      mSelfPtr(),
      mSrvLoadSampler(sSrvLoadSamplerSampleCount, 0, TimeNow()),
      mLoadAvg(0),
      mCanBeCandidateServerFlag(false),
      mStaleChunksHexFormatFlag(false),
      mIStream(),
      mEvacuateCnt(0),
      mEvacuateBytes(0),
      mEvacuateDoneCnt(0),
      mEvacuateDoneBytes(0),
      mEvacuateInFlight(0),
      mPrevEvacuateDoneCnt(0),
      mPrevEvacuateDoneBytes(0),
      mEvacuateLastRateUpdateTime(TimeNow()),
      mEvacuateCntRate(0.),
      mEvacuateByteRate(0.),
      mLostChunkDirs(),
      mChunkDirInfos(),
      mMd5Sum(),
      mPeerName(peerName),
      mCryptoKeyValidFlag(false),
      mCryptoKeyId(),
      mCryptoKey(),
      mRecoveryMetaAccess(),
      mRecoveryMetaAccessEndTime(),
      mPendingResponseOpsHeadPtr(0),
      mPendingResponseOpsTailPtr(0),
      mLastChunksInFlight(),
      mHelloDoneCount(0),
      mHelloResumeCount(0),
      mHelloResumeFailedCount(0),
      mShortRpcFormatFlag(false),
      mHibernatedGeneration(0),
      mStorageTiersInfo(),
      mStorageTiersInfoDelta()
{
    assert(mNetConnection);
    ChunkServersList::Init(*this);
    PendingHelloList::Init(*this);
    ChunkServersList::PushBack(sChunkServersPtr, *this);
    SET_HANDLER(this, &ChunkServer::HandleRequest);
    mNetConnection->SetInactivityTimeout(sHeartbeatInterval);
    mNetConnection->SetMaxReadAhead(kMaxReadAhead);
    sChunkServerCount++;
    for (size_t i = 0; i < kKfsSTierCount; i++) {
        mCanBeCandidateServerFlags[i] = false;
    }
    KFS_LOG_STREAM_INFO <<
        "new ChunkServer " << (const void*)this << " " <<
        GetPeerName() <<
        " total: " << sChunkServerCount <<
    KFS_LOG_EOM;
}

ChunkServer::~ChunkServer()
{
    if (0 != mRecursionCount || mSelfPtr) {
        panic("chunk server: invalid destructor invocation");
    }
    KFS_LOG_STREAM_DEBUG << GetServerLocation() <<
        " ~ChunkServer " << (const void*)this <<
        " total: " << sChunkServerCount <<
    KFS_LOG_EOM;
    if (mNetConnection) {
        mNetConnection->Close();
    }
    RemoveFromPendingHelloList();
    MetaRequest::Release(mHelloOp);
    MetaRequest::Release(mAuthenticateOp);
    ReleasePendingResponses();
    ChunkServersList::Remove(sChunkServersPtr, *this);
    sChunkServerCount--;
}

void
ChunkServer::ReleasePendingResponses(bool sendResponseFlag /* = false */)
{
    MetaRequest* next = mPendingResponseOpsHeadPtr;
    mPendingResponseOpsTailPtr = 0;
    mPendingResponseOpsHeadPtr = 0;
    while (next) {
        MetaRequest* const op = next;
        next = op->next;
        op->next = 0;
        if (! sendResponseFlag || SendResponse(op)) {
            MetaRequest::Release(op);
        }
    }
}

void
ChunkServer::AddToPendingHelloList()
{
    if (PendingHelloList::IsInList(sChunkServersPtr, *this)) {
        return;
    }
    if (! mHelloOp || mHelloOp->bufferBytes <= 0) {
        sMinHelloWaitingBytes = 0;
    } else if (sPendingHelloCount <= 0 ||
            mHelloOp->bufferBytes < sMinHelloWaitingBytes) {
        sMinHelloWaitingBytes = mHelloOp->bufferBytes;
    }
    sPendingHelloCount++;
    assert(sPendingHelloCount > 0);
    PendingHelloList::PushBack(sChunkServersPtr, *this);
    HelloBufferQueueRunner::Schedule();
}

void
ChunkServer::RemoveFromPendingHelloList()
{
    if (! PendingHelloList::IsInList(sChunkServersPtr, *this)) {
        PutHelloBytes(mHelloOp);
        return;
    }
    assert(sPendingHelloCount > 0);
    sPendingHelloCount--;
    PendingHelloList::Remove(sChunkServersPtr, *this);
}

/* static */ bool
ChunkServer::RunHelloBufferQueue()
{
    if (PendingHelloList::IsEmpty(sChunkServersPtr)) {
        return false;
    }
    int maxScan = sPendingHelloCount;
    int minHelloSize = numeric_limits<int>::max();
    PendingHelloList::Iterator it(sChunkServersPtr);
    do {
        const int64_t bytesAvail = GetHelloBytes();
        if (bytesAvail < sMinHelloWaitingBytes) {
            break;
        }
        ChunkServer* ptr;
        while ((ptr = it.Next()) &&
                ptr->mNetConnection &&
                ptr->mNetConnection->IsGood() &&
                ptr->mHelloOp &&
                bytesAvail < ptr->mHelloOp->bufferBytes) {
            if (ptr->mHelloOp->bufferBytes < minHelloSize) {
                minHelloSize = ptr->mHelloOp->bufferBytes;
            }
            --maxScan;
        }
        if (! ptr) {
            sMinHelloWaitingBytes = minHelloSize;
            break;
        }
        ptr->RemoveFromPendingHelloList();
        if (ptr->mNetConnection) {
            if (GetHelloBytes(ptr->mHelloOp) < 0) {
                ptr->mNetConnection->SetMaxReadAhead(0);
                ptr->AddToPendingHelloList();
                break;
            }
            ptr->HandleRequest(
                EVENT_NET_READ,
                &ptr->mNetConnection->GetInBuffer()
            );
        } else {
            ptr->PutHelloBytes(ptr->mHelloOp);
        }
    } while (--maxScan > 0);
    return (! PendingHelloList::IsEmpty(sChunkServersPtr));
}

/* static */ int64_t
ChunkServer::GetHelloBytes(MetaHello* req /* = 0 */)
{
    const int64_t avail = min(
        sHelloBytesInFlight + gLayoutManager.GetFreeIoBufferByteCount(),
        sMaxHelloBufferBytes) - sHelloBytesCommitted;
    if (! req) {
        return avail;
    }
    if (req->bufferBytes <= 0) {
        return 0;
    }
    if (req->bytesReceived < 0) {
        req->bytesReceived = 0;
    }
    if (avail <= 0) {
        return avail;
    }
    if (avail >= req->bufferBytes) {
        sHelloBytesCommitted += req->bufferBytes;
    }
    return (avail - req->bufferBytes);
}

/* static */ void
ChunkServer::PutHelloBytes(MetaHello* req)
{
    if (! req || req->bytesReceived < 0) {
        return;
    }
    if (sHelloBytesCommitted < req->bufferBytes) {
        panic("invalid hello request byte counter");
        sHelloBytesCommitted = 0;
    } else {
        sHelloBytesCommitted -= req->bufferBytes;
    }
    if (sHelloBytesInFlight < req->bytesReceived) {
        panic("invalid hello received byte counter");
        sHelloBytesInFlight = 0;
    } else {
        sHelloBytesInFlight -= req->bytesReceived;
    }
    // For debugging store the number of bytes received, just change
    // the sign bit.
    req->bytesReceived = -(req->bytesReceived + 1);
    if (PendingHelloList::IsEmpty(sChunkServersPtr)) {
        return;
    }
    HelloBufferQueueRunner::Schedule();
}

///
/// Generic event handler.  Decode the event that occurred and
/// appropriately extract out the data and deal with the event.
/// @param[in] code: The type of event that occurred
/// @param[in] data: Data being passed in relative to the event that
/// occurred.
/// @retval 0 to indicate successful event handling; -1 otherwise.
///
int
ChunkServer::HandleRequest(int code, void *data)
{
    if (mRecursionCount < 0 || ! mSelfPtr) {
        panic("chunk server: invalid recursion count or self reference");
    }
    mRecursionCount++;
    switch (code) {
    case EVENT_NET_READ: {
        // We read something from the network.  It is
        // either an RPC (such as hello) or a reply to
        // an RPC we sent earlier.
        assert(mNetConnection);
        IOBuffer& iobuf = mNetConnection->GetInBuffer();
        assert(&iobuf == data);
        if (mAuthenticateOp) {
            Authenticate(iobuf);
            if (mAuthenticateOp) {
                break;
            }
        }
        bool gotMsgHdr;
        int  msgLen = 0;
        while ((gotMsgHdr = mHelloOp || IsMsgAvail(&iobuf, &msgLen))) {
            const int retval = HandleMsg(&iobuf, msgLen);
            if (retval < 0) {
                iobuf.Clear();
                Error(mHelloDone ?
                    "request or response parse error" :
                    (mAuthenticateOp ?
                        (mAuthenticateOp->statusMsg.empty() ?
                            "invalid authenticate message" :
                            mAuthenticateOp->statusMsg.c_str()) :
                        "failed to parse hello message"));
                break;
            }
            if (0 < retval || mAuthenticateOp || mDown) {
                break; // Need more data, or down
            }
            msgLen = 0;
        }
        if (! mDown && ! gotMsgHdr &&
                iobuf.BytesConsumable() > kMaxRequestResponseHeader) {
            iobuf.Clear();
            Error(mHelloDone ?
                "request or response header length exceeds max allowed" :
                "hello message header length exceeds max allowed");
        }
        break;
    }

    case EVENT_CMD_DONE: {
        MetaRequest* const op = reinterpret_cast<MetaRequest*>(data);
        assert(data &&
            (mHelloDone || op == mAuthenticateOp || op->op == META_HELLO));
        const bool deleteOpFlag = op != mAuthenticateOp;
        if (SendResponse(op) && deleteOpFlag) {
            MetaRequest::Release(op);
        }
        break;
    }

    case EVENT_NET_WROTE:
        if (mAuthenticateOp) {
            if (! mNetConnection) {
                MetaRequest::Release(mAuthenticateOp);
                mAuthenticateOp = 0;
                break;
            }
            if (mNetConnection->IsWriteReady()) {
                break;
            }
            if (mAuthenticateOp->status != 0 ||
                    mNetConnection->HasPendingRead() ||
                    mNetConnection->IsReadPending()) {
                const string msg = mAuthenticateOp->statusMsg;
                Error(msg.empty() ?
                    (mNetConnection->HasPendingRead() ?
                        "out of order data received" :
                        "authentication error") :
                        msg.c_str()
                );
                break;
            }
            if (mNetConnection->GetFilter()) {
                if (! mAuthenticateOp->filter) {
                    Error("no clear text communication allowed");
                }
                // Wait for [ssl] shutdown with the current filter to complete.
                break;
            }
            if (mAuthenticateOp->filter) {
                NetConnection::Filter* const filter = mAuthenticateOp->filter;
                mAuthenticateOp->filter = 0;
                string errMsg;
                const int err = mNetConnection->SetFilter(filter, &errMsg);
                if (err) {
                    if (errMsg.empty()) {
                        errMsg = QCUtils::SysError(err < 0 ? -err : err);
                    }
                    Error(errMsg.c_str());
                    break;
                }
            }
            mSessionExpirationTime = mAuthenticateOp->sessionExpirationTime;
            MetaRequest::Release(mAuthenticateOp);
            mAuthenticateOp  = 0;
            KFS_LOG_STREAM_INFO << GetServerLocation() <<
                (mHelloDone ? " re-" : " ") <<
                "authentication complete:"
                " session expires in: " <<
                    (mSessionExpirationTime - TimeNow()) << " sec." <<
                " pending seq:"
                " requests: "  << mAuthPendingSeq <<
                    " +" << (mSeqNo - mAuthPendingSeq) <<
                " responses: " << (mPendingResponseOpsHeadPtr ?
                    mPendingResponseOpsHeadPtr->opSeqno : seq_t(-1)) <<
                " "            << (mPendingResponseOpsTailPtr ?
                        mPendingResponseOpsTailPtr->opSeqno : seq_t(-1)) <<
            KFS_LOG_EOM;
            if (mHelloDone && 0 <= mAuthPendingSeq) {
                // Enqueue rpcs that were waiting for authentication to finish.
                DispatchedReqs::const_iterator it =
                    mDispatchedReqs.lower_bound(mAuthPendingSeq);
                mAuthPendingSeq = -1;
                while (it != mDispatchedReqs.end()) {
                    MetaChunkRequest* const op = it->second.first->second;
                    ++it;
                    EnqueueSelf(op);
                }
            }
            const bool kSendResponseFlag = true;
            ReleasePendingResponses(kSendResponseFlag);
            break;
        }
        if (mNetConnection && ! mDisconnectReason.empty() &&
                ! mNetConnection->IsWriteReady()) {
            Error(mDisconnectReason.c_str());
        }
        // Something went out on the network.
        break;

    case EVENT_INACTIVITY_TIMEOUT:
        // Check heartbeat timeout.
        if (mHelloDone || mLastHeartbeatSent + sHeartbeatTimeout >
                TimeNow()) {
            break;
        }
        Error("hello timeout");
        break;

    case EVENT_NET_ERROR: {
        NetConnection::Filter* filter;
        if (! mDown && mAuthenticateOp &&
                mNetConnection && mNetConnection->IsGood() &&
                (filter = mNetConnection->GetFilter()) &&
                filter->IsShutdownReceived()) {
            // Do not allow to shutdown filter with data in flight.
            if (mNetConnection->GetInBuffer().IsEmpty() &&
                    mNetConnection->GetOutBuffer().IsEmpty()) {
                // Ssl shutdown from the other side.
                if (mNetConnection->Shutdown() == 0) {
                    KFS_LOG_STREAM_DEBUG << GetPeerName() <<
                        " chunk server: " << GetServerLocation() <<
                        " shutdown filter: " <<
                            (void*)mNetConnection->GetFilter() <<
                    KFS_LOG_EOM;
                    if (! mNetConnection->GetFilter()) {
                        HandleRequest(
                            EVENT_NET_WROTE, &mNetConnection->GetOutBuffer());
                        break;
                    }
                }
            } else {
                KFS_LOG_STREAM_ERROR << GetPeerName() <<
                    " chunk server: " << GetServerLocation() <<
                    " invalid filter (ssl) shutdown: "
                    " error: " << mNetConnection->GetErrorMsg() <<
                    " read: "  << mNetConnection->GetNumBytesToRead() <<
                    " write: " << mNetConnection->GetNumBytesToWrite() <<
                KFS_LOG_EOM;
            }
        }
        Error("communication error");
        break;
    }

    default:
        assert(!"Unknown event");
        break;
    }
    if (mHelloDone) {
        if (mRecursionCount <= 1) {
            const int hbTimeout = Heartbeat();
            const int opTimeout = TimeoutOps();
            if (! mDown && mNetConnection) {
                mNetConnection->StartFlush();
            }
            if (! mDown && mNetConnection && mNetConnection->IsGood()) {
                mNetConnection->SetInactivityTimeout(
                    NetManager::Timer::MinTimeout(hbTimeout, opTimeout));
            }
        }
    } else {
        if (code != EVENT_INACTIVITY_TIMEOUT) {
            mLastHeartbeatSent = TimeNow();
        }
        if (mRecursionCount <= 1 && ! mDown && mNetConnection) {
            mNetConnection->StartFlush();
        }
    }
    if (mRecursionCount <= 0) {
        panic("chunk server handle event: invalid recursion count");
    }
    mRecursionCount--;
    if (mRecursionCount <= 0 && mDown) {
        mSelfPtr.reset(); // Unref / delete self
    }
    return 0;
}

void
ChunkServer::ForceDown()
{
    if (mDown) {
        return;
    }
    KFS_LOG_STREAM_WARN <<
        "forcing chunk server " << GetServerLocation() <<
        "/" << (mNetConnection ? GetPeerName() :
            string("not connected")) <<
        " down" <<
    KFS_LOG_EOM;
    if (mNetConnection) {
        mNetConnection->Close();
        mNetConnection->GetInBuffer().Clear();
        mNetConnection.reset();
    }
    RemoveFromPendingHelloList();
    MetaRequest::Release(mHelloOp);
    mHelloOp      = 0;
    mDown         = true;
    // Take out the server from write-allocation
    mTotalSpace   = 0;
    mTotalFsSpace = 0;
    mAllocSpace   = 0;
    mUsedSpace    = 0;
    const int64_t delta = -mLoadAvg;
    mLoadAvg      = 0;
    const int64_t objDelta = -mNumObjects;
    mNumObjects = 0;
    const int64_t wrObjDelta = -mNumWrObjects;
    mNumWrObjects = 0;
    ClearStorageTiers();
    gLayoutManager.UpdateSrvLoadAvg(*this, delta, mStorageTiersInfoDelta);
    gLayoutManager.UpdateObjectsCount(*this, objDelta, wrObjDelta);
    UpdateChunkWritesPerDrive(0, 0);
    FailDispatchedOps("chunk server down");
    assert(sChunkDirsCount >= mChunkDirInfos.size());
    sChunkDirsCount -= min(sChunkDirsCount, mChunkDirInfos.size());
    mChunkDirInfos.clear();
    if (mRecursionCount <= 0) {
        mSelfPtr.reset(); // Unref / delete self
    }
}

void
ChunkServer::SetCanBeChunkMaster(bool flag)
{
    if (mCanBeChunkMaster == flag) {
        return;
    }
    const int64_t delta = -mLoadAvg;
    mLoadAvg = 0;
    const bool kCanBeCandidateFlag = false;
    for (size_t i = 0; i < kKfsSTierCount; i++) {
        mStorageTiersInfoDelta[i].Clear();
    }
    gLayoutManager.UpdateSrvLoadAvg(
        *this, delta, mStorageTiersInfoDelta, kCanBeCandidateFlag);
    mCanBeChunkMaster = flag;
    mLoadAvg = -delta;
    gLayoutManager.UpdateSrvLoadAvg(*this, mLoadAvg, mStorageTiersInfoDelta);
}

void
ChunkServer::Error(const char* errorMsg)
{
    if (mDown) {
        return;
    }
    if (! mSelfPtr) {
        panic("ChunkServer::Error: invalid null self reference");
        return;
    }
    KFS_LOG_STREAM_ERROR <<
        "chunk server " << GetServerLocation() <<
        "/" << (mNetConnection ? GetPeerName() :
            string("not connected")) <<
        " down" <<
        (mRestartQueuedFlag ? " restart" : "") <<
        " reason: " << (errorMsg ? errorMsg : "unspecified") <<
        " socket error: " << (mNetConnection ?
            mNetConnection->GetErrorMsg() : string("none")) <<
    KFS_LOG_EOM;
    if (mNetConnection) {
        mNetConnection->Close();
        mNetConnection->GetInBuffer().Clear();
        mNetConnection.reset();
    }
    if (mDownReason.empty() && mRestartQueuedFlag) {
        mDownReason = "restart";
    }
    RemoveFromPendingHelloList();
    MetaRequest::Release(mAuthenticateOp);
    mAuthenticateOp = 0;
    MetaRequest::Release(mHelloOp);
    mHelloOp      = 0;
    mDown         = true;
    // Take out the server from write-allocation
    mTotalSpace   = 0;
    mTotalFsSpace = 0;
    mAllocSpace   = 0;
    mUsedSpace    = 0;
    const int64_t delta = -mLoadAvg;
    mLoadAvg      = 0;
    const int64_t objDelta = -mNumObjects;
    mNumObjects = 0;
    const int64_t wrObjDelta = -mNumWrObjects;
    mNumWrObjects = 0;
    ClearStorageTiers();
    gLayoutManager.UpdateSrvLoadAvg(*this, delta, mStorageTiersInfoDelta);
    gLayoutManager.UpdateObjectsCount(*this, objDelta, wrObjDelta);
    UpdateChunkWritesPerDrive(0, 0);
    FailDispatchedOps(errorMsg);
    assert(sChunkDirsCount >= mChunkDirInfos.size());
    sChunkDirsCount -= min(sChunkDirsCount, mChunkDirInfos.size());
    mChunkDirInfos.clear();
    if (mHelloDone) {
        // force the server down thru the main loop to avoid races
        MetaBye* const mb = new MetaBye(0, mSelfPtr);
        mb->authUid = mAuthUid;
        mb->clnt    = this;
        submit_request(mb);
    }
    ReleasePendingResponses();
    if (mRecursionCount <= 0) {
        mSelfPtr.reset(); // Unref / delete self
    }
}

///
/// We have a message from the chunk server.  The message we got is one
/// of:
///  -  a HELLO message from the server
///  -  it is a response to some command we previously sent
///  -  is an RPC from the chunkserver
///
/// Of these, for the first and third case,create an op and
/// send that down the pike; in the second case, retrieve the op from
/// the pending list, attach the response, and push that down the pike.
///
/// @param[in] iobuf: Buffer containing the command
/// @param[in] msgLen: Length of the command in the buffer
/// @retval 0 if we handled the message properly; -1 on error;
///   1 if there is more data needed for this message and we haven't
///   yet received the data.
int
ChunkServer::HandleMsg(IOBuffer *iobuf, int msgLen)
{
    if (! mHelloDone) {
        return HandleHelloMsg(iobuf, msgLen);
    }
    char buf[3];
    if (iobuf->CopyOut(buf, 3) == 3 &&
            buf[0] == 'O' && buf[1] == 'K' && (buf[2] & 0xFF) <= ' ') {
        return HandleReply(iobuf, msgLen);
    }
    return HandleCmd(iobuf, msgLen);
}

void
ChunkServer::ShowLines(MsgLogger::LogLevel logLevel, const string& prefix,
    IOBuffer& iobuf, int len, int linesToShow /* = 64 */,
    const char* truncatePrefix /* = "CKey:" */)
{
    istream&     is       = mIStream.Set(iobuf, len);
    int          maxLines = linesToShow;
    string       line;
    size_t const prefLen  = truncatePrefix ? strlen(truncatePrefix) : 0; 
    while (--maxLines >= 0 && getline(is, line)) {
        string::iterator last = line.end();
        if (last != line.begin() && *--last == '\r') {
            line.erase(last);
        }
        if (truncatePrefix &&
                line.compare(0, prefLen, truncatePrefix, prefLen) == 0) {
            line.resize(prefLen);
            line += " xxx";
        }
        KFS_LOG_STREAM(logLevel) <<
            prefix << line <<
        KFS_LOG_EOM;
    }
    mIStream.Reset();
}

MetaRequest*
ChunkServer::GetOp(IOBuffer& iobuf, int msgLen, const char* errMsgPrefix)
{
    MetaRequest* op = 0;
    if (0 <= ParseCommand(iobuf, msgLen, &op, 0, mShortRpcFormatFlag)) {
        if (! mSelfPtr) {
            KFS_LOG_STREAM_ERROR <<
                GetHostPortStr() + "/" + GetPeerName() <<
                " server down: " << op->Show() <<
            KFS_LOG_EOM;
            MetaRequest::Release(op);
            return 0;
        }
        op->setChunkServer(mSelfPtr);
        return op;
    }
    ShowLines(MsgLogger::kLogLevelERROR,
        GetHostPortStr() + "/" + GetPeerName() + " " +
            (errMsgPrefix ? errMsgPrefix : "") + ": ",
        iobuf,
        msgLen
    );
    iobuf.Consume(msgLen);
    return 0;
}

class HexChunkInfoParser
{
public:
    typedef MetaHello::ChunkInfo ChunkInfo;

    HexChunkInfoParser(const IOBuffer& buf, bool noFidsFlag)
        : mIt(buf),
          mCur(),
          mVal(0),
          mPrevSpaceFlag(true),
          mStartFieldIdx(noFidsFlag ? 1 : 0),
          mFieldIdx(mStartFieldIdx),
          mIdOnlyFlag(false)
        {}
    const ChunkInfo* Next()
    {
        const unsigned char kInvalHex = 0xFF;
        // All ids are expected to be positive.
        const unsigned char* p;
        while ((p = reinterpret_cast<const unsigned char*>(
                mIt.Next()))) {
            if (*p <= ' ') {
                if (mPrevSpaceFlag) {
                    continue;
                }
                mPrevSpaceFlag = true;
                switch (mFieldIdx) {
                    case 0: break;
                    case 1: mCur.chunkId = mVal;
                        if (mIdOnlyFlag) {
                            mFieldIdx = 1;
                            mVal      = 0;
                            return &mCur;
                        }
                        break;
                    case 2: mCur.chunkVersion = mVal;
                        mFieldIdx = mStartFieldIdx;
                        mVal      = 0;
                        return &mCur;
                    default: assert(! "invald field index");
                        return 0;
                }
                mFieldIdx++;
                mVal = 0;
                continue;
            }
            mPrevSpaceFlag = false;
            const unsigned char h = sC2HexTable[*p];
            if (h == kInvalHex) {
                return 0;
            }
            mVal = (mVal << 4) | h;
        }
        if (mFieldIdx == 2 && ! mPrevSpaceFlag) {
            mCur.chunkVersion = mVal;
            mFieldIdx = 0;
            mVal      = 0;
            return &mCur;
        }
        return 0;
    }
    void SetIdOnly(bool flag)
    {
        mFieldIdx      = 1;
        mStartFieldIdx = 1;
        mIdOnlyFlag    = flag;
    }
    bool IsError() const { return (mFieldIdx != mStartFieldIdx); }
private:
    IOBuffer::ByteIterator mIt;
    ChunkInfo              mCur;
    int64_t                mVal;
    bool                   mPrevSpaceFlag;
    int                    mStartFieldIdx;
    int                    mFieldIdx;
    bool                   mIdOnlyFlag;

    static const unsigned char* const sC2HexTable;
};
const unsigned char* const HexChunkInfoParser::sC2HexTable = char2HexTable();

int
ChunkServer::DeclareHelloError(
    int         status,
    const char* statusMsg)
{
    mHelloOp->status = status < 0 ? status : -EINVAL;
    if (statusMsg) {
        mHelloOp->statusMsg = statusMsg;
    }
    if (mHelloOp->statusMsg.empty()) {
        mHelloOp->statusMsg = "invalid chunk server hello";
    }
    KFS_LOG_STREAM_ERROR << GetPeerName() << " " <<
        mHelloOp->statusMsg <<
    KFS_LOG_EOM;
    mNetConnection->GetInBuffer().Clear();
    mNetConnection->SetMaxReadAhead(0);
    mNetConnection->SetInactivityTimeout(sRequestTimeout);
    if (mDisconnectReason.empty()) {
        mDisconnectReason = mHelloOp->statusMsg;
    }
    if (SendResponse(mHelloOp)) {
        MetaRequest::Release(mHelloOp);
    }
    mHelloOp = 0;
    return 0;
}

/// Case #1: Handle Hello message from a chunkserver that
/// just connected to us.
int
ChunkServer::HandleHelloMsg(IOBuffer* iobuf, int msgLen)
{
    assert(! mHelloDone);

    const bool hasHelloOpFlag = mHelloOp != 0;
    if (! hasHelloOpFlag) {
        MetaRequest * const op = mAuthenticateOp ? mAuthenticateOp :
            GetOp(*iobuf, msgLen, "invalid hello");
        if (! op) {
            return -1;
        }
        if (! mAuthenticateOp && op->op == META_AUTHENTICATE) {
            mShortRpcFormatFlag = op->shortRpcFormatFlag;
            mReAuthSentFlag = false;
            mAuthenticateOp = static_cast<MetaAuthenticate*>(op);
        }
        if (mAuthenticateOp) {
            iobuf->Consume(msgLen);
            return Authenticate(*iobuf);
        }
        if (op->op != META_HELLO) {
            ShowLines(MsgLogger::kLogLevelERROR,
                GetPeerName() + " ",
                *iobuf, msgLen);
        } else {
            ShowLines(MsgLogger::kLogLevelINFO,
                "new: " + GetPeerName() + " ",
                *iobuf, msgLen);
        }
        iobuf->Consume(msgLen);
        // We should only get a HELLO message here; anything else is
        // invalid.
        if (op->op != META_HELLO) {
            KFS_LOG_STREAM_ERROR << GetPeerName() <<
                " unexpected request, expected hello" <<
            KFS_LOG_EOM;
            MetaRequest::Release(op);
            return -1;
        }
        NetConnection::Filter* filter;
        if (mAuthName.empty() && (filter = mNetConnection->GetFilter()) &&
                filter->GetAuthName().empty()) {
            // Only for PSK authentication with meta server empty key id.
            // If key id is used, then it is validated only once here, with
            // initial handshake, it is not validated in the case of
            // re-authentication.
            // User and group database is always ignored with PSK.
            mAuthName = filter->GetPeerId();
            if (! gLayoutManager.GetCSAuthContext().RemapAndValidate(
                    mAuthName)) {
                string msg("invalid chunk server peer id: ");
                msg +=  filter->GetPeerId();
                return DeclareHelloError(-EPERM, msg.c_str());
            }
        }
        mHelloOp           = static_cast<MetaHello*>(op);
        mHelloOp->authName = mAuthName;
        if (mAuthName.empty() &&
                gLayoutManager.GetCSAuthContext().IsAuthRequired()) {
            return DeclareHelloError(-EPERM, "authentication required");
        }
        if (! mAuthName.empty()) {
            if (! ParseCryptoKey(mHelloOp->cryptoKeyId, mHelloOp->cryptoKey,
                    mShortRpcFormatFlag)) {
                mHelloOp = 0;
                MetaRequest::Release(op);
                return -1;
            }
            mAuthCtxUpdateCount =
                gLayoutManager.GetCSAuthContext().GetUpdateCount();
        }
        const char* const kAddrAny = "0.0.0.0";
        if (mHelloOp->location.hostname == kAddrAny) {
            // Use peer name.
            mHelloOp->location.hostname.clear();
            const size_t pos = mPeerName.rfind(':');
            if (pos != string::npos) {
                mHelloOp->location.hostname.assign(mPeerName.data(), pos);
            }
        }
        mHelloOp->bufferBytes = mHelloOp->contentLength;
        if (! gLayoutManager.Validate(*mHelloOp)) {
            KFS_LOG_STREAM_ERROR << GetPeerName() <<
                " hello"
                " location: " << mHelloOp->ToString() <<
                " error: "    << op->status <<
                " "           << op->statusMsg <<
            KFS_LOG_EOM;
            if (mHelloOp->status != -EBADCLUSTERKEY) {
                mHelloOp = 0;
                MetaRequest::Release(op);
                return -1;
            }
            if (! sRestartCSOnInvalidClusterKeyFlag) {
                return DeclareHelloError(mHelloOp->status, 0);
            }
        }
        if (! mHelloOp->location.IsValid()) {
            KFS_LOG_STREAM_ERROR << GetPeerName() <<
                " hello: invalid server locaton: " << mHelloOp->location <<
            KFS_LOG_EOM;
            mHelloOp = 0;
            MetaRequest::Release(op);
            return -1;
        }
        if (mHelloOp->status == 0 &&
                sMaxHelloBufferBytes < mHelloOp->bufferBytes) {
            KFS_LOG_STREAM_ERROR << GetPeerName() <<
                " hello buffer bytes: "   << mHelloOp->bufferBytes <<
                " content length: "       << mHelloOp->contentLength <<
                " exceeds max. allowed: " << sMaxHelloBufferBytes <<
            KFS_LOG_EOM;
            mHelloOp = 0;
            MetaRequest::Release(op);
            return -1;
        }
        if (mHelloOp->fileSystemId <= 0 &&
                (0 <= mHelloOp->resumeStep ||
                    0 < mHelloOp->numChunks ||
                    0 < mHelloOp->numNotStableAppendChunks ||
                    0 < mHelloOp->numNotStableChunks) &&
                gLayoutManager.IsFileSystemIdRequired()) {
            KFS_LOG_STREAM_ERROR << GetPeerName() <<
                " hello: invalid file sytem id" <<
            KFS_LOG_EOM;
            mHelloOp = 0;
            MetaRequest::Release(op);
            return -1;
        }
        mHelloOp->metaFileSystemId = metatree.GetFsId();
        if (0 < mHelloOp->fileSystemId &&
                mHelloOp->fileSystemId != mHelloOp->metaFileSystemId) {
            if (gLayoutManager.IsDeleteChunkOnFsIdMismatch()) {
                mHelloOp->deleteAllChunksFlag      = true;
                mHelloOp->numChunks                = 0;
                mHelloOp->numNotStableAppendChunks = 0;
                mHelloOp->numNotStableChunks       = 0;
                mHelloOp->resumeStep               = -1;
            } else {
                return DeclareHelloError(-EINVAL, "file system id mismatch");
            }
        }
        const int64_t kMinEntrySize = 4;
        if (mHelloOp->status == 0 && mHelloOp->contentLength + (1 << 10) <
                kMinEntrySize * (
                    (int64_t)max(0, mHelloOp->numChunks) +
                    (int64_t)max(0, mHelloOp->numNotStableAppendChunks) +
                    (int64_t)max(0, mHelloOp->numNotStableChunks) +
                    (int64_t)max(0, mHelloOp->numMissingChunks))) {
            KFS_LOG_STREAM_ERROR << GetPeerName() <<
                " malformed hello:"
                " content length: "       << mHelloOp->contentLength <<
                " invalid chunk counts: " << mHelloOp->numChunks <<
                " + "                     << mHelloOp->numNotStableAppendChunks <<
                " + "                     << mHelloOp->numNotStableChunks <<
                " + "                     << mHelloOp->numMissingChunks <<
            KFS_LOG_EOM;
            mHelloOp = 0;
            MetaRequest::Release(op);
            return -1;
        }
        if (mHelloOp->status == 0 &&
                0 < mHelloOp->bufferBytes &&
                iobuf->BytesConsumable() < mHelloOp->bufferBytes &&
                GetHelloBytes(mHelloOp) < 0) {
            KFS_LOG_STREAM_INFO << GetPeerName() <<
                " hello buffer bytes: " <<
                    mHelloOp->bufferBytes <<
                " adding to pending list"
                " ops: "       << sPendingHelloCount <<
                " bytes:"
                " committed: " << sHelloBytesCommitted <<
                " received: "  << sHelloBytesInFlight <<
            KFS_LOG_EOM;
            mNetConnection->SetMaxReadAhead(0);
            AddToPendingHelloList();
            return 1;
        } else {
            // Hello didn't go through the buffer commit process,
            // mark it such that PutHelloBytes() if invoked has no
            // effect.
            mHelloOp->bytesReceived = -1;
        }
    }
    // make sure we have the chunk ids...
    if (mHelloOp->contentLength > 0) {
        const int nAvail = iobuf->BytesConsumable();
        if (nAvail < mHelloOp->contentLength) {
            // need to wait for data...
            if (mHelloOp->status != 0) {
                mHelloOp->contentLength -= nAvail;
                iobuf->Clear(); // Discard content.
            } else if (nAvail > mHelloOp->bytesReceived) {
                sHelloBytesInFlight += nAvail - mHelloOp->bytesReceived;
                mHelloOp->bytesReceived = nAvail;
            }
            mNetConnection->SetMaxReadAhead(max(kMaxReadAhead,
                mHelloOp->status == 0 ?
                    mHelloOp->contentLength - nAvail :
                    kMaxRequestResponseHeader
            ));
            return 1;
        }
        const int contentLength = mHelloOp->contentLength;
        if (hasHelloOpFlag && mHelloOp->status == 0) {
            // Emit log message to have time stamp of when hello is
            // fully received, and parsing of chunk lists starts.
            KFS_LOG_STREAM_INFO << GetPeerName() <<
                " receiving hello: " << contentLength << " bytes done" <<
            KFS_LOG_EOM;
            PutHelloBytes(mHelloOp);
        }
        mHelloOp->chunks.clear();
        mHelloOp->notStableChunks.clear();
        mHelloOp->notStableAppendChunks.clear();
        mHelloOp->missingChunks.clear();
        if (mHelloOp->status == 0) {
            const size_t numStable(max(0, mHelloOp->numChunks));
            mHelloOp->chunks.reserve(mHelloOp->numChunks);
            const size_t nonStableAppendNum(
                max(0, mHelloOp->numNotStableAppendChunks));
            mHelloOp->notStableAppendChunks.reserve(nonStableAppendNum);
            const size_t nonStableNum(max(0, mHelloOp->numNotStableChunks));
            mHelloOp->notStableChunks.reserve(nonStableNum);
            // get the chunkids
            istream& is = mIStream.Set(iobuf, contentLength);
            HexChunkInfoParser hexParser(*iobuf, mHelloOp->noFidsFlag);
            for (int j = 0; j < 3 && ! hexParser.IsError(); ++j) {
                MetaHello::ChunkInfos& chunks = j == 0 ?
                    mHelloOp->chunks : (j == 1 ?
                    mHelloOp->notStableAppendChunks :
                    mHelloOp->notStableChunks);
                int i = j == 0 ?
                    mHelloOp->numChunks : (j == 1 ?
                    mHelloOp->numNotStableAppendChunks :
                    mHelloOp->numNotStableChunks);
                if (mHelloOp->contentIntBase == 16) {
                    const MetaHello::ChunkInfo* c;
                    while (i-- > 0 && (c = hexParser.Next())) {
                        chunks.push_back(*c);
                    }
                } else {
                    MetaHello::ChunkInfo c;
                    if (mHelloOp->noFidsFlag) {
                        while (i-- > 0) {
                            if (! (is >> c.chunkId >> c.chunkVersion)) {
                                break;
                            }
                            chunks.push_back(c);
                        }
                    } else {
                        fid_t allocFileId;
                        while (i-- > 0) {
                            if (! (is >> allocFileId
                                    >> c.chunkId
                                    >> c.chunkVersion)) {
                                break;
                            }
                            chunks.push_back(c);
                        }
                    }
                }
            }
            const size_t numMissing = max(0, mHelloOp->numMissingChunks);
            if (0 < numMissing && ! hexParser.IsError()) {
                mHelloOp->missingChunks.reserve(numMissing);
                int i = mHelloOp->numMissingChunks;
                if (mHelloOp->contentIntBase == 16) {
                    hexParser.SetIdOnly(true);
                    const MetaHello::ChunkInfo* c;
                    while (i-- > 0 && (c = hexParser.Next())) {
                        mHelloOp->missingChunks.push_back(c->chunkId);
                    }
                } else {
                    chunkId_t chunkId;
                    while (i-- > 0 && (is >> chunkId) && 0 <= chunkId) {
                        mHelloOp->missingChunks.push_back(chunkId);
                    }
                }
            }
            mIStream.Reset();
            iobuf->Consume(contentLength);
            if (mHelloOp->chunks.size() != numStable ||
                    mHelloOp->notStableAppendChunks.size() !=
                        nonStableAppendNum ||
                    mHelloOp->notStableChunks.size() != nonStableNum ||
                    numMissing != mHelloOp->missingChunks.size() ||
                    hexParser.IsError()) {
                KFS_LOG_STREAM_ERROR << GetPeerName() <<
                    " invalid or short chunk list:"
                    " expected: " << mHelloOp->numChunks <<
                    "/"      << mHelloOp->numNotStableAppendChunks <<
                    "/"      << mHelloOp->numNotStableChunks <<
                    "/"      << mHelloOp->numMissingChunks <<
                    " got: " << mHelloOp->chunks.size() <<
                    "/"      <<
                        mHelloOp->notStableAppendChunks.size() <<
                    "/"      << mHelloOp->notStableChunks.size() <<
                    "/"      << mHelloOp->missingChunks.size() <<
                    " last good chunk: " <<
                        (mHelloOp->chunks.empty() ? -1 :
                        mHelloOp->chunks.back().chunkId) <<
                    "/" << (mHelloOp->notStableAppendChunks.empty() ? -1 :
                        mHelloOp->notStableAppendChunks.back().chunkId) <<
                    "/" << (mHelloOp->notStableChunks.empty() ? -1 :
                        mHelloOp->notStableChunks.back().chunkId) <<
                    "/" << (mHelloOp->missingChunks.empty() ? -1 :
                        mHelloOp->missingChunks.back()) <<
                    " content length: " << contentLength <<
                KFS_LOG_EOM;
                MetaRequest::Release(mHelloOp);
                mHelloOp = 0;
                return -1;
            }
        } else {
            iobuf->Consume(contentLength);
        }
    }
    if (mHelloOp->status == -EBADCLUSTERKEY) {
        iobuf->Clear();
        if (! mNetConnection) {
            MetaRequest::Release(mHelloOp);
            mHelloOp = 0;
            return -1;
        }
        KFS_LOG_STREAM_INFO <<
            mHelloOp->ToString() <<
            " "         << mHelloOp->Show() <<
            " status: " << mHelloOp->status <<
            " msg: "    << mHelloOp->statusMsg <<
            " initiating chunk server restart" <<
        KFS_LOG_EOM;
        // Tell him hello is OK in order to make the restart
        // work.
        mHelloOp->status = 0;
        IOBuffer& ioBuf = mNetConnection->GetOutBuffer();
        mOstream.Set(ioBuf);
        ChunkServerResponse(*mHelloOp, mOstream, ioBuf);
        if (gLayoutManager.IsRetireOnCSRestart()) {
            MetaChunkRetire retire(NextSeq(), mSelfPtr);
            ChunkServerRequest(retire, mOstream, ioBuf);
            mDisconnectReason = "retiring chunk server";
        } else {
            MetaChunkServerRestart restart(NextSeq(), mSelfPtr);
            ChunkServerRequest(restart, mOstream, ioBuf);
            mDisconnectReason = "restarting chunk server";
        }
        mOstream.Reset();
        mNetConnection->SetMaxReadAhead(0);
        mNetConnection->SetInactivityTimeout(sRequestTimeout);
        MetaRequest::Release(mHelloOp);
        mHelloOp = 0;
        // Do not declare error, outbound data still pending.
        // Create response and set timeout, the chunk server
        // should disconnect when it restarts.
        return 0;
    }
    mNetConnection->SetMaxReadAhead(kMaxReadAhead);
    mHelloOp->peerName        = GetPeerName();
    mHelloOp->clnt            = this;
    mHelloOp->server          = mSelfPtr;
    mLastHeard                = TimeNow();
    mLastHeartbeatSent        = mLastHeard;
    mUptime                   = mHelloOp->uptime;
    mNumAppendsWithWid        = mHelloOp->numAppendsWithWid;
    mStaleChunksHexFormatFlag = mHelloOp->staleChunksHexFormatFlag;
    for (size_t i = 0; i < kKfsSTierCount; i++) {
        mStorageTiersInfoDelta[i].Clear();
    }
    UpdateChunkWritesPerDrive((int)(mHelloOp->notStableAppendChunks.size() +
        mHelloOp->notStableChunks.size()), mNumWritableDrives);
    // Emit message to time parse.
    KFS_LOG_STREAM_INFO << GetPeerName() <<
        " submit hello" <<
        " resume: " << mHelloOp->resumeStep <<
        " status: " << mHelloOp->status <<
        " "         << mHelloOp->statusMsg <<
    KFS_LOG_EOM;
    if (mAuthName.empty()) {
        mAuthUid = kKfsUserNone;
    } else {
        mAuthUid = MakeAuthUid(*mHelloOp, mAuthName);
    }
    SetServerLocation(mHelloOp->location);
    mHelloOp->authUid = mAuthUid;
    mMd5Sum                 = mHelloOp->md5sum;
    mHelloDoneCount         = mHelloOp->helloDoneCount;
    mHelloResumeCount       = mHelloOp->helloResumeCount;
    mHelloResumeFailedCount = mHelloOp->helloResumeFailedCount;
    mShortRpcFormatFlag     = mHelloOp->shortRpcFormatFlag;
    MetaHello& op = *mHelloOp;
    mHelloOp = 0;
    if (op.resumeStep < 0) {
        HelloDone(op);
    }
    submit_request(&op);
    return 0;
}

void
ChunkServer::SetServerLocation(const ServerLocation& loc)
{
    if (mLocation == loc) {
        return;
    }
    mLocation = loc;
    mHostPortStr = mLocation.hostname;
    mHostPortStr += ':';
    AppendDecIntToString(mHostPortStr, mLocation.port);
}

///
/// Case #2: Handle an RPC from a chunkserver.
///
int
ChunkServer::HandleCmd(IOBuffer* iobuf, int msgLen)
{
    if (! mHelloDone || mAuthenticateOp) {
        panic("chunk server state machine invalid state"
            " unfinished hello or authentication request");
        return -1;
    }

    MetaRequest* const op = GetOp(*iobuf, msgLen, "invalid request");
    if (! op) {
        return -1;
    }
    if (op->op == META_HELLO) {
        KFS_LOG_STREAM_ERROR << GetServerLocation() <<
            " unexpected hello op: " << op->Show() <<
        KFS_LOG_EOM;
        MetaRequest::Release(op);
        return -1;
    }
    // Message is ready to be pushed down.  So remove it.
    iobuf->Consume(msgLen);
    if (op->op == META_AUTHENTICATE) {
        mReAuthSentFlag = false;
        mAuthenticateOp = static_cast<MetaAuthenticate*>(op);
    }
    if (mAuthenticateOp) {
        return Authenticate(*iobuf);
    }
    op->fromClientSMFlag   = false;
    op->clnt               = this;
    op->authUid            = mAuthUid;
    op->shortRpcFormatFlag = mShortRpcFormatFlag;
    submit_request(op);
    return 0;
}

void
ChunkServer::UpdateSpace(MetaChunkEvacuate& op)
{
    if (op.totalSpace >= 0) {
        mTotalSpace = op.totalSpace;
    }
    if (op.totalFsSpace >= 0) {
        mTotalFsSpace = op.totalFsSpace;
    }
    if (op.usedSpace >= 0) {
        mUsedSpace = op.usedSpace;
    }
    int wrDrives = op.numWritableDrives;
    if (op.numDrives >= 0) {
        mNumDrives = op.numDrives;
        if (mNumDrives < mNumWritableDrives && wrDrives < 0) {
            wrDrives = mNumDrives;
        }
    }
    if (mNumDrives < wrDrives) {
        wrDrives = mNumDrives;
    }
    if (wrDrives >= 0) {
        UpdateStorageTiers(op.GetStorageTiersInfo(), wrDrives, mNumChunkWrites,
            mShortRpcFormatFlag);
        UpdateChunkWritesPerDrive(mNumChunkWrites, wrDrives);
        gLayoutManager.UpdateSrvLoadAvg(*this, 0, mStorageTiersInfoDelta);
    }
    if (op.numEvacuateInFlight == 0) {
        mChunksToEvacuate.Clear();
        mEvacuateCnt = 0;
    } else if (op.numEvacuateInFlight > 0) {
        mEvacuateInFlight = op.numEvacuateInFlight;
    }
}

///
/// Case #3: Handle a reply from a chunkserver to an RPC we
/// previously sent.
///
int
ChunkServer::HandleReply(IOBuffer* iobuf, int msgLen)
{
    assert(mHelloDone);

    // We got a response for a command we previously
    // sent.  So, match the response to its request and
    // resume request processing.
    Properties prop(mShortRpcFormatFlag ? 16 : 10);
    const bool ok = ParseResponse(mIStream.Set(iobuf, msgLen), prop);
    mIStream.Reset();
    if (! ok) {
        return -1;
    }
    // Message is ready to be pushed down.  So remove it.
    iobuf->Consume(msgLen);

    const seq_t             cseq = prop.getValue(
        mShortRpcFormatFlag ? "c" : "Cseq", (seq_t) -1);
    MetaChunkRequest* const op   = FindMatchingRequest(cseq);
    if (! op) {
        // Most likely op was timed out, or chunk server sent response
        // after re-connect.
        KFS_LOG_STREAM_INFO << GetServerLocation() <<
            " unable to find command for response cseq: " << cseq <<
        KFS_LOG_EOM;
        return 0;
    }

    mLastHeard = TimeNow();
    op->statusMsg = prop.getValue(
        mShortRpcFormatFlag ? "m" : "Status-message", string());
    op->status    = prop.getValue(mShortRpcFormatFlag ? "s" : "Status", -1);
    if (op->status < 0) {
        op->status = -KfsToSysErrno(-op->status);
    }
    op->handleReply(prop);
    if (op->op == META_CHUNK_HEARTBEAT) {
        // Heartbeat response uses decimal notation, except key id, to make
        // chunk server counters response backward compatible.
        prop.setIntBase(10);
        mTotalSpace        = prop.getValue("Total-space",           int64_t(0));
        mTotalFsSpace      = prop.getValue("Total-fs-space",       int64_t(-1));
        mUsedSpace         = prop.getValue("Used-space",            int64_t(0));
        mNumChunks         = prop.getValue("Num-chunks",                     0);
        mNumDrives         = prop.getValue("Num-drives",                     0);
        mUptime            = prop.getValue("Uptime",                int64_t(0));
        mLostChunks        = prop.getValue("Chunk-lost",            int64_t(0));
        mNumCorruptChunks  = max(mNumCorruptChunks,
            prop.getValue("Chunk-corrupted", int64_t(0)));
        mNumAppendsWithWid = prop.getValue("Num-appends-with-wids", int64_t(0));
        mEvacuateCnt       = prop.getValue("Evacuate",              int64_t(-1));
        mEvacuateBytes     = prop.getValue("Evacuate-bytes",        int64_t(-1));
        mEvacuateDoneCnt   = prop.getValue("Evacuate-done",         int64_t(-1));
        mEvacuateDoneBytes = prop.getValue("Evacuate-done-bytes",   int64_t(-1));
        mEvacuateInFlight  = prop.getValue("Evacuate-in-flight",    int64_t(-1));
<<<<<<< HEAD
        const int numWrChunks = prop.getValue("Num-writable-chunks", 0);
        const int numWrDrives = prop.getValue("Num-wr-drives", mNumDrives);
        const bool kHexFormatFlag = false;
=======
        const int     numWrChunks = prop.getValue("Num-writable-chunks", 0);
        const int     numWrDrives = prop.getValue("Num-wr-drives", mNumDrives);
        const int64_t numObjs     = prop.getValue("Num-objs", int64_t(0));
        const int64_t numWrObjs   =
            min(numObjs, prop.getValue("Num-wr-objs", int64_t(0)));
        if (mNumWrObjects != numWrObjs || numObjs != mNumObjects) {
            gLayoutManager.UpdateObjectsCount(*this,
                numObjs - mNumObjects, numWrObjs - mNumWrObjects);
        }
>>>>>>> 08b18f83
        UpdateStorageTiers(prop.getValue("Storage-tiers"),
            numWrDrives, numWrChunks, kHexFormatFlag);
        UpdateChunkWritesPerDrive(numWrChunks, numWrDrives);
        const Properties::String* const cryptoKey = prop.getValue("CKey");
        if (cryptoKey) {
            const Properties::String* const keyId = prop.getValue("CKeyId");
            if (! keyId ||
                    ! ParseCryptoKey(*keyId, *cryptoKey, mShortRpcFormatFlag) ||
                    ! mCryptoKeyValidFlag) {
                KFS_LOG_STREAM_ERROR << GetServerLocation() <<
                    " invalid heartbeat: invalid crypto key or id"
                    " seq:" << cseq <<
                KFS_LOG_EOM;
                mCryptoKeyValidFlag = false;
                return -1;
            }
            // Remove both crypto key and key ids from chunk server properties,
            // in order to prevent displaying these as counters.
            prop.remove("CKeyId");
            prop.remove("CKey");
        }
        if (mEvacuateInFlight == 0) {
            mChunksToEvacuate.Clear();
        }
        const time_t now = TimeNow();
        if (mEvacuateCnt > 0 && mEvacuateLastRateUpdateTime +
                sEvacuateRateUpdateInterval < now) {
            const time_t delta = now - mEvacuateLastRateUpdateTime;
            if (delta > 0 && delta <=
                    2 * sEvacuateRateUpdateInterval +
                    3 * sHeartbeatInterval) {
                mEvacuateCntRate = max(int64_t(0),
                    mEvacuateDoneCnt - mPrevEvacuateDoneCnt
                ) / double(delta);
                mEvacuateByteRate = max(int64_t(0),
                    mEvacuateDoneBytes - mPrevEvacuateDoneBytes
                ) / double(delta);
            } else {
                mEvacuateCntRate  = 0.;
                mEvacuateByteRate = 0.;
            }
            mEvacuateLastRateUpdateTime = now;
            mPrevEvacuateDoneCnt        = mEvacuateDoneCnt;
            mPrevEvacuateDoneBytes      = mEvacuateDoneBytes;
        }
        const int64_t srvLoad = prop.getValue(sSrvLoadPropName, int64_t(0));
        int64_t loadAvg;
        if (sSrvLoadSamplerSampleCount > 0) {
            if (mSrvLoadSampler.GetMaxSamples() != sSrvLoadSamplerSampleCount) {
                mSrvLoadSampler.SetMaxSamples(
                    sSrvLoadSamplerSampleCount, srvLoad, now);
            } else {
                mSrvLoadSampler.Put(srvLoad, now);
            }
            loadAvg = mSrvLoadSampler.GetLastFirstDiffByTime();
        } else {
            loadAvg = srvLoad;
        }
        if (loadAvg < 0) {
            KFS_LOG_STREAM_INFO <<
                " load average: " << loadAvg <<
                " resetting sampler" <<
            KFS_LOG_EOM;
            if (sSrvLoadSamplerSampleCount > 0) {
                mSrvLoadSampler.Reset(loadAvg, now);
            }
            loadAvg = 0;
        }
        mAllocSpace = mUsedSpace;
        if (mNumChunkWrites > 0) {
            // Overestimate allocated space to approximate the in flight
            // allocations that are not accounted for in this response.
            const int kInFlightEst = 16;
            mAllocSpace +=
                (mNumChunkWrites >= kInFlightEst * (kInFlightEst + 1)) ?
                mNumChunkWrites * ((int64_t)CHUNKSIZE / kInFlightEst) :
                min(kInFlightEst, max(mNumChunkWrites / 8, 1)) *
                    (int64_t)CHUNKSIZE;
        }
        mHeartbeatSent    = false;
        mHeartbeatSkipped = mLastHeartbeatSent + sHeartbeatInterval < now;
        mHeartbeatProperties.swap(prop);
        if (mTotalFsSpace < mTotalSpace) {
            mTotalFsSpace = mTotalSpace;
        }
        const int64_t delta = loadAvg - mLoadAvg;
        mLoadAvg = loadAvg;
        gLayoutManager.UpdateSrvLoadAvg(*this, delta, mStorageTiersInfoDelta);
        if (sHeartbeatLogInterval > 0 && mLastHeartBeatLoggedTime +
                sHeartbeatLogInterval <= mLastHeard) {
            mLastHeartBeatLoggedTime = mLastHeard;
            string hbp;
            mHeartbeatProperties.getList(hbp, " ", "");
            KFS_LOG_STREAM_INFO <<
                "===chunk=server: " << mLocation.hostname <<
                ":" << mLocation.port <<
                " responsive=" << IsResponsiveServer() <<
                " retiring="  << IsRetiring() <<
                " restarting=" << IsRestartScheduled() <<
                hbp <<
            KFS_LOG_EOM;
        }
    }
    op->resume();
    return 0;
}

///
/// The response sent by a chunkserver is of the form:
/// OK \r\n
/// Cseq: <seq #>\r\n
/// Status: <status> \r\n
/// {<other header/value pair>\r\n}*\r\n
///
/// @param[in] buf Buffer containing the response
/// @param[in] bufLen length of buf
/// @param[out] prop  Properties object with the response header/values
///
bool
ChunkServer::ParseResponse(istream& is, Properties& prop)
{
    string token;
    is >> token;
    // Response better start with OK
    if (token.compare("OK") != 0) {
        int maxLines = 32;
        do {
            KFS_LOG_STREAM_ERROR << GetServerLocation() <<
                " bad response header: " << token <<
            KFS_LOG_EOM;
        } while (--maxLines > 0 && getline(is, token));
        return false;
    }
    const char separator = ':';
    prop.loadProperties(is, separator);
    return true;
}

///
/// Request/responses are matched based on sequence #'s.
///
MetaChunkRequest*
ChunkServer::FindMatchingRequest(seq_t cseq)
{
    DispatchedReqs::iterator const it = mDispatchedReqs.find(cseq);
    if (it == mDispatchedReqs.end()) {
        return 0;
    }
    MetaChunkRequest* const op = it->second.first->second;
    mReqsTimeoutQueue.erase(it->second.first);
    sChunkOpsInFlight.erase(it->second.second);
    mDispatchedReqs.erase(it);
    return op;
}

int
ChunkServer::TimeSinceLastHeartbeat() const
{
    return (TimeNow() - mLastHeartbeatSent);
}

///
/// Queue an RPC request
///
void
ChunkServer::Enqueue(MetaChunkRequest* r, int timeout /* = -1 */)
{
    if (! r || this != r->server.get()) {
        panic("ChunkServer::Enqueue: invalid request");
        return;
    }
    r->shortRpcFormatFlag = mShortRpcFormatFlag;
    if (r->submitCount++ == 0) {
        r->submitTime = microseconds();
    }
    if (mDown || ! mNetConnection || ! mNetConnection->IsGood()) {
        r->status = -EIO;
        gLayoutManager.EnqueueServerDown(*this, *r);
        r->resume();
        return;
    }
    if (! mDispatchedReqs.insert(make_pair(
            r->opSeqno,
            make_pair(
                mReqsTimeoutQueue.insert(make_pair(
                    TimeNow() + (timeout < 0 ? sRequestTimeout : timeout),
                    r
                )),
                sChunkOpsInFlight.insert(make_pair(
                    r->chunkId,
                    r
                ))
            ))).second) {
        panic("duplicate op sequence number");
    }
    if (r->op == META_CHUNK_REPLICATE) {
        KFS_LOG_STREAM_INFO << r->Show() << KFS_LOG_EOM;
    }
    EnqueueSelf(r);
}

void
ChunkServer::EnqueueSelf(MetaChunkRequest* r)
{
    if (mReAuthSentFlag || mAuthenticateOp) {
        if (mAuthPendingSeq < 0) {
            mAuthPendingSeq = r->opSeqno;
        }
        return;
    }
    IOBuffer& buf = mNetConnection->GetOutBuffer();
    ChunkServerRequest(*r, mOstream.Set(buf), buf);
    mOstream.Reset();
    if (mRecursionCount <= 0) {
        mNetConnection->StartFlush();
    }
}

int
ChunkServer::AllocateChunk(MetaAllocate* r, int64_t leaseId, kfsSTier_t tier)
{
    if (0 < r->numReplicas) {
        NewChunkInTier(tier);
    }
    MetaChunkAllocate* const req = new MetaChunkAllocate(
        NextSeq(), r, GetSelfPtr(), leaseId, tier, r->maxSTier
    );
    size_t sz;
    if (0 <= leaseId && 0 < r->validForTime && 1 < (sz = r->servers.size())) {
        // Create synchronous replication chain access tokens. The write master
        // uses these tokens to setup synchronous replication chain.
        DelegationToken::TokenSeq tokenSeq =
            (DelegationToken::TokenSeq)gLayoutManager.GetRandom().Rand();
        const int16_t     kDelegationFlags = DelegationToken::kChunkServerFlag;
        ostringstream&    srvAccessOs      = GetTmpOStringStream();
        ostringstream&    chunkAccessOs    = GetTmpOStringStream1();
        CryptoKeys::KeyId keyId    = 0;
        CryptoKeys::Key   key;
        CryptoKeys::KeyId keyKeyId = 0;
        CryptoKeys::Key   keyKey;
        for (size_t i = 0; i < sz - 1; i++) {
            const kfsUid_t authUid = r->servers[i]->GetAuthUid();
            if (0 < i) {
                // Encrypt the session keys that will be passed via synchronous
                // replication chain.
                keyKeyId = keyId;
                keyKey   = key;
            }
            if (! r->servers[i + 1]->GetCryptoKey(keyId, key)) {
                req->status    = -EFAULT;
                req->statusMsg = "no valid crypto key";
                req->resume();
                return -EFAULT;
            }
            DelegationToken::WriteTokenAndSessionKey(
                srvAccessOs,
                authUid,
                tokenSeq,
                keyId,
                r->issuedTime,
                kDelegationFlags,
                r->validForTime,
                key.GetPtr(),
                key.GetSize(),
                0, // Subject pointer
                keyKeyId,
                0 < i ? keyKey.GetPtr()  : 0,
                0 < i ? keyKey.GetSize() : 0
            );
            srvAccessOs << "\n";
            ChunkAccessToken::WriteToken(
                chunkAccessOs,
                r->chunkId,
                authUid,
                tokenSeq,
                keyId,
                r->issuedTime,
                ChunkAccessToken::kAllowWriteFlag |
                    DelegationToken::kChunkServerFlag |
                    (r->clientCSAllowClearTextFlag ?
                        ChunkAccessToken::kAllowClearTextFlag : 0),
                LEASE_INTERVAL_SECS * 2,
                key.GetPtr(),
                key.GetSize()
            );
            chunkAccessOs << "\n";
            tokenSeq++;
        }
        req->chunkServerAccessStr = srvAccessOs.str();
        req->chunkAccessStr       = chunkAccessOs.str();
    }
    Enqueue(
        req,
        r->initialChunkVersion >= 0 ? sChunkReallocTimeout : sChunkAllocTimeout
    );
    return 0;
}

int
ChunkServer::DeleteChunkVers(chunkId_t chunkId, seq_t chunkVersion)
{
<<<<<<< HEAD
    mChunksToEvacuate.Erase(chunkId);
    Enqueue(new MetaChunkDelete(NextSeq(), GetSelfPtr(), chunkId));
=======
    if (0 <= chunkVersion) {
        mChunksToEvacuate.Erase(chunkId);
    }
    Enqueue(new MetaChunkDelete(
        NextSeq(), shared_from_this(), chunkId, chunkVersion));
>>>>>>> 08b18f83
    return 0;
}

int
ChunkServer::GetChunkSize(fid_t fid, chunkId_t chunkId, seq_t chunkVersion,
    bool retryFlag)
{
    Enqueue(new MetaChunkSize(NextSeq(), GetSelfPtr(),
        fid, chunkId, chunkVersion, retryFlag));
    return 0;
}

int
ChunkServer::BeginMakeChunkStable(fid_t fid, chunkId_t chunkId, seq_t chunkVersion)
{
    Enqueue(new MetaBeginMakeChunkStable(
        NextSeq(), GetSelfPtr(),
        mLocation, fid, chunkId, chunkVersion
    ), sMakeStableTimeout);
    return 0;
}

int
ChunkServer::MakeChunkStable(fid_t fid, chunkId_t chunkId, seq_t chunkVersion,
    chunkOff_t chunkSize, bool hasChunkChecksum, uint32_t chunkChecksum,
    bool addPending)
{
    Enqueue(new MetaChunkMakeStable(
        NextSeq(), GetSelfPtr(),
        fid, chunkId, chunkVersion,
        chunkSize, hasChunkChecksum, chunkChecksum, addPending
    ), sMakeStableTimeout);
    return 0;
}

int
ChunkServer::ReplicateChunk(fid_t fid, chunkId_t chunkId,
    const ChunkServerPtr& dataServer, const ChunkRecoveryInfo& recoveryInfo,
    kfsSTier_t minSTier, kfsSTier_t maxSTier,
    MetaChunkReplicate::FileRecoveryInFlightCount::iterator it)
{
    MetaChunkReplicate* const r = new MetaChunkReplicate(
        NextSeq(), GetSelfPtr(), fid, chunkId,
        dataServer->GetServerLocation(), dataServer, minSTier, maxSTier, it);
    if (! dataServer) {
        panic("invalid null replication source");
        r->status = -EINVAL;
        r->resume();
        return -EINVAL;
    }
    if (recoveryInfo.HasRecovery() && r->server == dataServer) {
        r->chunkVersion       = recoveryInfo.version;
        r->chunkOffset        = recoveryInfo.offset;
        r->striperType        = recoveryInfo.striperType;
        r->numStripes         = recoveryInfo.numStripes;
        r->numRecoveryStripes = recoveryInfo.numRecoveryStripes;
        r->stripeSize         = recoveryInfo.stripeSize;
        r->fileSize           = recoveryInfo.fileSize;
        r->dataServer.reset();
        r->srcLocation.hostname.clear();
        r->srcLocation.port   = sMetaClientPort;
        r->longRpcFormatFlag  = false;
    } else {
        r->longRpcFormatFlag = ! dataServer->IsShortRpcFormat();
    }
    if (gLayoutManager.IsClientCSAuthRequired()) {
        r->issuedTime                 = TimeNow();
        r->validForTime               = (uint32_t)max(0,
            gLayoutManager.GetCSAccessValidForTime());
        r->clientCSAllowClearTextFlag =
            gLayoutManager.IsClientCSAllowClearText();
        if (mAuthUid == kKfsUserNone) {
            r->status    = -EFAULT;
            r->statusMsg = "destination server has invalid id";
            r->resume();
            return -EFAULT;
        }
        r->authUid  = mAuthUid;
        r->tokenSeq =
            (DelegationToken::TokenSeq)gLayoutManager.GetRandom().Rand();
        if (r->dataServer) {
            if (! r->dataServer->GetCryptoKey(r->keyId, r->key)) {
                r->status    = -EFAULT;
                r->statusMsg = "source has no valid crypto key";
                r->resume();
                return -EFAULT;
            }
        } else {
            const CryptoKeys* const keys = gNetDispatch.GetCryptoKeys();
            if (! keys || ! keys->GetCurrentKey(
                    r->keyId, r->key, r->validForTime)) {
                r->status    = -EFAULT;
                r->statusMsg = "has no current valid crypto key";
                r->resume();
                return -EFAULT;
            }
            if (mRecoveryMetaAccess.empty() || mRecoveryMetaAccessEndTime <
                    r->issuedTime + max(5 * 60, sReplicationTimeout * 2)) {
                ostringstream& os = GetTmpOStringStream();
                DelegationToken::WriteTokenAndSessionKey(
                    os,
                    r->authUid,
                    r->tokenSeq,
                    r->keyId,
                    r->issuedTime,
                    DelegationToken::kChunkServerFlag,
                    r->validForTime,
                    r->key.GetPtr(),
                    r->key.GetSize()
                );
                mRecoveryMetaAccessEndTime = r->issuedTime + r->validForTime;
                mRecoveryMetaAccess        = os.str();
            }
            r->metaServerAccess = mRecoveryMetaAccess;
        }
    } else {
        r->validForTime = 0;
    }
    mNumChunkWriteReplications++;
    NewChunkInTier(minSTier);
    Enqueue(r, sReplicationTimeout);
    return 0;
}

void
ChunkServer::NotifyStaleChunks(ChunkIdQueue& staleChunkIds,
    bool evacuatedFlag, bool clearStaleChunksFlag, const MetaChunkAvailable* ca,
    size_t skipFront)
{
    MetaChunkStaleNotify* const r = new MetaChunkStaleNotify(
        NextSeq(), GetSelfPtr(), evacuatedFlag,
        mStaleChunksHexFormatFlag, ca ? &ca->opSeqno : 0);
    r->skipFront = skipFront;
    if (clearStaleChunksFlag) {
        r->staleChunkIds.Swap(staleChunkIds);
    } else {
        r->staleChunkIds = staleChunkIds;
    }
    if (! mChunksToEvacuate.IsEmpty()) {
        size_t skip = 0;
        if (0 < skipFront && skipFront <= r->staleChunkIds.GetSize()) {
            skip = skipFront;
        }
        ChunkIdQueue::ConstIterator it(r->staleChunkIds);
        const chunkId_t*            id;
        while ((id = it.Next())) {
            if (0 < skip) {
                --skip;
                continue;
            }
            mChunksToEvacuate.Erase(*id);
        }
    }
    Enqueue(r);

}

void
ChunkServer::NotifyStaleChunk(chunkId_t staleChunkId, bool evacuatedFlag)
{
    MetaChunkStaleNotify * const r = new MetaChunkStaleNotify(
        NextSeq(), GetSelfPtr(), evacuatedFlag,
        mStaleChunksHexFormatFlag, 0);
    r->staleChunkIds.PushBack(staleChunkId);
    mChunksToEvacuate.Erase(staleChunkId);
    Enqueue(r);
}

void
ChunkServer::NotifyChunkVersChange(fid_t fid, chunkId_t chunkId, seq_t chunkVers,
    seq_t fromVersion, bool makeStableFlag, bool pendingAddFlag,
    MetaChunkReplicate* replicate, bool verifyStableFlag)
{
    Enqueue(new MetaChunkVersChange(
        NextSeq(), GetSelfPtr(), fid, chunkId, chunkVers,
        fromVersion, makeStableFlag, pendingAddFlag, replicate,
        verifyStableFlag),
        sMakeStableTimeout);
}

void
ChunkServer::SetRetiring()
{
    mIsRetiring = true;
    mRetireStartTime = TimeNow();
    mChunksToEvacuate.Clear();
    KFS_LOG_STREAM_INFO << GetServerLocation() <<
        " initiation of retire for " << mNumChunks << " chunks" <<
    KFS_LOG_EOM;
}

void
ChunkServer::Retire()
{
    Enqueue(new MetaChunkRetire(NextSeq(), GetSelfPtr()));
}

void
ChunkServer::SetProperties(const Properties& props)
{
    Enqueue(new MetaChunkSetProperties(NextSeq(), GetSelfPtr(), props));
}

void
ChunkServer::Restart(bool justExitFlag)
{
    mRestartQueuedFlag = true;
    if (justExitFlag) {
        Enqueue(new MetaChunkRetire(NextSeq(), GetSelfPtr()));
        return;
    }
    Enqueue(new MetaChunkServerRestart(NextSeq(), GetSelfPtr()));
}

int
ChunkServer::Heartbeat()
{
    if (! mHelloDone || mDown) {
        return -1;
    }
    assert(mNetConnection);
    const time_t now           = TimeNow();
    const int    timeSinceSent = (int)(now - mLastHeartbeatSent);
    if (mHeartbeatSent) {
        if (sHeartbeatTimeout >= 0 &&
                timeSinceSent >= sHeartbeatTimeout) {
            ostringstream& os = GetTmpOStringStream();
            os << "heartbeat timed out, sent: " <<
                timeSinceSent << " sec. ago";
            const string str = os.str();
            Error(str.c_str());
            return -1;
        }
        // If a request is outstanding, don't send one more
        if (! mHeartbeatSkipped &&
                mLastHeartbeatSent + sHeartbeatInterval < now) {
            mHeartbeatSkipped = true;
            KFS_LOG_STREAM_INFO << GetServerLocation() <<
                " skipping heartbeat send,"
                " last sent " << timeSinceSent << " sec. ago" <<
            KFS_LOG_EOM;
        }
        return(sHeartbeatTimeout < 0 ?
            sHeartbeatTimeout : sHeartbeatTimeout - timeSinceSent);
    }
    if (timeSinceSent >= sHeartbeatInterval) {
        KFS_LOG_STREAM_DEBUG << GetServerLocation() <<
            " sending heartbeat,"
            " last sent " << timeSinceSent << " sec. ago" <<
        KFS_LOG_EOM;
        mHeartbeatSent     = true;
        mLastHeartbeatSent = now;
        if (mReAuthSentFlag) {
            const time_t rem = mSessionExpirationTime + sRequestTimeout +
                    3 * (sHeartbeatTimeout + sHeartbeatInterval);
            if (rem < now) {
                Error("re-authentication timed out");
                return -1;
            }
            return (now - rem);
        }
        const AuthContext& authCtx = gLayoutManager.GetCSAuthContext();
        bool reAuthenticateFlag =
            (! mAuthenticateOp &&  mSessionExpirationTime <= now) ||
            mAuthCtxUpdateCount != authCtx.GetUpdateCount();
        if (reAuthenticateFlag && ! authCtx.IsAuthRequired()) {
            reAuthenticateFlag     = false;
            mSessionExpirationTime = now + kMaxSessionTimeoutSec;
            mAuthCtxUpdateCount    = authCtx.GetUpdateCount();
        }
        if (reAuthenticateFlag) {
            KFS_LOG_STREAM_INFO << GetServerLocation() <<
                " requesting chunk server re-authentication:"
                " session expires in: " <<
                    (mSessionExpirationTime - now) << " sec." <<
                " auth ctx update count: " << mAuthCtxUpdateCount <<
                " vs: " << authCtx.GetUpdateCount() <<
            KFS_LOG_EOM;
        }
        Enqueue(new MetaChunkHeartbeat(
                NextSeq(),
                mSelfPtr,
                IsRetiring() ? int64_t(1) : (int64_t)mChunksToEvacuate.Size(),
                reAuthenticateFlag
            ),
            2 * sHeartbeatTimeout
        );
        mReAuthSentFlag = reAuthenticateFlag;
        return ((sHeartbeatTimeout >= 0 &&
                sHeartbeatTimeout < sHeartbeatInterval) ?
            sHeartbeatTimeout : sHeartbeatInterval
        );
    }
    return (sHeartbeatInterval - timeSinceSent);
}

int
ChunkServer::TimeoutOps()
{
    if (! mHelloDone || mDown) {
        return -1;
    }
    time_t const                     now = TimeNow();
    ReqsTimeoutQueue::iterator const end =
        mReqsTimeoutQueue.lower_bound(now);
    ReqsTimeoutQueue                 timedOut;
    for (ReqsTimeoutQueue::iterator it = mReqsTimeoutQueue.begin();
            it != end;
            ) {
        assert(it->second);
        DispatchedReqs::iterator const dri =
            mDispatchedReqs.find(it->second->opSeqno);
        if (dri == mDispatchedReqs.end()) {
            panic("invalid timeout queue entry");
        }
        sChunkOpsInFlight.erase(dri->second.second);
        mDispatchedReqs.erase(dri);
        timedOut.insert(*it);
        mReqsTimeoutQueue.erase(it++);
    }
    for (ReqsTimeoutQueue::iterator it = timedOut.begin();
            it != timedOut.end();
            ++it) {
        KFS_LOG_STREAM_INFO << GetServerLocation() <<
            " request timed out"
            " expired: "   << (now - it->first) <<
            " in flight: " << mDispatchedReqs.size() <<
            " total: "     << sChunkOpsInFlight.size() <<
            " "            << it->second->Show() <<
        KFS_LOG_EOM;
        it->second->statusMsg = "request timed out";
        it->second->status    = -EIO;
        it->second->resume();
    }
    return (mReqsTimeoutQueue.empty() ?
        -1 : int(mReqsTimeoutQueue.begin()->first - now + 1));
}

void
ChunkServer::FailDispatchedOps(const char* errMsg)
{
    DispatchedReqs   reqs;
    ReqsTimeoutQueue reqTimeouts;
    mReqsTimeoutQueue.swap(reqTimeouts);
    mDispatchedReqs.swap(reqs);
    mLastChunksInFlight.Clear();
    // Get all ops out of the in flight global queue first.
    // Remember all chunk ids that were in flight.
    for (DispatchedReqs::iterator it = reqs.begin();
            it != reqs.end();
            ++it) {
        const MetaChunkRequest& op = *(it->second.first->second);
        KFS_LOG_STREAM_DEBUG << GetServerLocation() <<
            " failing op: " << op.Show() <<
        KFS_LOG_EOM;
        if (op.op == META_CHUNK_STALENOTIFY) {
            const MetaChunkStaleNotify& sop =
                static_cast<const MetaChunkStaleNotify&>(op);
            ChunkIdQueue::ConstIterator it(sop.staleChunkIds);
            const chunkId_t*            id;
            while ((id = it.Next())) {
                mLastChunksInFlight.Insert(*id);
            }
        } else if (0 <= op.chunkId) {
            mLastChunksInFlight.Insert(op.chunkId);
        }
        sChunkOpsInFlight.erase(it->second.second);
    }
    // Fail in the same order as these were queued.
    for (DispatchedReqs::iterator it = reqs.begin();
            it != reqs.end();
            ++it) {
        MetaChunkRequest* const op = it->second.first->second;
        op->statusMsg = errMsg ? errMsg : "chunk server disconnect";
        op->status    = -EIO;
        op->resume();
    }
}

void
ChunkServer::GetRetiringStatus(ostream &os)
{
    if (! mIsRetiring) {
        return;
    }
    os <<
    "s="         << mLocation.hostname <<
    ", p="       << mLocation.port <<
    ", started=" << DisplayDateTime(
        int64_t(mRetireStartTime) * 1000 * 1000) <<
    ", numLeft=" << GetChunkCount() <<
    ", numDone=" << (mNumChunks - GetChunkCount()) <<
    "\t";
}

void
ChunkServer::GetEvacuateStatus(ostream &os)
{
    if (mIsRetiring || mEvacuateCnt <= 0) {
        return;
    }
    os <<
    "s="         << mLocation.hostname <<
    ", p="       << mLocation.port <<
    ", c="       << mEvacuateCnt <<
    ", b="       << mEvacuateBytes <<
    ", cDone="   << mEvacuateDoneCnt <<
    ", bDone="   << mEvacuateDoneBytes <<
    ", cFlight=" << mEvacuateInFlight <<
    ", cPend="   << mChunksToEvacuate.Size() <<
    ", cSec="    << mEvacuateCntRate <<
    ", bSec="    << mEvacuateByteRate <<
    ", eta="     << (mEvacuateByteRate > 0 ?
        mEvacuateBytes / mEvacuateByteRate : double(0)) <<
    "\t";
}

void
ChunkServer::Ping(ostream& os, bool useTotalFsSpaceFlag) const
{
    // for nodes taken out of write allocation, send the info back; this allows
    // the UI to color these nodes differently
    const double   utilisation  = GetSpaceUtilization(useTotalFsSpaceFlag);
    const bool     isOverloaded = utilisation >
        gLayoutManager.GetMaxSpaceUtilizationThreshold();
    const time_t  now           = TimeNow();
    const int64_t freeSpace     = max(int64_t(0), mTotalSpace - mUsedSpace);
    os << "s=" << mLocation.hostname << ", p=" << mLocation.port
        << ", rack=" << mRackId
        << ", used=" << mUsedSpace
        << ", free=" << freeSpace
        << ", total=" << mTotalFsSpace
        << ", util=" << setprecision(2) << fixed << utilisation * 1e2
        << ", nblocks=" << mNumChunks
        << ", lastheard=" << (now - mLastHeard)
        << ", ncorrupt=" << mNumCorruptChunks
        << ", nchunksToMove=" << mChunksToMove.Size()
        << ", numDrives=" << mNumDrives
        << ", numWritableDrives=" <<
            ((mIsRetiring || isOverloaded) ? 0 : mNumWritableDrives)
        << ", overloaded=" << (isOverloaded ? 1 : 0)
        << ", numReplications=" << GetNumChunkReplications()
        << ", numReadReplications=" << GetReplicationReadLoad()
        << ", good=" << (GetCanBeCandidateServerFlag() ? 1 : 0)
        << ", nevacuate=" << mEvacuateCnt
        << ", bytesevacuate=" << mEvacuateBytes
        << ", nlost=" << mLostChunks
        << ", nwrites=" << mNumChunkWrites
        << ", load=" << mLoadAvg
        << ", md5sum=" << mMd5Sum
        << ", tiers="
    ;
    const char* delim = "";
    for (size_t i = 0; i < kKfsSTierCount; i++) {
        const StorageTierInfo& info = mStorageTiersInfo[i];
        if (info.GetDeviceCount() <= 0) {
            continue;
        }
        os <<
            delim <<
            i <<
            ":" << info.GetDeviceCount() <<
            ":" << info.GetNotStableOpenCount() <<
            ":" << info.GetChunkCount() <<
            setprecision(2) << scientific <<
            ":" << (double)info.GetSpaceAvailable() <<
            ":" << (double)info.GetTotalSpace() <<
            fixed <<
            ":" << info.GetSpaceUtilization() * 1e2
        ;
        delim = ";";
    }
    os << ", lostChunkDirs=";
    LostChunkDirs::const_iterator it = mLostChunkDirs.begin();
    if (it != mLostChunkDirs.end()) {
        for (; ;) {
            os << *it;
            if (++it == mLostChunkDirs.end()) {
                break;
            }
            os << ";";
        }
    }
    os << "\t";
}

bool
ChunkServer::SendResponse(MetaRequest* op)
{
    if (! mNetConnection) {
        return true;
    }
    if (mAuthenticateOp && mAuthenticateOp != op) {
        op->next = 0;
        if (mPendingResponseOpsHeadPtr) {
            mPendingResponseOpsTailPtr->next = op;
        } else {
            mPendingResponseOpsHeadPtr = op;
        }
        mPendingResponseOpsTailPtr = op;
        return false;
    }
    IOBuffer& buf = mNetConnection->GetOutBuffer();
    ChunkServerResponse(*op, mOstream.Set(buf), buf);
    mOstream.Reset();
    if (mRecursionCount <= 0) {
        mNetConnection->StartFlush();
    }
    return true;
}

bool
ChunkServer::ScheduleRestart(
    int64_t gracefulRestartTimeout, int64_t gracefulRestartAppendWithWidTimeout)
{
    if (mDown) {
        return true;
    }
    if (! mRestartScheduledFlag) {
        mRestartScheduledTime = TimeNow();
        mRestartScheduledFlag = true;
    }
    if ((mNumChunkWrites <= 0 &&
            mNumAppendsWithWid <= 0 &&
            mDispatchedReqs.empty()) ||
            mRestartScheduledTime +
                (mNumAppendsWithWid <= 0 ?
                    gracefulRestartTimeout :
                    max(gracefulRestartTimeout,
                        gracefulRestartAppendWithWidTimeout))
                < TimeNow()) {
        mDownReason = "restarting";
        Error("reconnect before restart");
        return true;
    }
    return false;
}

/* static */ string
ChunkServer::Escape(const char* buf, size_t len)
{
    const char* const kHexChars = "0123456789ABCDEF";
    string            ret;
    const char*       p = buf;
    const char* const e = p + len;
    ret.reserve(len);
    while (p < e) {
        const int c = *p++ & 0xFF;
        // For now do not escape '/' to make file names more readable.
        if (c <= ' ' || c >= 0xFF || strchr("!*'();:@&=+$,?#[]", c)) {
            ret.push_back('%');
            ret.push_back(kHexChars[(c >> 4) & 0xF]);
            ret.push_back(kHexChars[c & 0xF]);
        } else {
            ret.push_back(c);
        }
    }
    return ret;
}

void
ChunkServer::UpdateStorageTiersSelf(
    const char* buf,
    size_t      len,
    int         deviceCount,
    int         writableChunkCount,
    bool        hexFormatFlag)
{
    bool clearFlags[kKfsSTierCount];
    for (size_t i = 0; i < kKfsSTierCount; i++) {
        mStorageTiersInfoDelta[i] = mStorageTiersInfo[i];
        clearFlags[i]             = true;
    }
    if (buf) {
        kfsSTier_t tier               = kKfsSTierUndef;
        int32_t    deviceCount        = -1;
        int32_t    notStableOpenCount = -1;
        int32_t    chunkCount         = -1;
        int64_t    spaceAvailable     = -1;
        int64_t    totalSpace         = -1;
        const char*       p = buf;
        const char* const e = p + len;
        while (p < e && (hexFormatFlag ? (
                DecIntParser::Parse(p, e - p, tier) &&
                DecIntParser::Parse(p, e - p, deviceCount) &&
                DecIntParser::Parse(p, e - p, notStableOpenCount) &&
                DecIntParser::Parse(p, e - p, chunkCount) &&
                DecIntParser::Parse(p, e - p, spaceAvailable) &&
                DecIntParser::Parse(p, e - p, totalSpace)) : (
                HexIntParser::Parse(p, e - p, tier) &&
                HexIntParser::Parse(p, e - p, deviceCount) &&
                HexIntParser::Parse(p, e - p, notStableOpenCount) &&
                HexIntParser::Parse(p, e - p, chunkCount) &&
                HexIntParser::Parse(p, e - p, spaceAvailable) &&
                HexIntParser::Parse(p, e - p, totalSpace)))) {
            if (tier == kKfsSTierUndef) {
                continue;
            }
            if (tier < kKfsSTierMin) {
                tier = kKfsSTierMin;
            }
            if (tier > kKfsSTierMax) {
                tier = kKfsSTierMax;
            }
            mStorageTiersInfo[tier].Set(
                deviceCount,
                notStableOpenCount,
                chunkCount,
                min(totalSpace, spaceAvailable),
                totalSpace
            );
            clearFlags[tier] = false;
        }
    } else {
        // Backward compatibility: no storage tiers in the heartbeat.
        const kfsSTier_t tier         = kKfsSTierMax;
        const int64_t    totalFsSpace = max(mTotalSpace, mTotalFsSpace);
        mStorageTiersInfo[tier].Set(
            deviceCount,
            writableChunkCount,
            (int32_t)GetChunkCount(),
            min(GetFreeFsSpace(), totalFsSpace),
            totalFsSpace
        );
        clearFlags[tier] = false;
    }
    for (size_t i = 0; i < kKfsSTierCount; i++) {
        if (clearFlags[i]) {
            mStorageTiersInfo[i].Clear();
        }
        mStorageTiersInfoDelta[i].Delta(mStorageTiersInfo[i]);
    }
}

int
ChunkServer::Authenticate(IOBuffer& iobuf)
{
    if (! mAuthenticateOp) {
        return 0;
    }
    if (mAuthenticateOp->doneFlag) {
        if (mNetConnection->GetFilter()) {
            HandleRequest(EVENT_NET_WROTE, &mNetConnection->GetOutBuffer());
        }
        return 0;
    }
    if (mAuthenticateOp->contentBufPos <= 0) {
        gLayoutManager.GetCSAuthContext().Validate(*mAuthenticateOp);
    }
    const int rem = mAuthenticateOp->Read(iobuf);
    if (0 < rem) {
        mNetConnection->SetMaxReadAhead(rem);
        return rem;
    }
    if (! iobuf.IsEmpty() && mAuthenticateOp->status == 0) {
        mAuthenticateOp->status    = -EINVAL;
        mAuthenticateOp->statusMsg = "out of order data received";
    }
    gLayoutManager.GetCSAuthContext().Authenticate(*mAuthenticateOp, this, 0);
    if (mAuthenticateOp->status == 0) {
        if (mAuthName.empty()) {
            mAuthName = mAuthenticateOp->authName;
        } else if (! mAuthenticateOp->authName.empty() &&
                mAuthName != mAuthenticateOp->authName) {
            mAuthenticateOp->status    = -EINVAL;
            mAuthenticateOp->statusMsg = "authenticated name mismatch";
        } else if (! mAuthenticateOp->filter && mNetConnection->GetFilter()) {
            // An attempt to downgrade to clear text connection.
            mAuthenticateOp->status    = -EINVAL;
            mAuthenticateOp->statusMsg = "clear text communication not allowed";
        }
    }
    mAuthenticateOp->clnt     = this;
    mAuthenticateOp->doneFlag = true;
    mAuthCtxUpdateCount = gLayoutManager.GetCSAuthContext().GetUpdateCount();
    KFS_LOG_STREAM(mAuthenticateOp->status == 0 ?
        MsgLogger::kLogLevelINFO : MsgLogger::kLogLevelERROR) <<
        GetPeerName()           << " chunk server authentication"
        " type: "               << mAuthenticateOp->sendAuthType <<
        " name: "               << mAuthenticateOp->authName <<
        " filter: "             <<
            reinterpret_cast<const void*>(mAuthenticateOp->filter) <<
        " session expires in: " <<
            (mAuthenticateOp->sessionExpirationTime - TimeNow()) <<
        " response length: "    << mAuthenticateOp->sendContentLen <<
        " msg: "                << mAuthenticateOp->statusMsg <<
    KFS_LOG_EOM;
    HandleRequest(EVENT_CMD_DONE, mAuthenticateOp);
    return 0;
}

bool
ChunkServer::ParseCryptoKey(
    const Properties::String& keyId,
    const Properties::String& key,
    bool                      hexFormatFlag)
{
    mCryptoKeyValidFlag = false;
    if (keyId.empty() && key.empty()) {
        // No key.
        return true;
    }
    if (keyId.empty() || key.empty()) {
        KFS_LOG_STREAM_ERROR << GetPeerName() << " " << GetServerLocation() <<
            " empty crypto key" << (keyId.empty() ? " id" : "") <<
        KFS_LOG_EOM;
        return false;
    }
    const char* p = keyId.GetPtr();
    if (! (hexFormatFlag ? 
            HexIntParser::Parse(p, keyId.GetSize(), mCryptoKeyId) :
            DecIntParser::Parse(p, keyId.GetSize(), mCryptoKeyId))) {
        KFS_LOG_STREAM_ERROR << GetPeerName() << " " << GetServerLocation() <<
            " failed to parse cryto key id: " << keyId <<
        KFS_LOG_EOM;
        return false;
    }
    if (! mCryptoKey.Parse(key.GetPtr(), (int)key.GetSize())) {
        KFS_LOG_STREAM_ERROR << GetPeerName() << " " << GetServerLocation() <<
            " invalid crypto key"
            " length: " << key.GetSize() <<
        KFS_LOG_EOM;
        return false;
    }
    mCryptoKeyValidFlag = true;
    return true;
}

    /* virtual */ bool
ChunkServer::Verify(
    string&       ioFilterAuthName,
    bool          inPreverifyOkFlag,
    int           inCurCertDepth,
    const string& inPeerName,
    int64_t       inEndTime,
    bool          inEndTimeValidFlag)
{
    KFS_LOG_STREAM_DEBUG << GetPeerName() <<
        " chunk server auth. verify:" <<
        " name: "           << inPeerName <<
        " prev: "           << ioFilterAuthName <<
        " preverify: "      << inPreverifyOkFlag <<
        " depth: "          << inCurCertDepth <<
        " end time: +"      << (inEndTime - time(0)) <<
        " end time valid: " << inEndTimeValidFlag <<
    KFS_LOG_EOM;
    // Do no allow to renegotiate and change the name.
    string authName = inPeerName;
    if (! inPreverifyOkFlag ||
            (inCurCertDepth == 0 &&
            ((gLayoutManager.GetCSAuthContext().HasUserAndGroup() ?
                gLayoutManager.GetCSAuthContext().GetUid(
                    authName) == kKfsUserNone :
                ! gLayoutManager.GetCSAuthContext().RemapAndValidate(
                    authName)) ||
            (! mAuthName.empty() && authName != mAuthName)))) {
        KFS_LOG_STREAM_ERROR << GetPeerName() <<
            " chunk server authentication failure:"
            " peer: "  << inPeerName <<
            " name: "  << authName <<
            " depth: " << inCurCertDepth <<
            " is not valid" <<
            (mAuthName.empty() ? "" : "prev name: ") << mAuthName <<
        KFS_LOG_EOM;
        mAuthName.clear();
        ioFilterAuthName.clear();
        return false;
    }
    if (inCurCertDepth == 0) {
        ioFilterAuthName = inPeerName;
        mAuthName        = authName;
        if (inEndTimeValidFlag && inEndTime < mSessionExpirationTime) {
            mSessionExpirationTime = inEndTime;
        }
    }
    return true;
}

inline void
ChunkServer::GetInFlightChunks(const CSMap& csMap,
    ChunkServer::InFlightChunks& chunks, CIdChecksum& chunksChecksum,
    ChunkIdQueue& chunksDelete, chunkId_t lastResumeModifiedChunk,
    uint64_t generation)
{
    KFS_LOG_STREAM_DEBUG <<
        " server: "           << GetServerLocation() <<
        " index: "            << GetIndex() <<
        " chunks: "           << GetChunkCount() <<
        " in flight chunks: " << mLastChunksInFlight.Size() <<
        " last chunk id: "    << lastResumeModifiedChunk <<
    KFS_LOG_EOM;
    if (0 <= lastResumeModifiedChunk) {
        mLastChunksInFlight.Insert(lastResumeModifiedChunk);
    }
    ChunkServerPtr const srv = GetSelfPtr();
    const chunkId_t* id;
    mLastChunksInFlight.First();
    while ((id = mLastChunksInFlight.Next())) {
        const chunkId_t           chunkId = *id;
        const CSMap::Entry* const entry   = csMap.Find(chunkId);
        if (entry && csMap.HasServer(srv, *entry)) {
            chunks.Insert(chunkId);
            chunksChecksum.Add(chunkId, entry->GetChunkVersion());
        } else {
            chunksDelete.PushBack(chunkId);
        }
    }
    mLastChunksInFlight.Clear();
    mHibernatedGeneration = generation;
}

HibernatedChunkServer::HibernatedChunkServer(
    ChunkServer& server,
    const CSMap& csMap,
    chunkId_t    lastResumeModifiedChunk)
    : CSMapServerInfo(),
      mDeletedChunks(),
      mModifiedChunks(),
      mDeletedReportCount(0),
      mListsSize(0),
      mGeneration(++mGeneration),
      mModifiedChecksum()
{
    server.GetInFlightChunks(csMap, mModifiedChunks, mModifiedChecksum,
        mDeletedChunks, lastResumeModifiedChunk, mGeneration);
    mDeletedReportCount = mDeletedChunks.GetSize();
    const size_t size = mModifiedChunks.Size() + mDeletedReportCount;
    mListsSize = 1 + size;
    sValidCount++;
    sChunkListsSize += size;
    KFS_LOG_STREAM_INFO <<
        " hibernated: " << server.GetServerLocation() <<
        " index: "      << server.GetIndex() <<
        " chunks: "     << server.GetChunkCount() <<
        " modified: "   << mModifiedChunks.Size() <<
        " delete: "     << mDeletedChunks.GetSize() <<
        " hibernated total:"
        " valid: "      << sValidCount <<
        " chunks: "     << sChunkListsSize <<
    KFS_LOG_EOM;
}

void
HibernatedChunkServer::RemoveHosted(chunkId_t chunkId, seq_t vers, int index)
{
    if (0 < mListsSize) {
        if (mModifiedChunks.Erase(chunkId)) {
            mModifiedChecksum.Remove(chunkId, vers);
        } else {
            mListsSize++;
            sChunkListsSize++;
            Prune();
        }
        if (0 < mListsSize) {
            mDeletedChunks.PushBack(chunkId);
        }
    }
    CSMapServerInfo::RemoveHosted(chunkId, vers, index);
    KFS_LOG_STREAM_DEBUG <<
        "hibernated: "  << GetIndex() <<
        " / "           << index <<
        " remove: "     << chunkId <<
        " lists size: " << mListsSize <<
    KFS_LOG_EOM;
}

void
HibernatedChunkServer::SetVersion(
    chunkId_t chunkId, seq_t curVers, seq_t vers, int index)
{
    Modified(chunkId, curVers, vers);
    CSMapServerInfo::SetVersion(chunkId, curVers, vers, index);
}

void
HibernatedChunkServer::Modified(chunkId_t chunkId, seq_t curVers, seq_t vers)
{
    if (0 < mListsSize) {
        if (mModifiedChunks.Insert(chunkId)) {
            mListsSize++;
            sChunkListsSize++;
            Prune();
            if (0 < mListsSize) {
                mModifiedChecksum.Add(chunkId, vers);
            }
        } else if (curVers != vers) {
            mModifiedChecksum.Remove(chunkId, curVers);
            mModifiedChecksum.Add(chunkId, vers);
        }
    }
    KFS_LOG_STREAM_DEBUG <<
        "hibernated: "  << GetIndex() <<
        " modified: "   << chunkId <<
        " version: "    << curVers <<
        " => "          << vers <<
        " lists size: " << mListsSize <<
    KFS_LOG_EOM;
}

void
HibernatedChunkServer::UpdateLastInFlight(const CSMap& csMap, chunkId_t chunkId)
{
    if (mListsSize <= 0) {
        return;
    }
    const CSMap::Entry* const ce =
        csMap.HasHibernatedServer(GetIndex(), chunkId);
    if (ce) {
        Modified(chunkId, ce->GetChunkVersion(), ce->GetChunkVersion());
        return;
    }
    if (mModifiedChunks.Find(chunkId)) {
        panic("invalid modified chunk entry");
        return;
    }
    mListsSize++;
    sChunkListsSize++;
    Prune();
    if (0 < mListsSize) {
        mDeletedChunks.PushBack(chunkId);
        mDeletedReportCount = mDeletedChunks.GetSize();
    }
}

bool
HibernatedChunkServer::HelloResumeReply(
    MetaHello&                             r,
    const CSMap&                           csMap,
    ChunkIdQueue&                          staleChunkIds,
    HibernatedChunkServer::ModifiedChunks& modifiedChunks)
{
    if (! r.server) {
        panic("invalid hello, null server");
        return false;
    }
    if (r.status != 0 || r.resumeStep < 0) {
        if (r.status == 0 && r.resumeStep < 0) {
            r.server->HelloDone(r);
        }
        return false;
    }
    if (! CanBeResumed()) {
        r.statusMsg = "no valid hibernated server resume state exists";
        r.status    = -EAGAIN;
        return true;
    }
    if (0 < r.resumeStep) {
        // Ensure that next step has correct counts. The counts should
        // correspond to the counts sent on the previous step.
        const size_t deletedCount = mDeletedChunks.GetSize();
        if (deletedCount < r.deletedCount) {
            r.statusMsg = "invalid resume response";
            r.status    = -EINVAL;
        } else {
            r.statusMsg.clear();
        }
        KFS_LOG_STREAM(r.status == 0 ?
                MsgLogger::kLogLevelINFO :
                MsgLogger::kLogLevelERROR) <<
            "hibernated: "  << GetIndex() <<
            " server: "     << r.server->GetServerLocation() <<
            " status: "     << r.status <<
            " msg: "        << r.statusMsg <<
            " resume: "     << r.resumeStep <<
            " chunks: "     << r.chunkCount <<
            " => "          << GetChunkCount() <<
            " deleted: "    << r.deletedCount <<
            " => "          << mDeletedChunks.GetSize() <<
            " modified: "   << r.modifiedCount <<
            " => "          << mModifiedChunks.Size() <<
        KFS_LOG_EOM;
        if (r.status != 0) {
            return true;
        }
        if (r.deletedCount <= 0 && staleChunkIds.IsEmpty()) {
            staleChunkIds.Swap(mDeletedChunks);
        } else {
            // Copy chunks deleted since hello resume was started.
            for (size_t i = r.deletedCount; i < deletedCount; i++) {
                staleChunkIds.PushBack(mDeletedChunks[i]);
            }
        }
        if (! modifiedChunks.IsEmpty()) {
            panic("resume reply: invalid non empty modified chunks list");
            modifiedChunks.Clear();
        }
        modifiedChunks.Swap(mModifiedChunks);
        mModifiedChecksum.Clear();
        r.server->HelloDone(r);
        return false;
    }
    if (GetChunkCount() < mModifiedChunks.Size()) {
        panic("resume reply: invalid modified chunks list size");
        return false;
    }
    r.deletedCount       = 0;
    r.modifiedCount      = 0;
    r.chunkCount         = GetChunkCount() - mModifiedChunks.Size();
    r.checksum           = GetChecksum();
    r.deletedReportCount = (int64_t)mDeletedReportCount;
    r.checksum.Remove(mModifiedChecksum);
    // Chunk server assumes responsibility for ensuring that list has no
    // duplicate entries.
    for (MetaHello::MissingChunks::const_iterator
            it = r.missingChunks.begin(); it != r.missingChunks.end(); ++it) {
        const chunkId_t     chunkId = *it;
        const CSMap::Entry* ce;
        if (mModifiedChunks.Find(chunkId) ||
                ! (ce = csMap.HasHibernatedServer(GetIndex(), chunkId))) {
            continue;
        }
        if (r.chunkCount <= 0) {
            r.statusMsg = "invalid missing chunk list:"
                " possible duplicate entries";
            r.status    = -EINVAL;
            return false;
        }
        r.chunkCount--;
        r.checksum.Remove(chunkId, ce->GetChunkVersion());
    }
    KFS_LOG_STREAM_INFO <<
        "hibernated: " << GetIndex() <<
        " server: "    << r.server->GetServerLocation() <<
        " resume: "    << r.resumeStep <<
        " chunks: "    << GetChunkCount() <<
        " => "         << r.chunkCount <<
        " deleted: "   << mDeletedChunks.GetSize() <<
        " modified: "  << mModifiedChunks.Size() <<
    KFS_LOG_EOM;
    if (mListsSize <= 1) {
        if (! mModifiedChunks.IsEmpty() || ! mDeletedChunks.IsEmpty()) {
            panic("hibernated server invalid lists size");
        }
        return true;
    }
    r.responseBuf.Clear();
    IOBufferWriter writer(r.responseBuf);
    const chunkId_t* id;
    char tbuf[sizeof(*id) * 8 / 4 + sizeof(char) * 4];
    char* const bend = tbuf + sizeof(tbuf) / sizeof(tbuf[0]) - 1;
    *bend = ' ';
    ChunkIdQueue::ConstIterator it(mDeletedChunks);
    while ((id = it.Next())) {
        const char* const ptr = IntToHexString(*id, bend);
        writer.Write(ptr, bend - ptr + 1);
        r.deletedCount++;
    }
    writer.Write("\n", 1);
    mModifiedChunks.First();
    while ((id = mModifiedChunks.Next())) {
        const char* const ptr = IntToHexString(*id, bend);
        writer.Write(ptr, bend - ptr + 1);
        r.modifiedCount++;
    }
    writer.Close();
    return true;
}

void
HibernatedChunkServer::ResumeRestart(
    const CSMap&                           csMap,
    ChunkIdQueue&                          staleChunkIds,
    HibernatedChunkServer::ModifiedChunks& modifiedChunks,
    int64_t                                deletedReportCount)
{
    KFS_LOG_STREAM_DEBUG <<
        "hibernated: "      << GetIndex() <<
        " resume restart:"
        " stale: "          << staleChunkIds.GetSize() <<
        " / "               << mDeletedChunks.GetSize() <<
        " modified: "       << modifiedChunks.Size() <<
        " / "               << mModifiedChunks.Size() <<
        " delete report: "  << deletedReportCount <<
        " / "               << mDeletedReportCount <<
        " lists size: "     << mListsSize <<
    KFS_LOG_EOM;
    if (! CanBeResumed()) {
        return;
    }
    mGeneration = 0; // Turn off updates from EnqueueServerDown()
    size_t size = 0;
    if (! staleChunkIds.IsEmpty()) {
        const size_t delReportCount =
            (size_t)max(int64_t(0), deletedReportCount);
        if (delReportCount <= staleChunkIds.GetSize()) {
            if (mDeletedReportCount != mDeletedChunks.GetSize()) {
                panic("invalid delete report count");
            }
            mDeletedReportCount += delReportCount;
        }
        if (mDeletedChunks.IsEmpty()) {
            mDeletedChunks.Swap(staleChunkIds);
            size += mDeletedChunks.GetSize();
        } else {
            const size_t sz = staleChunkIds.GetSize();
            if (size_t(32) < sz && mDeletedChunks.GetSize() * 2 < sz * 3) {
                mDeletedChunks.Swap(staleChunkIds);
            }
            ChunkIdQueue::ConstIterator it(staleChunkIds);
            const chunkId_t* id;
            while ((id = it.Next())) {
                mDeletedChunks.PushBack(*id);
                size++;
            }
            staleChunkIds.Clear();
            size += sz;
        }
    }
    if (! modifiedChunks.IsEmpty()) {
        modifiedChunks.First();
        const chunkId_t* id;
        while ((id = modifiedChunks.Next())) {
            const CSMap::Entry* const p = csMap.Find(*id);
            if (! p) {
                panic("resume restart invalid modified list");
                continue;
            }
            if (mModifiedChunks.Find(*id)) {
                continue;
            }
            mModifiedChecksum.Add(*id, p->GetChunkVersion());
        }
        if (mModifiedChunks.IsEmpty()) {
            mModifiedChunks.Swap(modifiedChunks);
            size += mModifiedChunks.Size();
        } else {
            const size_t sz = modifiedChunks.Size();
            if (size_t(32) < sz && mModifiedChunks.Size() * 2 < sz * 3) {
                modifiedChunks.Swap(modifiedChunks);
            }
            modifiedChunks.First();
            const chunkId_t* id;
            while ((id = modifiedChunks.Next())) {
                if (mModifiedChunks.Insert(*id)) {
                    size++;
                }
            }
            modifiedChunks.Clear();
        }
    }
    mListsSize += size;
    sChunkListsSize += size;
}

ostream&
HibernatedChunkServer::DisplaySelf(ostream& os, CSMap& csMap) const
{
    const int idx      = GetIndex();
    size_t    count    = 0;
    size_t    modCount = 0;
    for (csMap.First(); os;) {
        const CSMap::Entry* p = csMap.Next();
        if (! p) {
            break;
        }
        const chunkId_t chunkId = p->GetChunkId();
        if (! csMap.HasHibernatedServer(idx, chunkId)) {
            continue;
        }
        const bool modFlag = mModifiedChunks.Find(chunkId) != 0;
        os << chunkId << " " << p->GetChunkInfo()->chunkVersion <<
            (modFlag ? " M" : " S") <<
        "\n";
        count++;
        if (modFlag) {
            modCount++;
        }
    }
    if (modCount != mModifiedChunks.Size()) {
        os <<
            "INVALID modififed set"
            "["    << mModifiedChunks.Size() <<
            " != " << modCount <<
            "]:";
        HibernatedChunkServer& self =
            *const_cast<HibernatedChunkServer*>(this);
        for (self.mModifiedChunks.First(); os;) {
            const chunkId_t* const id = self.mModifiedChunks.Next();
            if (! id) {
                break;
            }
            os << ' ' << *id;
        }
        os << "\n";
    }
    if (! mDeletedChunks.IsEmpty()) {
        os << "delted[" << mDeletedChunks.GetSize() << "]:";
        for (ChunkIdQueue::ConstIterator it(mDeletedChunks); os;) {
            const chunkId_t* const id = it.Next();
            if (! id) {
                break;
            }
            os << "\n";
            if (csMap.HasHibernatedServer(idx, *id)) {
                os << " invalid:";
            }
            os << *id;
        }
        os << "\n";
    }
    os <<
        "count: "     << GetChunkCount() <<
        " / "         << count <<
        " checksum: " << GetChecksum() <<
        " modified: " << modCount <<
    "\n";
    return os;
}

/* static */ void
HibernatedChunkServer::SetParameters(const Properties& props)
{
    sMaxChunkListsSize = props.getValue(
        "metaServer.maxHibernatedChunkListSize",
        sMaxChunkListsSize * 2
    ) / 2;
}

size_t   HibernatedChunkServer::sValidCount(0);
size_t   HibernatedChunkServer::sChunkListsSize(0);
size_t   HibernatedChunkServer::sMaxChunkListsSize(size_t(16) << 20);
uint64_t HibernatedChunkServer::sGeneration = 0;

} // namespace KFS<|MERGE_RESOLUTION|>--- conflicted
+++ resolved
@@ -1740,11 +1740,6 @@
         mEvacuateDoneCnt   = prop.getValue("Evacuate-done",         int64_t(-1));
         mEvacuateDoneBytes = prop.getValue("Evacuate-done-bytes",   int64_t(-1));
         mEvacuateInFlight  = prop.getValue("Evacuate-in-flight",    int64_t(-1));
-<<<<<<< HEAD
-        const int numWrChunks = prop.getValue("Num-writable-chunks", 0);
-        const int numWrDrives = prop.getValue("Num-wr-drives", mNumDrives);
-        const bool kHexFormatFlag = false;
-=======
         const int     numWrChunks = prop.getValue("Num-writable-chunks", 0);
         const int     numWrDrives = prop.getValue("Num-wr-drives", mNumDrives);
         const int64_t numObjs     = prop.getValue("Num-objs", int64_t(0));
@@ -1754,7 +1749,7 @@
             gLayoutManager.UpdateObjectsCount(*this,
                 numObjs - mNumObjects, numWrObjs - mNumWrObjects);
         }
->>>>>>> 08b18f83
+        const bool kHexFormatFlag = false;
         UpdateStorageTiers(prop.getValue("Storage-tiers"),
             numWrDrives, numWrChunks, kHexFormatFlag);
         UpdateChunkWritesPerDrive(numWrChunks, numWrDrives);
@@ -2056,16 +2051,11 @@
 int
 ChunkServer::DeleteChunkVers(chunkId_t chunkId, seq_t chunkVersion)
 {
-<<<<<<< HEAD
-    mChunksToEvacuate.Erase(chunkId);
-    Enqueue(new MetaChunkDelete(NextSeq(), GetSelfPtr(), chunkId));
-=======
     if (0 <= chunkVersion) {
         mChunksToEvacuate.Erase(chunkId);
     }
     Enqueue(new MetaChunkDelete(
         NextSeq(), shared_from_this(), chunkId, chunkVersion));
->>>>>>> 08b18f83
     return 0;
 }
 
@@ -2886,7 +2876,7 @@
       mModifiedChunks(),
       mDeletedReportCount(0),
       mListsSize(0),
-      mGeneration(++mGeneration),
+      mGeneration(++sGeneration),
       mModifiedChecksum()
 {
     server.GetInFlightChunks(csMap, mModifiedChunks, mModifiedChecksum,
