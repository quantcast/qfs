--- conflicted
+++ resolved
@@ -544,12 +544,8 @@
         kfsSTier_t minSTier, kfsSTier_t maxSTier);
     int changePathReplication(fid_t file, int16_t numReplicas,
         kfsSTier_t minSTier, kfsSTier_t maxSTier);
-
-<<<<<<< HEAD
-=======
     int moveToDumpster(fid_t dir, const string& fname, fid_t todumpster,
         int64_t mtime);
->>>>>>> f83a1e40
     void cleanupDumpster();
 
     /*!
@@ -616,12 +612,12 @@
     int coalesceBlocks(const string& srcPath, const string& dstPath,
                 fid_t &srcFid, fid_t &dstFid,
                 chunkOff_t &dstStartOffset,
-                const int64_t* mtime, size_t &numChunksMoved,
+                const int64_t mtime, size_t &numChunksMoved,
                 kfsUid_t euser, kfsGid_t egroup);
     int coalesceBlocks(MetaFattr* srcFa, MetaFattr* dstFa,
                 fid_t &srcFid, fid_t &dstFid,
                 chunkOff_t &dstStartOffset,
-                const int64_t* mtime, size_t &numChunksMoved,
+                const int64_t mtime, size_t &numChunksMoved,
                 kfsUid_t euser, kfsGid_t egroup);
 
     /*
@@ -638,7 +634,7 @@
      * \retval 0 on success; -errno on failure; 1 if an allocation
      * is needed
      */
-    int truncate(fid_t file, chunkOff_t offset, const int64_t* mtime,
+    int truncate(fid_t file, chunkOff_t offset, const int64_t mtime,
         kfsUid_t euser, kfsGid_t egroup, chunkOff_t endOffset, bool setEofHintFlag);
 
     /*
@@ -650,7 +646,7 @@
      * \param[in] mtime Modification time
      * \retval 0 on success; -errno on failure
      */
-    int pruneFromHead(fid_t file, chunkOff_t offset, const int64_t* mtime,
+    int pruneFromHead(fid_t file, chunkOff_t offset, const int64_t mtime,
         kfsUid_t euser = kKfsUserRoot, kfsGid_t egroup = kKfsGroupRoot);
     void invalidatePathCache(const string& pathname, const string& name,
         const MetaFattr* fa, bool removeDirPrefixFlag = false);
