--- conflicted
+++ resolved
@@ -87,11 +87,6 @@
 
     if (help || ! server || port < 0) {
         cout << "Usage: " << argv[0] <<
-<<<<<<< HEAD
-            " -s <server name> -p <port> [-f <path>] [-v] -c <config file>"
-            " [-e] [<path>] ...\n"
-            "Enumerate blocks and sizes of the files.\n";
-=======
             " -s <server name> -p <port> [-f <path>] [-v] [-c <config file>]"
             " [-e] <path> ...\n"
             "Enumerate blocks and sizes of the files.\n"
@@ -101,9 +96,9 @@
             "                    and don't display the filename in output\n"
             " [-v]            -- verbose debug trace\n"
             " [-c <cfg-file>] -- use given configuration file\n"
-            " [-e]            -- only show missing blocks or blocks with invalid size\n"
+            " [-e]            -- only show missing blocks or blocks with"
+                " invalid size\n"
             " <path> ...      -- one or more file paths to enumerate\n";
->>>>>>> a8b856ce
         return 1;
     }
 
@@ -139,12 +134,8 @@
                     ++it) {
                 const KfsClient::BlockInfo& bi = *it;
                 msg.clear();
-<<<<<<< HEAD
                 if (pbi && pbi->id == bi.id &&
                         (0 <= bi.version || bi.version == pbi->version)) {
-=======
-                if (pbi && pbi->id == bi.id) {
->>>>>>> a8b856ce
                     if (pbi->offset != bi.offset) {
                         msg += " *position mismatch*";
                         status = -EINVAL;
