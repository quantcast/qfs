//---------------------------------------------------------- -*- Mode: C++ -*-
// $Id$
//
// Created 2006/03/28
// Author: Sriram Rao, Mike Ovsiannikov -- implement PSK authentication.
//
// Copyright 2008-2013 Quantcast Corp.
// Copyright 2006-2008 Kosmix Corp.
//
// This file is part of Kosmos File System (KFS).
//
// Licensed under the Apache License, Version 2.0
// (the "License"); you may not use this file except in compliance with
// the License. You may obtain a copy of the License at
//
// http://www.apache.org/licenses/LICENSE-2.0
//
// Unless required by applicable law or agreed to in writing, software
// distributed under the License is distributed on an "AS IS" BASIS,
// WITHOUT WARRANTIES OR CONDITIONS OF ANY KIND, either express or
// implied. See the License for the specific language governing
// permissions and limitations under the License.
//
//
//----------------------------------------------------------------------------

#include "ClientManager.h"
#include "ClientSM.h"
#include "ClientThread.h"

#include "common/Properties.h"
#include "common/MsgLogger.h"

#include "kfsio/SslFilter.h"
#include "kfsio/DelegationToken.h"
#include "kfsio/Globals.h"

#include "qcdio/QCUtils.h"
#include "qcdio/qcdebug.h"
#include "qcdio/qcstutils.h"

namespace KFS
{

using libkfsio::globalNetManager;

class ClientManager::Auth
{
public:
    Auth()
        : mSslCtxPtr(),
          mParams(),
          mEnabledFlag(false)
        {}
    ~Auth()
        {}
    bool SetParameters(
        const char*       inParamsPrefixPtr,
        const Properties& inParameters,
        bool              inAuthEnabledFlag)
    {
        Properties::String theParamName;
        if (inParamsPrefixPtr) {
            theParamName.Append(inParamsPrefixPtr);
        }
        const size_t thePrefLen = theParamName.GetSize();
        Properties theParams(mParams);
        inParameters.copyWithPrefix(
            theParamName.GetPtr(), theParamName.GetSize(), theParams);
        const bool theEnabledFlag     = mParams.getValue(
            theParamName.Truncate(thePrefLen).Append(
            "enabled"), inAuthEnabledFlag ? 1 : 0) != 0;
        const size_t theCurLen = theParamName.Append("psk.").GetSize();
        const bool theCreatSslPskFlag =
            theParams.getValue(
                theParamName.Truncate(theCurLen).Append(
                "disable"), 0) == 0;
        const bool thePskSslChangedFlag =
            (theCreatSslPskFlag != (mSslCtxPtr != 0)) ||
            theParams.getValue(
                theParamName.Truncate(theCurLen).Append(
                "forceReload"), 0) != 0 ||
            ! theParams.equalsWithPrefix(
                theParamName.Truncate(theCurLen).GetPtr(), theCurLen, mParams);
        SslCtxPtr theSslCtxPtr;
        if (thePskSslChangedFlag && theCreatSslPskFlag) {
            const bool kServerFlag  = true;
            const bool kPskOnlyFlag = true;
            string     theErrMsg;
            theSslCtxPtr = SslFilter::MakeCtxPtr(SslFilter::CreateCtx(
                kServerFlag,
                kPskOnlyFlag,
                theParamName.Truncate(theCurLen).GetPtr(),
                theParams,
                &theErrMsg
            ));
            if (! theSslCtxPtr && theEnabledFlag) {
                KFS_LOG_STREAM_ERROR <<
                    theParamName.Truncate(theCurLen) <<
                    "* configuration error: " << theErrMsg <<
                KFS_LOG_EOM;
                return false;
            }
        }
        if (thePskSslChangedFlag) {
            mSslCtxPtr = theSslCtxPtr;
        }
        mParams.swap(theParams);
        mEnabledFlag = mSslCtxPtr && theEnabledFlag;
        return true;
    }
    bool Setup(
        NetConnection&      inConn,
        SslFilterServerPsk& inServerPsk)
    {
        if (! mEnabledFlag) {
            return true;
        }
        SslFilter::VerifyPeer* const kVerifyPeerPtr        = 0;
        const char*                  kPskClientIdentityPtr = "";
        const bool                   kDeleteOnCloseFlag    = true;
        const char*                  kSessionKeyPtr        = 0;
        int                          kSessionKeyLen        = 0;
        SslFilter* const theFilterPtr = new SslFilter(
            *mSslCtxPtr,
            kSessionKeyPtr,
            kSessionKeyLen,
            kPskClientIdentityPtr,
            &inServerPsk,
            kVerifyPeerPtr,
            kDeleteOnCloseFlag
        );
        const SslFilter::Error theErr = theFilterPtr->GetError();
        if (! theErr) {
            string theErrMsg;
            const int theStatus = inConn.SetFilter(theFilterPtr, &theErrMsg);
            if (theStatus) {
                KFS_LOG_STREAM_ERROR <<
                    "set ssl filter error: " << QCUtils::SysError(
                            theStatus < 0 ? -theStatus : theStatus) <<
                    " " << theErrMsg <<
                KFS_LOG_EOM;
            }
            return (theStatus == 0);
        }
        KFS_LOG_STREAM_ERROR <<
            "ssl filter create error: " <<
                SslFilter::GetErrorMsg(theErr) <<
            " status: " << theErr <<
        KFS_LOG_EOM;
        delete theFilterPtr;
        return false;
    }
    void Clear()
    {
        mSslCtxPtr.reset();
        mParams.clear();
        mEnabledFlag = false;
    }
private:
    typedef SslFilter::CtxPtr SslCtxPtr;

    SslCtxPtr  mSslCtxPtr;
    Properties mParams;
    bool       mEnabledFlag;
private:
    Auth(
        const Auth& inAuth);
    Auth& operator=(
        const Auth& inAuth);
};

ClientManager gClientManager;

ClientManager::ClientManager()
    : mAcceptorPtr(0),
      mIoTimeoutSec(5 * 60),
      mIdleTimeoutSec(10 * 60),
      mCounters(),
      mAuth(*(new Auth)),
      mCurThreadIdx(0),
      mThreadCount(0),
      mThreadsPtr(0)
{
    mCounters.Clear();
}

ClientManager::~ClientManager()
{
    delete mAcceptorPtr;
    delete &mAuth;
    delete [] mThreadsPtr;
}

    bool
ClientManager::BindAcceptor(
    int inPort,
    int inThreadCount)
{
    delete mAcceptorPtr;
    delete [] mThreadsPtr;
    mAcceptorPtr = 0;
    mThreadsPtr  = 0;
    mThreadCount = 0;
    const bool kBindOnlyFlag = true;
    mAcceptorPtr = new Acceptor(inPort, this, kBindOnlyFlag);
    const bool theOkFlag = mAcceptorPtr->IsAcceptorStarted();
    if (theOkFlag && 0 < mThreadCount) {
        QCStMutexLocker theLocker(ClientThread::GetMutex());
        mThreadCount  = inThreadCount;
        mThreadsPtr   = new ClientThread[mThreadCount];
        mCurThreadIdx = 0;
        for (int i = 0; i < mThreadCount; i++) {
            mThreadsPtr[i].Start();
        }
    }
    return theOkFlag;
}

    bool
ClientManager::StartListening()
{
    if (! mAcceptorPtr) {
        return false;
    }
    mAcceptorPtr->StartListening();
    return mAcceptorPtr->IsAcceptorStarted();
}

    void
ClientManager::Stop()
{
    for (int i = 0; i < mThreadCount; i++) {
        mThreadsPtr[i].Stop();
    }
}

    /* virtual */ KfsCallbackObj*
ClientManager::CreateKfsCallbackObj(
    NetConnectionPtr& inConnPtr)
{
    if (! inConnPtr) {
        return 0;
    }
    mCounters.mAcceptCount++;
    mCounters.mClientCount++;
    ClientThread* const theThreadPtr = GetNextClientThreadPtr();
    ClientSM*     const theClientPtr = new ClientSM(inConnPtr, theThreadPtr);
    if (! mAuth.Setup(*inConnPtr, *theClientPtr)) {
        delete theClientPtr;
        return 0;
    }
    if (theThreadPtr) {
        inConnPtr.reset(); // Thread takes ownership.
        theThreadPtr->Add(*theClientPtr);
    }
    return theClientPtr;
}

    bool
ClientManager::SetParameters(
    const char*       inParamsPrefixPtr,
    const Properties& inProps,
    bool              inAuthEnabledFlag)
{
    Properties::String theParamName;
    if (inParamsPrefixPtr) {
        theParamName.Append(inParamsPrefixPtr);
    }
    const size_t thePrefLen = theParamName.GetSize();
    mIoTimeoutSec   = inProps.getValue(theParamName.Append(
        "ioTimeoutSec"), mIoTimeoutSec);
    mIdleTimeoutSec = inProps.getValue(theParamName.Truncate(thePrefLen).Append(
        "idleTimeoutSec"), mIdleTimeoutSec);
    return mAuth.SetParameters(
        theParamName.Truncate(thePrefLen).Append("auth.").GetPtr(),
        inProps,
        inAuthEnabledFlag
    );
}

<<<<<<< HEAD
    void
ClientManager::GetCounters(
    Counters& outCounters) const
{
    outCounters = mCounters;
}

    QCMutex*
ClientManager::GetMutexPtr() const
{
    return (0 < mThreadCount ? &ClientThread::GetMutex() : 0);
}

    void
ClientManager::Shutdown()
{
    for (int i = 0; i < mThreadCount; i++) {
        mThreadsPtr[i].Stop();
    }
}

    ClientThread*
ClientManager::GetCurrentClientThreadPtr()
{
    return (0 < mThreadCount ?
        ClientThread::GetCurrentClientThreadPtr() :
        0
    );
}

    ClientThread*
ClientManager::GetNextClientThreadPtr()
{
    if (mThreadCount <= 0) {
        return 0;
    }
    QCASSERT(0 <= mCurThreadIdx && mCurThreadIdx < mThreadCount);
    ClientThread* const theRetPtr = mThreadsPtr + mCurThreadIdx;
    mCurThreadIdx++;
    if (mThreadCount <= mCurThreadIdx) {
        mCurThreadIdx = 0;
    }
    return theRetPtr;
=======
void
ClientManager::Shutdown()
{
    delete mAcceptorPtr;
    mAcceptorPtr = 0;
    mAuth.Clear();
>>>>>>> e45d36f0
}

}<|MERGE_RESOLUTION|>--- conflicted
+++ resolved
@@ -279,7 +279,6 @@
     );
 }
 
-<<<<<<< HEAD
     void
 ClientManager::GetCounters(
     Counters& outCounters) const
@@ -299,6 +298,9 @@
     for (int i = 0; i < mThreadCount; i++) {
         mThreadsPtr[i].Stop();
     }
+    delete mAcceptorPtr;
+    mAcceptorPtr = 0;
+    mAuth.Clear();
 }
 
     ClientThread*
@@ -323,14 +325,6 @@
         mCurThreadIdx = 0;
     }
     return theRetPtr;
-=======
-void
-ClientManager::Shutdown()
-{
-    delete mAcceptorPtr;
-    mAcceptorPtr = 0;
-    mAuth.Clear();
->>>>>>> e45d36f0
 }
 
 }