//---------------------------------------------------------- -*- Mode: C++ -*-
// $Id$
//
// Created 2006/03/23
// Author: Sriram Rao
//
// Copyright 2008-2012 Quantcast Corp.
// Copyright 2006-2008 Kosmix Corp.
//
// This file is part of Kosmos File System (KFS).
//
// Licensed under the Apache License, Version 2.0
// (the "License"); you may not use this file except in compliance with
// the License. You may obtain a copy of the License at
//
// http://www.apache.org/licenses/LICENSE-2.0
//
// Unless required by applicable law or agreed to in writing, software
// distributed under the License is distributed on an "AS IS" BASIS,
// WITHOUT WARRANTIES OR CONDITIONS OF ANY KIND, either express or
// implied. See the License for the specific language governing
// permissions and limitations under the License.
//
//
//----------------------------------------------------------------------------

#include "ChunkServer.h"
#include "Replicator.h"
#include "Logger.h"
#include "utils.h"

#include "kfsio/Globals.h"
<<<<<<< HEAD
#include "qcdio/qcstutils.h"
=======
>>>>>>> d2631118

#include <sys/socket.h>
#include <netinet/in.h>
#include <arpa/inet.h>

namespace KFS {

using std::string;
using libkfsio::globalNetManager;


ChunkServer gChunkServer;

void
ChunkServer::SendTelemetryReport(KfsOp_t /* op */, double /* timeSpent */)
{
}

bool
ChunkServer::Init(int clientAcceptPort, const string& serverIp, int threadCount)
{
    if (clientAcceptPort < 0) {
        KFS_LOG_STREAM_FATAL <<
            "invalid client port: " << clientAcceptPort <<
        KFS_LOG_EOM;
        return false;
    }
    mUpdateServerIpFlag = serverIp.empty();
    if (! mUpdateServerIpFlag) {
        // For now support only ipv4 addresses.
        // The ip does not have to be assigned to any local NICs.
        // The ip is valid as long as the clients can reach this particular
        // process using this ip.
        //
        // In the case when the chunk server is on the same host as the meta
        // server, but the clients aren't, the server ip must be specified.
        // Setting cnchunkServer.metaServer.hostname to the client "visible" ip
        // might also work.
        //
        // This also allows to work with NAT between the clients, and chunk and
        // meta servers.
        // The server ip can also be used for the testing purposes, so that the
        // clients always fail to connect to the chunk server, but the meta
        // server considers this server operational.
        struct in_addr addr;
        if (! inet_aton(serverIp.c_str(), &addr)) {
            KFS_LOG_STREAM_FATAL <<
                "invalid server ip: " << serverIp <<
            KFS_LOG_EOM;
            return false;
        }
    }
    if (! gClientManager.BindAcceptor(clientAcceptPort, threadCount) ||
            gClientManager.GetPort() <= 0) {
        KFS_LOG_STREAM_FATAL <<
            "failed to bind acceptor to port: " << clientAcceptPort <<
        KFS_LOG_EOM;
        return false;
    }
    mLocation.Reset(serverIp.c_str(), gClientManager.GetPort());
    return true;
}

bool
ChunkServer::MainLoop()
{
    QCStMutexLocker lock(gClientManager.GetMutexPtr());

    if (gChunkManager.Restart() != 0) {
        return false;
    }
    gLogger.Start();
    gChunkManager.Start();
    if (! gClientManager.StartListening()) {
        KFS_LOG_STREAM_FATAL <<
            "failed to start acceptor on port: " << gClientManager.GetPort() <<
        KFS_LOG_EOM;
        return false;
    }
    gMetaServerSM.Init();
    {
        QCStMutexUnlocker unlocker(gClientManager.GetMutexPtr());
        globalNetManager().MainLoop(gClientManager.GetMutexPtr());
    }
    gClientManager.Stop();
    mRemoteSyncers.ReleaseAllServers();
    gChunkManager.Shutdown();
    RemoteSyncSM::Shutdown();
<<<<<<< HEAD
    gClientManager.Shutdown();
=======
    Replicator::Shutdown();
>>>>>>> d2631118

    return true;
}

void
StopNetProcessor(int /* status */)
{
    globalNetManager().Shutdown();
}

RemoteSyncSMPtr
ChunkServer::FindServer(
    const ServerLocation& location,
    bool                  connectFlag,
    const char*           sessionTokenPtr,
    int                   sessionTokenLen,
    const char*           sessionKeyPtr,
    int                   sessionKeyLen,
    bool                  writeMasterFlag,
    bool                  shutdownSslFlag,
    int&                  err,
    string&               errMsg)
{
    return RemoteSyncSM::FindServer(
        mRemoteSyncers,
        location,
        connectFlag,
        sessionTokenPtr,
        sessionTokenLen,
        sessionKeyPtr,
        sessionKeyLen,
        writeMasterFlag,
        shutdownSslFlag,
        err,
        errMsg
    );
}

}<|MERGE_RESOLUTION|>--- conflicted
+++ resolved
@@ -30,10 +30,7 @@
 #include "utils.h"
 
 #include "kfsio/Globals.h"
-<<<<<<< HEAD
 #include "qcdio/qcstutils.h"
-=======
->>>>>>> d2631118
 
 #include <sys/socket.h>
 #include <netinet/in.h>
@@ -122,11 +119,8 @@
     mRemoteSyncers.ReleaseAllServers();
     gChunkManager.Shutdown();
     RemoteSyncSM::Shutdown();
-<<<<<<< HEAD
     gClientManager.Shutdown();
-=======
     Replicator::Shutdown();
->>>>>>> d2631118
 
     return true;
 }
