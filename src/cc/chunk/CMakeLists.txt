#
# $Id$
#
# Created 2006
# Author: Sriram Rao (Kosmix Corp)
#
# Copyright 2009-2012 Quantcast Corp.
# Copyright 2006 Kosmix Corp.
#
# This file is part of Kosmos File System (KFS).
#
# Licensed under the Apache License, Version 2.0
# (the "License"); you may not use this file except in compliance with
# the License. You may obtain a copy of the License at
#
# http://www.apache.org/licenses/LICENSE-2.0
#
# Unless required by applicable law or agreed to in writing, software
# distributed under the License is distributed on an "AS IS" BASIS,
# WITHOUT WARRANTIES OR CONDITIONS OF ANY KIND, either express or
# implied. See the License for the specific language governing
# permissions and limitations under the License.
#
#

add_executable (chunkserver
    chunkserver_main.cc
    AtomicRecordAppender.cc
    BufferManager.cc
    ChunkManager.cc
    ChunkServer.cc
    ClientManager.cc
    ClientSM.cc
    DiskIo.cc
    KfsOps.cc
    LeaseClerk.cc
    Logger.cc
    MetaServerSM.cc
    RemoteSyncSM.cc
    Replicator.cc
    utils.cc
    DirChecker.cc
    Chunk.cc
    ClientThread.cc
<<<<<<< HEAD
    KfsOpsHandler.cc
=======
    IOMethod.cc
>>>>>>> 08b18f83
)
add_executable (chunkscrubber chunkscrubber_main.cc)

set (exe_files chunkserver chunkscrubber)

foreach (exe_file ${exe_files})
    if (USE_STATIC_LIB_LINKAGE)
        target_link_libraries (${exe_file}
            kfsClient
        )
        add_dependencies (${exe_file}
            kfsClient
        )
    else (USE_STATIC_LIB_LINKAGE)
        target_link_libraries (${exe_file}
            kfsClient-shared
        )
        add_dependencies (${exe_file}
            kfsClient-shared
        )
    endif (USE_STATIC_LIB_LINKAGE)
endforeach (exe_file)

if (USE_STATIC_LIB_LINKAGE)
    target_link_libraries(chunkserver qfss3io)
else (USE_STATIC_LIB_LINKAGE)
    target_link_libraries(chunkserver qfss3io-shared)
endif (USE_STATIC_LIB_LINKAGE)

if (CMAKE_SYSTEM_NAME STREQUAL "SunOS")
    target_link_libraries(chunkserver umem)
endif (CMAKE_SYSTEM_NAME STREQUAL "SunOS")

#
# Install them
#
install (TARGETS ${exe_files}
    RUNTIME DESTINATION bin
    LIBRARY DESTINATION lib
    ARCHIVE DESTINATION lib/static)<|MERGE_RESOLUTION|>--- conflicted
+++ resolved
@@ -42,11 +42,8 @@
     DirChecker.cc
     Chunk.cc
     ClientThread.cc
-<<<<<<< HEAD
     KfsOpsHandler.cc
-=======
     IOMethod.cc
->>>>>>> 08b18f83
 )
 add_executable (chunkscrubber chunkscrubber_main.cc)
 
